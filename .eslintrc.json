--- conflicted
+++ resolved
@@ -45,7 +45,6 @@
   },
   "rules": {
     "@typescript-eslint/no-empty-function": "off",
-<<<<<<< HEAD
     "@typescript-eslint/no-explicit-any": "off",
     "@typescript-eslint/explicit-module-boundary-types": "off",
     "@typescript-eslint/ban-types": [
@@ -53,15 +52,15 @@
       {
         "types": {
           "object": ""
-=======
-    "@typescript-eslint/no-explicit-any": "error",
+        }
+      }
+    ],
     "@typescript-eslint/explicit-member-accessibility": [
       "error",
       {
         "accessibility": "no-public",
         "overrides": {
           "parameterProperties": "off"
->>>>>>> 0cd28d87
         }
       }
     ],
