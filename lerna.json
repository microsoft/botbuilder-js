{
  "lerna": "3.2.1",
  "packages": [
    "samples/*",
    "libraries/botbuilder",
    "libraries/botbuilder-ai",
    "libraries/botbuilder-applicationinsights",
    "libraries/botbuilder-azure",
    "libraries/botbuilder-core",
    "libraries/botbuilder-dialogs",
<<<<<<< HEAD
    "libraries/botbuilder-dialogs-adaptive",
    "libraries/botbuilder-dialogs-declarative",
    "libraries/botframework-expressions",
    "libraries/botbuilder-lg",
=======
>>>>>>> 88cf80e3
    "libraries/botbuilder-testing",
    "libraries/botframework-config",
    "libraries/botframework-connector",
    "libraries/botframework-schema",
    "libraries/functional-tests",
    "libraries/testbot",
<<<<<<< HEAD
=======
    "libraries/botframework-streaming",
>>>>>>> 88cf80e3
    "transcripts"
  ],
  "version": "independent",
  "command": {
    "bootstrap": {
      "hoist": true
    }
  }
}<|MERGE_RESOLUTION|>--- conflicted
+++ resolved
@@ -8,23 +8,17 @@
     "libraries/botbuilder-azure",
     "libraries/botbuilder-core",
     "libraries/botbuilder-dialogs",
-<<<<<<< HEAD
     "libraries/botbuilder-dialogs-adaptive",
     "libraries/botbuilder-dialogs-declarative",
-    "libraries/botframework-expressions",
     "libraries/botbuilder-lg",
-=======
->>>>>>> 88cf80e3
     "libraries/botbuilder-testing",
     "libraries/botframework-config",
     "libraries/botframework-connector",
+    "libraries/botframework-expressions",
     "libraries/botframework-schema",
+    "libraries/botframework-streaming",
     "libraries/functional-tests",
     "libraries/testbot",
-<<<<<<< HEAD
-=======
-    "libraries/botframework-streaming",
->>>>>>> 88cf80e3
     "transcripts"
   ],
   "version": "independent",
