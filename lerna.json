--- conflicted
+++ resolved
@@ -17,17 +17,13 @@
     "libraries/botframework-config",
     "libraries/botframework-connector",
     "libraries/botframework-schema",
-    "libraries/botframework-streaming",
     "libraries/functional-tests",
     "libraries/functional-tests/dialogToDialog/dialogRootBot",
     "libraries/functional-tests/dialogToDialog/dialogSkillBot",
     "libraries/testbot",
-<<<<<<< HEAD
-=======
     "libraries/botframework-streaming",
     "libraries/testskills/skillparent",
     "libraries/testskills/skillchild",
->>>>>>> 69ae3f94
     "transcripts"
   ],
   "version": "independent",
