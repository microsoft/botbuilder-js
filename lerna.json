{
  "lerna": "3.2.1",
  "packages": [
    "samples/*",
    "libraries/botbuilder",
    "libraries/botbuilder-ai",
    "libraries/botbuilder-applicationinsights",
    "libraries/botbuilder-azure",
    "libraries/botbuilder-core",
    "libraries/botbuilder-dialogs",
<<<<<<< HEAD
    "libraries/botbuilder-dialogs-adaptive",
    "libraries/botbuilder-dialogs-declarative",
=======
    "libraries/botbuilder-lg",
>>>>>>> 9b4b71c8
    "libraries/botframework-config",
    "libraries/botframework-connector",
    "libraries/botframework-schema",
    "transcripts"
  ],
  "version": "independent",
  "command": {
    "bootstrap": {
      "hoist": true
    }
  }
}<|MERGE_RESOLUTION|>--- conflicted
+++ resolved
@@ -8,12 +8,9 @@
     "libraries/botbuilder-azure",
     "libraries/botbuilder-core",
     "libraries/botbuilder-dialogs",
-<<<<<<< HEAD
     "libraries/botbuilder-dialogs-adaptive",
     "libraries/botbuilder-dialogs-declarative",
-=======
     "libraries/botbuilder-lg",
->>>>>>> 9b4b71c8
     "libraries/botframework-config",
     "libraries/botframework-connector",
     "libraries/botframework-schema",
