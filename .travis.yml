language: node_js
node_js:
- lts/*
notifications:
  email: false
before_install:
- npm install --global lerna nyc mocha typescript@2.7.2
- cd tools/ && npm install && cd ..
install:
- lerna bootstrap --hoist
script:
- npm run test:travis
<<<<<<< HEAD
- npm run tslint
- echo 'End build'
=======
>>>>>>> ce5de08f
after_success:
- echo 'Begin deploy'
- test $TRAVIS_BRANCH = "v-brhale-publish2" 
  && npm publish libraries/botbuilder --registry=https://botbuilder.myget.org/F/botbuilder-v4-js-daily/npm/
  && npm publish libraries/botbuilder-ai --registry=https://botbuilder.myget.org/F/botbuilder-v4-js-daily/npm/
  && npm publish libraries/botbuilder-azure --registry=https://botbuilder.myget.org/F/botbuilder-v4-js-daily/npm/
  && npm publish libraries/botbuilder-core --registry=https://botbuilder.myget.org/F/botbuilder-v4-js-daily/npm/
  && npm publish libraries/botbuilder-dialogs --registry=https://botbuilder.myget.org/F/botbuilder-v4-js-daily/npm/
  && npm publish libraries/botframework-connector --registry=https://botbuilder.myget.org/F/botbuilder-v4-js-daily/npm/
  && npm publish libraries/botframework-luis --registry=https://botbuilder.myget.org/F/botbuilder-v4-js-daily/npm/
  && npm publish libraries/botframework-schema --registry=https://botbuilder.myget.org/F/botbuilder-v4-js-daily/npm/
- echo 'End deploy'
cache:
  directories:
  - node_modules
  - tools/node_modules
env:
  global:
  - Version=4.0.0-preview0.${TRAVIS_BUILD_NUMBER}
  - secure: PQemyKrBXbCBw8fjmxw0xFmmg9j4zazgVpYbopKxkx3ME1msQWoRLQlatbUDhC2daj2DQQ8b3AM54p/Gvl0i9wXPvoHcO7cJaOFai2RrHzcAvYNVEXXaFtmxTHmuu/4UwXB2jxXhKyfUOHuh0KCIs9X55PNWnuxRtn5smNd14wFjDq69rYgHU6Nv17lK8VUzOOCK5Lx1w8OZnqQfhxoqxuq77ecrs53JCfM4Zpy80p3KZDQXsEbYvZCvGiDAIJdj/PmpLSKkLyP4FuLEJNU4v1OQEl/+mmgL3/lpbnhosMKh3FT+nkV69R1GT6MgM3t2pC1S4h5UK2xJezP1cSGDmSVWDNr4PG5/8OPjD/YdfvWM+kIHUUzJE9kLTZdx963xUQNi+orAOwt+W8zQFvR17ugLurcs5ujk05/KJYz0jxKRAmAEHtDC/60IYVDsAZoJ/ZcrpY6LXH9oxE4X/+PaM6O6vdROBnVmqr4L5RGqpOaJG3CkwHvgfbHCezt+XDpwsd59zYIEUZXRyrWRw3x+A8IY95PZVeS5xeeeQbZNF7+h0iA6Bc7xHnWggAc13g2Sn4tKw2pCSN5dS/cmoXMmALcelV09iMmapKcoieG5J4u3KlmeUTCB23Wdhg9yshLdWiItN7pUTjAO0btsCUUETDM6YPRpeFNUjctIrliI2yE=<|MERGE_RESOLUTION|>--- conflicted
+++ resolved
@@ -10,11 +10,7 @@
 - lerna bootstrap --hoist
 script:
 - npm run test:travis
-<<<<<<< HEAD
 - npm run tslint
-- echo 'End build'
-=======
->>>>>>> ce5de08f
 after_success:
 - echo 'Begin deploy'
 - test $TRAVIS_BRANCH = "v-brhale-publish2" 
