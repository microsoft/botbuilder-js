--- conflicted
+++ resolved
@@ -29,8 +29,4 @@
   
 env:
   global:
-<<<<<<< HEAD
-  - Version=4.1.1
-=======
-  - Version=4.2.0-preview.${TRAVIS_BUILD_NUMBER}
->>>>>>> fe45cdfa
+  - Version=4.2.0-preview.${TRAVIS_BUILD_NUMBER}