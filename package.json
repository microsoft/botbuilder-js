--- conflicted
+++ resolved
@@ -1,12 +1,11 @@
 {
-<<<<<<< HEAD
 	"private": true,
 	"name": "botbuilder-packages",
 	"scripts": {
 		"postinstall": "lerna bootstrap --hoist",
 		"build": "lerna run build",
 		"clean": "lerna run clean",
-		"test": "lerna run test --stream",
+		"test": "lerna run build && nyc mocha \"libraries/bot*/tests/*.test.suite.js\" && nyc report --reporter=text-lcov | coveralls",
 		"build-docs": "lerna run build-docs"
 	},
 	"dependencies": {
@@ -16,23 +15,9 @@
 		"typedoc-plugin-markdown": "^1.0.12"
 	},
 	"devDependencies": {
+    "coveralls": "^3.0.0",
+    "mocha": "^5.0.0",
 		"@types/jsonwebtoken": "7.2.5",
 		"lerna": "^2.9.0"
 	}
-=======
-  "dependencies": {
-    "lerna": "^2.9.0",
-    "replace-in-file": "^3.1.1",
-    "typedoc": "^0.9.0",
-    "typedoc-plugin-external-module-name": "^1.0.10",
-    "typedoc-plugin-markdown": "^1.0.12"
-  },
-  "scripts": {
-    "test": "lerna run build && nyc mocha \"libraries/bot*/tests/*.test.suite.js\" && nyc report --reporter=text-lcov | coveralls"
-  },
-  "devDependencies": {
-    "coveralls": "^3.0.0",
-    "mocha": "^5.0.0"
-  }
->>>>>>> 079f915b
 }