--- conflicted
+++ resolved
@@ -30,18 +30,12 @@
         "@typescript-eslint/eslint-plugin": "^1.4.2",
         "@typescript-eslint/parser": "^1.4.2",
         "coveralls": "^3.0.2",
-<<<<<<< HEAD
-        "lerna": "^3.2.1",
-        "mocha": "^5.2.0",
-        "tslint": "^5.11.0",
-        "tslint-microsoft-contrib": "^5.2.1",
-        "typescript": "^2.7.2"
-=======
         "eslint": "^5.15.1",
         "eslint-plugin-only-warn": "^1.0.1",
         "lerna": "^3.2.1",
-        "mocha": "^5.2.0"
->>>>>>> b82a4c35
+        "mocha": "^5.2.0",
+        "tslint-microsoft-contrib": "^5.2.1",
+        "typescript": "^2.7.2"
     },
     "nyc": {
         "exclude": [
