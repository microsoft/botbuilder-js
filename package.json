{
  "private": true,
  "name": "botbuilder-packages",
  "scripts": {
    "postinstall": "lerna bootstrap --hoist",
    "build": "lerna run build",
    "clean": "lerna run clean",
<<<<<<< HEAD
    "functional-test": "lerna run build && nyc mocha \"libraries/functional-tests/bot*/*.test.js\"",
=======
    "functional-test": "lerna run build && nyc mocha \"libraries/functional-tests/tests/*.test.js\"",
    "browser-functional-test": "cd libraries/browser-functional-tests && node nightwatch.js -e chrome",
>>>>>>> 22a34be0
    "test": "lerna run build && nyc mocha \"libraries/bot*/tests/*.test.js\"",
    "test:coveralls": "lerna run build && nyc mocha \"libraries/bot*/tests/*.test.js\" && nyc report --reporter=text-lcov | coveralls",
    "test-coverage": "nyc mocha \"libraries/bot*/tests/*.test.js\" ",
    "upload-coverage": "nyc report --reporter=text-lcov | coveralls",
    "build-docs": "lerna run build-docs",
    "eslint": "eslint  ./libraries/*/src/*.ts ./libraries/*/src/**/*.ts",
    "eslint-fix": "eslint  ./libraries/*/src/*.ts ./libraries/*/src/**/*.ts --fix",
    "set-dependency-versions": "node tools/util/updateDependenciesInPackageJsons.js ./libraries ^${Version} botframework-expressions botbuilder-lg botframework-streaming botbuilder botbuilder-choices botbuilder-dialogs botbuilder-core botbuilder-prompts botbuilder-testing botframework-connector botframework-config botframework-schema testbot && node tools/util/updateDependenciesInPackageJsons.js ./transcripts ^${Version} botframework-streaming botbuilder botbuilder-ai botbuilder-dialogs botbuilder-testing",
    "update-versions": "lerna run set-version && npm run set-dependency-versions"
  },
  "dependencies": {
    "@azure/ms-rest-js": "^1.8.13",
    "@types/jsonwebtoken": "^8.3.2",
    "@types/lodash": "^4.14.134",
    "@typescript-eslint/eslint-plugin": "^1.10.2",
    "@typescript-eslint/parser": "^1.10.2",
    "coveralls": "^3.0.4",
    "eslint": "^5.16.0",
    "eslint-plugin-only-warn": "^1.0.1",
    "lerna": "^3.2.1",
    "mocha": "^6.1.4",
    "ms-rest-azure": "^2.6.0",
    "read-text-file": "^1.1.0",
    "replace-in-file": "^4.1.0",
    "sinon": "^7.3.2",
    "typedoc": "^0.15.0",
    "typedoc-plugin-external-module-name": "^2.1.0",
    "typedoc-plugin-markdown": "^2.2.10",
    "typescript": "^3.5.2"
  },
  "nyc": {
    "exclude": [
      "**/botframework*/**/generated/**",
      "**/botbuilder*/**/generated/**",
      "**/botframework-luis/**",
      "**/tests/**",
      "**/tools/**",
      "**/internal.*"
    ]
  }
}<|MERGE_RESOLUTION|>--- conflicted
+++ resolved
@@ -5,12 +5,8 @@
     "postinstall": "lerna bootstrap --hoist",
     "build": "lerna run build",
     "clean": "lerna run clean",
-<<<<<<< HEAD
-    "functional-test": "lerna run build && nyc mocha \"libraries/functional-tests/bot*/*.test.js\"",
-=======
     "functional-test": "lerna run build && nyc mocha \"libraries/functional-tests/tests/*.test.js\"",
     "browser-functional-test": "cd libraries/browser-functional-tests && node nightwatch.js -e chrome",
->>>>>>> 22a34be0
     "test": "lerna run build && nyc mocha \"libraries/bot*/tests/*.test.js\"",
     "test:coveralls": "lerna run build && nyc mocha \"libraries/bot*/tests/*.test.js\" && nyc report --reporter=text-lcov | coveralls",
     "test-coverage": "nyc mocha \"libraries/bot*/tests/*.test.js\" ",
