--- conflicted
+++ resolved
@@ -11,12 +11,8 @@
     "test:compat": "lerna run test:compat",
     "test:consumer": "node ./run-consumer-test.js",
     "test:coveralls": "lerna run build && nyc mocha \"libraries/@(adaptive*|bot*)/tests/**/*.test.js\" --exit && nyc report --reporter=text-lcov | coveralls",
-<<<<<<< HEAD
-    "test-coverage": "nyc mocha \"libraries/@(adaptive*|bot*)/tests/**/*.test.js\" --exit",
+    "test-coverage": "nyc mocha \"libraries/@(adaptive*|bot*)/tests/**/*.test.js\" --exit --check-leaks",
     "test:devops": "nyc --report --reporter=cobertura mocha -- \"libraries/@(adaptive*|bot*)/tests/**/*.test.js\" --reporter mocha-junit-reporter --reporter-options includePending=true",
-=======
-    "test-coverage": "nyc mocha \"libraries/@(adaptive*|bot*)/tests/**/*.test.js\" --exit --check-leaks",
->>>>>>> 195eaaf6
     "upload-coverage": "nyc report --reporter=text-lcov | coveralls",
     "build-docs": "lerna run build-docs",
     "eslint": "eslint ./libraries/*/src/**/*.ts --resolve-plugins-relative-to .",
