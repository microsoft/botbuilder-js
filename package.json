--- conflicted
+++ resolved
@@ -1,16 +1,4 @@
 {
-<<<<<<< HEAD
-	"devDependencies": {
-		"lerna": "^2.8.0",
-		"replace-in-file": "^3.1.1",
-		"typedoc": "^0.9.0",
-		"typedoc-plugin-external-module-name": "^1.0.10",
-		"typedoc-plugin-markdown": "^1.0.12"
-	},
-	"dependencies": {
-		"@types/lodash": "^4.14.99"
-	}
-=======
   "devDependencies": {
     "@babel/core": "^7.0.0-beta.39",
     "@babel/polyfill": "^7.0.0-beta.39",
@@ -20,6 +8,7 @@
     "chalk": "^2.3.0",
     "klaw": "^2.1.1",
     "lerna": "^2.8.0",
+    "replace-in-file": "^3.1.1",
     "mocha": "^5.0.0",
     "mocha-chrome": "^1.0.3",
     "typedoc": "^0.9.0",
@@ -44,5 +33,4 @@
   "dependencies": {
     "@types/lodash": "^4.14.99"
   }
->>>>>>> 80ecf637
 }