{
  "name": "botbuilder-azure",
  "author": "Microsoft Corp.",
  "description": "Azure extensions for Microsoft BotBuilder.",
  "version": "4.0.0-h4.1",
  "license": "MIT",
  "keywords": [
    "botbuilder",
    "botframework",
    "bots",
    "chatbots",
    "azure"
  ],
  "bugs": {
    "url": "https://github.com/Microsoft/BotBuilder/issues"
  },
  "repository": {
    "type": "git",
    "url": "https://github.com/Microsoft/BotBuilder.git"
  },
  "main": "./lib/index.js",
  "typings": "./lib/index.d.ts",
  "dependencies": {
    "azure-storage": "^2.3.0",
    "botbuilder": "^4.0.0-h4.1"
  },
  "devDependencies": {
    "@types/node": "^9.3.0",
    "codelyzer": "^4.1.0",
    "mocha": "^5.0.0"
  },
  "scripts": {
    "test": "mocha tests/*.js",
<<<<<<< HEAD
    "build-docs": "typedoc --theme markdown --entryPoint botbuilder-azure --excludePrivate --includeDeclarations --ignoreCompilerErrors --module amd --out ..\\..\\doc\\botbuilder-azure .\\lib\\index.d.ts --hideGenerator --name \"Bot Builder SDK - Azure\" --readme none"
=======
    "build": "tsc",
    "clean": "erase /q lib\\*.*"
>>>>>>> 72753313
  }
}<|MERGE_RESOLUTION|>--- conflicted
+++ resolved
@@ -31,11 +31,8 @@
   },
   "scripts": {
     "test": "mocha tests/*.js",
-<<<<<<< HEAD
-    "build-docs": "typedoc --theme markdown --entryPoint botbuilder-azure --excludePrivate --includeDeclarations --ignoreCompilerErrors --module amd --out ..\\..\\doc\\botbuilder-azure .\\lib\\index.d.ts --hideGenerator --name \"Bot Builder SDK - Azure\" --readme none"
-=======
     "build": "tsc",
+    "build-docs": "typedoc --theme markdown --entryPoint botbuilder-azure --excludePrivate --includeDeclarations --ignoreCompilerErrors --module amd --out ..\\..\\doc\\botbuilder-azure .\\lib\\index.d.ts --hideGenerator --name \"Bot Builder SDK - Azure\" --readme none",
     "clean": "erase /q lib\\*.*"
->>>>>>> 72753313
   }
 }