--- conflicted
+++ resolved
@@ -37,10 +37,6 @@
     "mocha": "^5.2.0",
     "nock": "^10.0.3",
     "nyc": "^11.4.1",
-<<<<<<< HEAD
-    "nock": "^10.0.3",
-=======
->>>>>>> 3776cd11
     "source-map-support": "^0.5.3",
     "ts-node": "^4.1.0",
     "typescript": "3.5.3"
