{
  "name": "botbuilder-azure",
  "author": "Microsoft Corp.",
  "description": "Azure extensions for Microsoft BotBuilder.",
  "version": "4.1.6",
  "license": "MIT",
  "keywords": [
    "botbuilder",
    "botframework",
    "bots",
    "chatbots",
    "azure"
  ],
  "bugs": {
    "url": "https://github.com/Microsoft/botbuilder-js/issues"
  },
  "repository": {
    "type": "git",
    "url": "https://github.com/Microsoft/botbuilder-js.git"
  },
  "main": "./lib/index.js",
  "types": "./lib/index.d.ts",
  "typesVersions": {
    "<3.9": {
      "*": [
        "_ts3.4/*"
      ]
    }
  },
  "dependencies": {
    "@azure/cosmos": "^3.3.1",
    "@types/documentdb": "^1.10.5",
    "azure-storage": "2.10.2",
    "botbuilder": "4.1.6",
    "documentdb": "1.14.5",
    "lodash": "^4.17.20",
    "semaphore": "^1.1.0"
  },
  "devDependencies": {
    "@types/semaphore": "^1.1.0",
    "fs-extra": "^7.0.1",
<<<<<<< HEAD
    "node-fetch": "^2.6.7",
    "nock": "^11.9.1"
=======
    "nock": "^11.9.1",
    "node-fetch": "^2.6.1"
>>>>>>> ba638f17
  },
  "scripts": {
    "build": "tsc -b",
    "build-docs": "typedoc --theme markdown --entryPoint botbuilder-azure --excludePrivate --includeDeclarations --ignoreCompilerErrors --module amd --out ..\\..\\doc\\botbuilder-azure .\\lib\\index.d.ts --hideGenerator --name \"Bot Builder SDK - Azure\" --readme none",
    "build:rollup": "yarn clean && yarn build && api-extractor run --verbose --local",
    "clean": "rimraf _ts3.4 lib tsconfig.tsbuildinfo",
    "depcheck": "depcheck --config ../../.depcheckrc",
    "lint": "eslint . --ext .js,.ts",
    "postbuild": "downlevel-dts lib _ts3.4/lib --checksum",
    "test": "yarn build && nyc mocha tests/",
    "test:compat": "api-extractor run --verbose"
  },
  "files": [
    "_ts3.4",
    "lib",
    "src"
  ]
}<|MERGE_RESOLUTION|>--- conflicted
+++ resolved
@@ -39,13 +39,8 @@
   "devDependencies": {
     "@types/semaphore": "^1.1.0",
     "fs-extra": "^7.0.1",
-<<<<<<< HEAD
-    "node-fetch": "^2.6.7",
-    "nock": "^11.9.1"
-=======
     "nock": "^11.9.1",
-    "node-fetch": "^2.6.1"
->>>>>>> ba638f17
+    "node-fetch": "^2.6.7"
   },
   "scripts": {
     "build": "tsc -b",
