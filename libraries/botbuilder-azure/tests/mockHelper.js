const fs = require('fs-extra');
const path = require('path');

const nockBack = require('nock').back;

/**
 * https://github.com/nock/nock#modes
 * Setting environment:
 *     PowerShell: $env:MOCK_MODE="<desiredMode>"
 *     Command Prompt: set MOCK_MODE=<desiredMode>
 *     VS Code's launch.json: "env": { "MOCK_MODE": "<desiredMode>" },
 */
const MockMode = Object.freeze({
<<<<<<< HEAD
    'wild': 'wild',
    'dryrun': 'dryrun',
    'record': 'record',
    'lockdown': 'lockdown'
=======
    wild: 'wild',
    dryrun: 'dryrun',
    record: 'record',
    lockdown: 'lockdown'
>>>>>>> 3776cd11
});

function usingNock(test, mode, options = null) {
    const testDirectory = getMockDirectory(test);
    const testFile = getFormatedNockFileName(test);

    nockBack.setMode(mode);
    nockBack.fixtures = testDirectory;

    let fixedScope = null;

    if (options && options.scope) {
        fixedScope = options.scope;
    }

    /**
     * Test recordings fail when testing waterfall dialogs because the SDK sets a random instanceId GUID
     * and it's included in the request body. The next two functions replace that instanceId with a constant
     * so that tests using waterfall dialogs can pass when using the nock recordings
     */
    const instanceIdRegEx = /"instanceId":"[\w-]{36}"/g;
    const instanceIdReplacement = 'fakeInstanceId';

    const replaceCalledInstanceId = function(scope) {
        scope.filteringRequestBody = (body) => {
            return body.replace(instanceIdRegEx, `"instanceId":"${ instanceIdReplacement }"`);
        };
    };

    const replaceRecordedInstanceId = function(requests) {
        requests.map(req => {
            if (req.body && req.body.document && req.body.document.dialogState && req.body.document.dialogState.dialogStack) {
                req.body.document.dialogState.dialogStack.forEach(stack => {
                    if (stack.state && stack.state.values && stack.state.values.instanceId) {
                        stack.state.values.instanceId = instanceIdReplacement;
                    }
                });
            }
            return req;
        });

        return requests;
    };

    const setFixedScope = function(requests) {
        if (fixedScope) {
            requests = requests.map(req => {
                req.scope = fixedScope;
                return req;
            });
        }

        requests = replaceRecordedInstanceId(requests);

        return requests;
    };

    const nockBackOptions = {
        before: replaceCalledInstanceId,
        afterRecord: setFixedScope,
        recorder: {
            output_objects: true,
            dont_print: true,
            enable_reqheaders_recording: false,
            use_separator: false
        }
    };

    if (mode === MockMode.record) {
        fs.removeSync(path.join(testDirectory, testFile));
    }

    return nockBack(testFile, nockBackOptions);
}

function getMockDirectory(test) {
    if(test && test.title && test.parent) {
        return path.join(__dirname, 'TestData', test.parent.title);
    } else {
        throw new Error('No \'test\' object has been provided.');
    }
}

function getFormatedNockFileName(test) {
    return `${ test.title.replace(/ /g, '_') }.json`;
}

module.exports = {
    MockMode: MockMode,
    usingNock: usingNock
};<|MERGE_RESOLUTION|>--- conflicted
+++ resolved
@@ -11,17 +11,10 @@
  *     VS Code's launch.json: "env": { "MOCK_MODE": "<desiredMode>" },
  */
 const MockMode = Object.freeze({
-<<<<<<< HEAD
-    'wild': 'wild',
-    'dryrun': 'dryrun',
-    'record': 'record',
-    'lockdown': 'lockdown'
-=======
     wild: 'wild',
     dryrun: 'dryrun',
     record: 'record',
     lockdown: 'lockdown'
->>>>>>> 3776cd11
 });
 
 function usingNock(test, mode, options = null) {
