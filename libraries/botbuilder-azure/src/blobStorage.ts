/**
 * @module botbuilder-azure
 */
/**
 * Copyright (c) Microsoft Corporation. All rights reserved.
 * Licensed under the MIT License.
 */
import * as azure from 'azure-storage';
import { Storage, StoreItem, StoreItems } from 'botbuilder';
import { escape } from 'querystring';

// A host address.
export interface Host {
    // Primary host address.
    primaryHost: string;

    // Secondary host address.
    secondaryHost: string;
}

/**
 * Settings for configuring an instance of `BlobStorage`.
 */
export interface BlobStorageSettings {
    // Root container name to use.
    containerName: string;

<<<<<<< HEAD
    /** The storage account or the connection string. If this is the storage account, the storage access key must be provided. */
    storageAccountOrConnectionString: string;

    /** The storage access key. */
    storageAccessKey?: string;
=======
    // The storage account or the connection string.
    storageAccountOrConnectionString: string;

    // The storage access key.
    storageAccessKey: string;
>>>>>>> 4de0ca60

    // (Optional) azure storage host.
    host?: string | Host;
}

/**
 * @private
 * Internal data structure for storing items in BlobStorage.
 */
interface DocumentStoreItem {
    // Represents the Sanitized Key and used as name of blob
    id: string;
    // Represents the original Id/Key
    realId: string;
    // The item itself + eTag information
    document: any;
}

/**
 * @private
 */
const ContainerNameCheck: RegExp = new RegExp('^[a-z0-9](?!.*--)[a-z0-9-]{1,61}[a-z0-9]$');

/**
 * @private
 */

 // tslint:disable-next-line:max-line-length typedef align no-shadowed-variable
 const ResolvePromisesSerial = (values, promise) => values.map(value => () => promise(value)).reduce((promise, func) => promise.then(result => func().then(Array.prototype.concat.bind(result))), Promise.resolve([]));

/**
 * @private
 */
 // tslint:disable-next-line: typedef align
 const ResolvePromisesParallel = (values, promise) => Promise.all(values.map(promise));

/**
 * @private
 * Internal dictionary with the containers where entities will be stored.
 */
const checkedCollections: { [key: string]: Promise<azure.BlobService.ContainerResult> } = {};

/**
 * Middleware that implements a BlobStorage based storage provider for a bot.
 *
 * @remarks
 * The BlobStorage implements its storage using a single Azure Storage Blob Container. Each entity
 * or StoreItem is serialized into a JSON string and stored in an individual text blob. Each blob
 * is named after the StoreItem key which is encoded and ensure it conforms a valid blob name.
 */
export class BlobStorage implements Storage {
    private settings: BlobStorageSettings;
    private client: BlobServiceAsync;
    private useEmulator: boolean;

    /**
     * Creates a new BlobStorage instance.
     * @param settings Settings for configuring an instance of BlobStorage.
     */
    public constructor(settings: BlobStorageSettings) {
        if (!settings) {
            throw new Error('The settings parameter is required.');
        }

        if (!settings.containerName) {
            throw new Error('The containerName is required.');
        }

        if (!this.checkContainerName(settings.containerName)) {
            throw new Error('Invalid container name.');
        }

        this.settings = {...settings};
        this.client = this.createBlobService(
            this.settings.storageAccountOrConnectionString,
            this.settings.storageAccessKey,
            this.settings.host
        );
        this.useEmulator = settings.storageAccountOrConnectionString === 'UseDevelopmentStorage=true;';
    }

    public read(keys: string[]): Promise<StoreItems> {
        if (!keys) {
            throw new Error('Please provide at least one key to read from storage.');
        }

<<<<<<< HEAD
        let sanitizedKeys = keys.filter(k => k).map((key) => this.sanitizeKey(key))
        return this.ensureContainerExists().then((container) => {
            return new Promise<StoreItems>((resolve, reject) => {
                Promise.all<DocumentStoreItem>(sanitizedKeys.map((key) => {
                    return this.client.doesBlobExistAsync(container.name, key).then((blobResult) => {
                        if (blobResult.exists) {
                            return this.client.getBlobMetadataAsync(container.name, key).then((blobMetadata) => {
                                return this.client.getBlobToTextAsync(blobMetadata.container, blobMetadata.name).then((result) => {
                                    const document: DocumentStoreItem = JSON.parse(result as any);
                                    return document;
                                });
                            });
                        } else {
                            const createBlobOptions = {
                                accessConditions: azure.AccessCondition.generateEmptyCondition(),
                                parallelOperationThreadCount: 4
                            } as azure.BlobService.CreateBlobRequestOptions;
                            return this.client.createBlockBlobFromTextAsync(container.name, blobResult.name, '{}', createBlobOptions).then((creationResult) => {
                                return this.client.getBlobToTextAsync(creationResult.container, creationResult.name).then((result) => {
                                    const document: DocumentStoreItem = JSON.parse(result as any);
                                    document.document = { eTag: '*' };
                                    return document;
                                });
                            });
                        }
=======
        const sanitizedKeys: string[] = keys.filter((k: string) => k).map((key: string) => this.sanitizeKey(key));

        return this.ensureContainerExists().then((container: azure.BlobService.ContainerResult) => {
            return new Promise<StoreItems>((resolve: any, reject: any): void => {
                Promise.all<DocumentStoreItem>(sanitizedKeys.map((key: string) => {
                    return new Promise((internal_resolve: any, internal_reject: any): void => {
                        this.client.getBlobMetadataAsync(container.name, key).then(
                            (blobMetadata: azure.BlobService.BlobResult) => {
                                this.client.getBlobToTextAsync(blobMetadata.container, blobMetadata.name).then(
                                    (result: azure.BlobService.BlobToText) => {
                                        const document: DocumentStoreItem = JSON.parse(result as any);
                                        document.document.eTag = blobMetadata.etag;
                                        internal_resolve(document);
                                    },
                                    (err: Error) => internal_resolve(null));
                            },
                            (err: Error) => internal_resolve(null)
                        );
>>>>>>> 4de0ca60
                    });
                })).then((items: DocumentStoreItem[]) => {
                    if (items !== null && items.length > 0) {
                        const storeItems: StoreItems = {};
                        items.filter((x: DocumentStoreItem) => x).forEach((item: DocumentStoreItem) => {
                            storeItems[item.realId] = item.document;
                        });
                        resolve(storeItems);
                    }
                });
            });
        });
    }

    public write(changes: StoreItems): Promise<void> {
        if (!changes) {
            throw new Error('Please provide a StoreItems with changes to persist.');
        }

        return this.ensureContainerExists().then((container: azure.BlobService.ContainerResult) => {
            const blobs: {
                id: string;
                data: string;
                options: azure.BlobService.CreateBlobRequestOptions;
            }[] = Object.keys(changes).map((key: string) => {
                const documentChange: DocumentStoreItem = {
                    id: this.sanitizeKey(key),
                    realId: key,
                    document: changes[key]
                };

                const payload: string = JSON.stringify(documentChange);
                const options: azure.BlobService.CreateBlobRequestOptions = {
                    accessConditions: changes[key].eTag === '*' ?
                        azure.AccessCondition.generateEmptyCondition() : azure.AccessCondition.generateIfMatchCondition(changes[key].eTag),
                    parallelOperationThreadCount: 4
                };

                return {
                    id: documentChange.id,
                    data: payload,
                    options: options
                };
            });

            // A block blob can be uploaded using a single PUT operation or divided into multiple PUT block operations
            // depending on the payload's size. The default maximum size for a single blob upload is 128MB.
            // An 'InvalidBlockList' error is commonly caused due to concurrently uploading an object larger than 128MB in size.
            const promise: (b: any) => Promise<azure.BlobService.BlobResult> =
                (blob: any): Promise<azure.BlobService.BlobResult> =>
                    this.client.createBlockBlobFromTextAsync(container.name, blob.id, blob.data, blob.options);

            // if the blob service client is using the storage emulator, all write operations must be performed in a sequential mode
            // because of the storage emulator internal implementation, that includes a SQL LocalDb
            // that crash with a deadlock when performing parallel uploads.
            // This behavior does not occur when using an Azure Blob Storage account.
            const results: any = this.useEmulator ? ResolvePromisesSerial(blobs, promise) : ResolvePromisesParallel(blobs, promise);

            return results.then(() => {
                return;
            }); //void
        });
    }

    public delete(keys: string[]): Promise<void> {
        if (!keys) {
            throw new Error('Please provide at least one key to delete from storage.');
        }

        const sanitizedKeys: string[] = keys.filter((k: string) => k).map((key: string) => this.sanitizeKey(key));

        return this.ensureContainerExists().then((container: azure.BlobService.ContainerResult) => {
            return Promise.all(sanitizedKeys.map((key: string) => {
                return this.client.deleteBlobIfExistsAsync(container.name, key);
            }));
        }).then(() => {
            return;
        }); //void
    }

    /**
     * Get a blob name validated representation of an entity to be used as a key.
     * @param key The key used to identify the entity
     */
    private sanitizeKey(key: string): string {
        if (!key || key.length < 1) {
            throw new Error('Please provide a not empty key.');
        }

<<<<<<< HEAD
        let segments = key.split('/').filter(x => x);
        // The number of path segments comprising the blob name cannot exceed 254
        let validKey = segments.reduce((acc, curr, index) => [acc, curr].join(index < 255 ? '/' : ''));
=======
        const segments: string[] = key.split('/').filter((x: string) => x);
        const base: string = segments.splice(0, 1)[0];
        // The number of path segments comprising the blob name cannot exceed 254
        const validKey: string = segments.reduce((acc: any, curr: any, index: number) => [acc, curr].join(index < 255 ? '/' : ''), base);

>>>>>>> 4de0ca60
        // Reserved URL characters must be escaped.
        return escape(validKey).substr(0, 1024);
    }

    private checkContainerName(container: string): boolean {
        return ContainerNameCheck.test(container);
    }

    private ensureContainerExists(): Promise<azure.BlobService.ContainerResult> {
        const key: string = this.settings.containerName;
        if (!checkedCollections[key]) {
            checkedCollections[key] = this.client.createContainerIfNotExistsAsync(key);
        }

        return checkedCollections[key];
    }

    private createBlobService(storageAccountOrConnectionString: string, storageAccessKey: string, host: any): BlobServiceAsync {
        if (!storageAccountOrConnectionString) {
            throw new Error('The storageAccountOrConnectionString parameter is required.');
        }

        const blobService: azure.BlobService = azure.createBlobService(
            storageAccountOrConnectionString,
            storageAccessKey,
            host
        ).withFilter(new azure.LinearRetryPolicyFilter(5, 500));

        // create BlobServiceAsync by using denodeify to create promise wrappers around cb functions
        return {
            createBlockBlobFromTextAsync: this.denodeify(blobService, blobService.createBlockBlobFromText),
            createContainerIfNotExistsAsync: this.denodeify(blobService, blobService.createContainerIfNotExists),
            deleteBlobIfExistsAsync: this.denodeify(blobService, blobService.deleteBlobIfExists),
            deleteContainerIfExistsAsync: this.denodeify(blobService, blobService.deleteContainerIfExists),
<<<<<<< HEAD
            doesBlobExistAsync: this.denodeify(blobService, blobService.doesBlobExist),
=======
            createBlockBlobFromTextAsync : this.denodeify(blobService, blobService.createBlockBlobFromText),
>>>>>>> 4de0ca60
            getBlobMetadataAsync: this.denodeify(blobService, blobService.getBlobMetadata),
            getBlobToTextAsync: this.denodeify(blobService, blobService.getBlobToText)
        } as any;
    }

    // turn a cb based azure method into a Promisified one
    private denodeify<T>(thisArg: any, fn: Function): (...args: any[]) => Promise<T> {
        return (...args: any[]): Promise<T> => {
            return new Promise<T>((resolve: any, reject: any): void => {
                args.push((error: Error, result: any) => (error) ? reject(error) : resolve(result));
                fn.apply(thisArg, args);
            });
        };
    }
}

/**
 * @private
 * Promise based methods created using denodeify function
 */
interface BlobServiceAsync extends azure.BlobService {
    createBlockBlobFromTextAsync(container: string, blob: string, text: string | Buffer, options: azure.BlobService.CreateBlobRequestOptions): Promise<azure.BlobService.BlobResult>;
    createContainerIfNotExistsAsync(container: string): Promise<azure.BlobService.ContainerResult>;
    deleteBlobIfExistsAsync(container: string, blob: string): Promise<boolean>;
    deleteContainerIfExistsAsync(container: string): Promise<boolean>;
<<<<<<< HEAD
    doesBlobExistAsync(container: string, blob: string): Promise<azure.BlobService.BlobResult>;
=======

    createBlockBlobFromTextAsync(
        container: string,
        blob: string,
        text: string | Buffer,
        options: azure.BlobService.CreateBlobRequestOptions
    ): Promise<azure.BlobService.BlobResult>;
>>>>>>> 4de0ca60
    getBlobMetadataAsync(container: string, blob: string): Promise<azure.BlobService.BlobResult>;
    getBlobToTextAsync(container: string, blob: string): Promise<azure.BlobService.BlobToText>;
}<|MERGE_RESOLUTION|>--- conflicted
+++ resolved
@@ -25,19 +25,11 @@
     // Root container name to use.
     containerName: string;
 
-<<<<<<< HEAD
     /** The storage account or the connection string. If this is the storage account, the storage access key must be provided. */
     storageAccountOrConnectionString: string;
 
     /** The storage access key. */
     storageAccessKey?: string;
-=======
-    // The storage account or the connection string.
-    storageAccountOrConnectionString: string;
-
-    // The storage access key.
-    storageAccessKey: string;
->>>>>>> 4de0ca60
 
     // (Optional) azure storage host.
     host?: string | Host;
@@ -124,7 +116,6 @@
             throw new Error('Please provide at least one key to read from storage.');
         }
 
-<<<<<<< HEAD
         let sanitizedKeys = keys.filter(k => k).map((key) => this.sanitizeKey(key))
         return this.ensureContainerExists().then((container) => {
             return new Promise<StoreItems>((resolve, reject) => {
@@ -150,26 +141,6 @@
                                 });
                             });
                         }
-=======
-        const sanitizedKeys: string[] = keys.filter((k: string) => k).map((key: string) => this.sanitizeKey(key));
-
-        return this.ensureContainerExists().then((container: azure.BlobService.ContainerResult) => {
-            return new Promise<StoreItems>((resolve: any, reject: any): void => {
-                Promise.all<DocumentStoreItem>(sanitizedKeys.map((key: string) => {
-                    return new Promise((internal_resolve: any, internal_reject: any): void => {
-                        this.client.getBlobMetadataAsync(container.name, key).then(
-                            (blobMetadata: azure.BlobService.BlobResult) => {
-                                this.client.getBlobToTextAsync(blobMetadata.container, blobMetadata.name).then(
-                                    (result: azure.BlobService.BlobToText) => {
-                                        const document: DocumentStoreItem = JSON.parse(result as any);
-                                        document.document.eTag = blobMetadata.etag;
-                                        internal_resolve(document);
-                                    },
-                                    (err: Error) => internal_resolve(null));
-                            },
-                            (err: Error) => internal_resolve(null)
-                        );
->>>>>>> 4de0ca60
                     });
                 })).then((items: DocumentStoreItem[]) => {
                     if (items !== null && items.length > 0) {
@@ -259,17 +230,11 @@
             throw new Error('Please provide a not empty key.');
         }
 
-<<<<<<< HEAD
-        let segments = key.split('/').filter(x => x);
-        // The number of path segments comprising the blob name cannot exceed 254
-        let validKey = segments.reduce((acc, curr, index) => [acc, curr].join(index < 255 ? '/' : ''));
-=======
         const segments: string[] = key.split('/').filter((x: string) => x);
         const base: string = segments.splice(0, 1)[0];
         // The number of path segments comprising the blob name cannot exceed 254
         const validKey: string = segments.reduce((acc: any, curr: any, index: number) => [acc, curr].join(index < 255 ? '/' : ''), base);
 
->>>>>>> 4de0ca60
         // Reserved URL characters must be escaped.
         return escape(validKey).substr(0, 1024);
     }
@@ -304,11 +269,7 @@
             createContainerIfNotExistsAsync: this.denodeify(blobService, blobService.createContainerIfNotExists),
             deleteBlobIfExistsAsync: this.denodeify(blobService, blobService.deleteBlobIfExists),
             deleteContainerIfExistsAsync: this.denodeify(blobService, blobService.deleteContainerIfExists),
-<<<<<<< HEAD
             doesBlobExistAsync: this.denodeify(blobService, blobService.doesBlobExist),
-=======
-            createBlockBlobFromTextAsync : this.denodeify(blobService, blobService.createBlockBlobFromText),
->>>>>>> 4de0ca60
             getBlobMetadataAsync: this.denodeify(blobService, blobService.getBlobMetadata),
             getBlobToTextAsync: this.denodeify(blobService, blobService.getBlobToText)
         } as any;
@@ -334,17 +295,7 @@
     createContainerIfNotExistsAsync(container: string): Promise<azure.BlobService.ContainerResult>;
     deleteBlobIfExistsAsync(container: string, blob: string): Promise<boolean>;
     deleteContainerIfExistsAsync(container: string): Promise<boolean>;
-<<<<<<< HEAD
     doesBlobExistAsync(container: string, blob: string): Promise<azure.BlobService.BlobResult>;
-=======
-
-    createBlockBlobFromTextAsync(
-        container: string,
-        blob: string,
-        text: string | Buffer,
-        options: azure.BlobService.CreateBlobRequestOptions
-    ): Promise<azure.BlobService.BlobResult>;
->>>>>>> 4de0ca60
     getBlobMetadataAsync(container: string, blob: string): Promise<azure.BlobService.BlobResult>;
     getBlobToTextAsync(container: string, blob: string): Promise<azure.BlobService.BlobToText>;
 }