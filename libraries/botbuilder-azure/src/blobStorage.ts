--- conflicted
+++ resolved
@@ -328,7 +328,6 @@
         return checkedCollections[key];
     }
 
-<<<<<<< HEAD
     /**
      * Create a Blob Service.
      * @param storageAccountOrConnectionString Azure CloudStorageAccount instance or Connection String.
@@ -336,14 +335,11 @@
      * @param host Blob Service Host.
      * @returns The blob services created.
      */
-    private createBlobService(storageAccountOrConnectionString: string, storageAccessKey: string, host: any): BlobServiceAsync {
-=======
     private createBlobService(
         storageAccountOrConnectionString: string,
         storageAccessKey: string,
         host: any
     ): BlobServiceAsync {
->>>>>>> fd8a5a2f
         if (!storageAccountOrConnectionString) {
             throw new Error('The storageAccountOrConnectionString parameter is required.');
         }
