--- conflicted
+++ resolved
@@ -31,23 +31,15 @@
      */
     containerName: string;
 
-<<<<<<< HEAD
-    // The storage account or the connection string. If this is the storage account, the storage access key must be provided.
+    /**
+     * The storage account or the connection string. If this is the storage account, the storage access key must be provided.
+     */
     storageAccountOrConnectionString: string;
 
-    // The storage access key.
+    /** 
+     * The storage access key.
+     */
     storageAccessKey?: string;
-=======
-    /**
-     * The storage account or the connection string.
-     */
-    storageAccountOrConnectionString: string;
-
-    /**
-     * The storage access key.
-     */
-    storageAccessKey: string;
->>>>>>> 4d133106
 
     /**
      * (Optional) azure storage host.
