/**
 * @module botbuilder-azure
 */
/**
 * Copyright (c) Microsoft Corporation. All rights reserved.
 * Licensed under the MIT License.
 */

import { Storage, StoreItems } from 'botbuilder';
import { ConnectionPolicy, DocumentClient, RequestOptions, UriFactory, FeedOptions } from 'documentdb';
import * as semaphore from 'semaphore';
import { CosmosDbKeyEscape } from './cosmosDbKeyEscape';

const _semaphore: semaphore.Semaphore = semaphore(1);

// @types/documentdb does not have DocumentBase definition
const DocumentBase: any = require('documentdb').DocumentBase; // tslint:disable-line no-require-imports no-var-requires

/**
 * Additional settings for configuring an instance of `CosmosDbStorage`.
 *
 * @deprecated Please use CosmosDbPartitionedStorageOptions with CosmosDbPartitionedStorage instead.
 */
export interface CosmosDbStorageSettings {
    /**
     * The endpoint Uri for the service endpoint from the Azure Cosmos DB service.
     */
    serviceEndpoint: string;
    /**
     * The AuthKey used by the client from the Azure Cosmos DB service.
     */
    authKey: string;
    /**
     * The Database ID.
     */
    databaseId: string;
    /**
     * The Collection ID.
     */
    collectionId: string;
    /**
     * (Optional) Cosmos DB RequestOptions that are passed when the database is created.
     */
    databaseCreationRequestOptions?: RequestOptions;
    /**
     * (Optional) Cosmos DB RequestOptiones that are passed when the document collection is created.
     */
    documentCollectionRequestOptions?: RequestOptions;
    /**
     * (Optional) partitionKey that are passed when the document CosmosDbStorage is created.
     * @deprecated Please use [[CosmosDbPartitionedStorage]]. See https://github.com/microsoft/botframework-sdk/issues/5467
     */
    partitionKey?: string;
}

/**
 * @private
 * Internal data structure for storing items in DocumentDB.
 */
interface DocumentStoreItem {
    /**
     * Represents the Sanitized Key and used as PartitionKey on DocumentDB.
     */
    id: string;
    /**
     * Represents the original Id/Key.
     */
    realId: string;
    /**
     * The item itself + eTag information.
     */
    document: any;
}

/**
 * Middleware that implements a CosmosDB based storage provider for a bot.
 *
 * @deprecated Please use CosmosDbPartitionedStorage instead.
 *
 * @remarks
 * The `connectionPolicyConfigurator` handler can be used to further customize the connection to
 * CosmosDB (Connection mode, retry options, timeouts). More information at
 * http://azure.github.io/azure-documentdb-node/global.html#ConnectionPolicy
 */
export class CosmosDbStorage implements Storage {
    private settings: CosmosDbStorageSettings;
    private client: DocumentClient;
    private collectionExists: Promise<string>;
    private documentCollectionCreationRequestOption: RequestOptions;
    private databaseCreationRequestOption: RequestOptions;

    /**
     * Creates a new CosmosDbStorage instance.
     *
     * @param settings Setting to configure the provider.
     * @param connectionPolicyConfigurator (Optional) An optional delegate that accepts a ConnectionPolicy for customizing policies. More information at http://azure.github.io/azure-documentdb-node/global.html#ConnectionPolicy
     */
    public constructor(
        settings: CosmosDbStorageSettings,
        connectionPolicyConfigurator: (policy: ConnectionPolicy) => void = null
    ) {
        if (!settings) {
            throw new Error('The settings parameter is required.');
        }

        if (!settings.serviceEndpoint || settings.serviceEndpoint.trim() === '') {
            throw new Error('The settings service Endpoint is required.');
        }

        if (!settings.authKey || settings.authKey.trim() === '') {
            throw new Error('The settings authKey is required.');
        }

        if (!settings.databaseId || settings.databaseId.trim() === '') {
            throw new Error('The settings dataBase ID is required.');
        }

        if (!settings.collectionId || settings.collectionId.trim() === '') {
            throw new Error('The settings collection ID is required.');
        }

        this.settings = { ...settings };

        // Invoke collectionPolicy delegate to further customize settings
        const policy: ConnectionPolicy = new DocumentBase.ConnectionPolicy();
        if (connectionPolicyConfigurator && typeof connectionPolicyConfigurator === 'function') {
            connectionPolicyConfigurator(policy);
        }

        this.client = new DocumentClient(settings.serviceEndpoint, { masterKey: settings.authKey }, policy);
        this.databaseCreationRequestOption = settings.databaseCreationRequestOptions;
        this.documentCollectionCreationRequestOption = settings.documentCollectionRequestOptions;
    }

<<<<<<< HEAD
    /**
     * Read storage items from storage.
     * @param keys Keys of the items to read from the store.
     * @returns The read items.
     */
=======
>>>>>>> fd8a5a2f
    public read(keys: string[]): Promise<StoreItems> {
        if (!keys || keys.length === 0) {
            // No keys passed in, no result to return.
            return Promise.resolve({});
        }

        const parameterSequence: string = Array.from(Array(keys.length).keys())
            .map((ix: number) => `@id${ix}`)
            .join(',');
        const parameterValues: {
            name: string;
            value: string;
        }[] = keys.map((key: string, ix: number) => ({
            name: `@id${ix}`,
            value: CosmosDbKeyEscape.escapeKey(key),
        }));

        const querySpec: {
            query: string;
            parameters: {
                name: string;
                value: string;
            }[];
        } = {
            query: `SELECT c.id, c.realId, c.document, c._etag FROM c WHERE c.id in (${parameterSequence})`,
            parameters: parameterValues,
        };

        let options: FeedOptions;

        if (this.settings.partitionKey !== null) {
            options = {
                partitionKey: this.settings.partitionKey,
            };
        }

        return this.ensureCollectionExists().then((collectionLink: string) => {
            return new Promise<StoreItems>((resolve: any, reject: any): void => {
                const storeItems: StoreItems = {};
                const query: any = this.client.queryDocuments(collectionLink, querySpec, options);
                const getNext: any = (q: any): any => {
                    q.nextItem((err: any, resource: any): any => {
                        if (err) {
                            return reject(err);
                        }

                        if (resource === undefined) {
                            // completed
                            return resolve(storeItems);
                        }

                        // push item
                        storeItems[resource.realId] = resource.document;
                        storeItems[resource.realId].eTag = resource._etag;

                        // visit the remaining results recursively
                        getNext(q);
                    });
                };

                // invoke the function
                getNext(query);
            });
        });
    }

    /**
     * Write storage items to storage.
     * @param changes Items to write to storage, indexed by key.
     */
    public write(changes: StoreItems): Promise<void> {
        if (!changes || Object.keys(changes).length === 0) {
            return Promise.resolve();
        }

        return this.ensureCollectionExists().then(() => {
            return Promise.all(
                Object.keys(changes).map((k: string) => {
                    const changesCopy: any = { ...changes[k] };

                    // Remove etag from JSON object that was copied from IStoreItem.
                    // The ETag information is updated as an _etag attribute in the document metadata.
                    delete changesCopy.eTag;
                    const documentChange: DocumentStoreItem = {
                        id: CosmosDbKeyEscape.escapeKey(k),
                        realId: k,
                        document: changesCopy,
                    };

                    return new Promise((resolve: any, reject: any): void => {
                        const handleCallback: (err: any, data: any) => void = (err: any): void =>
                            err ? reject(err) : resolve();

                        const eTag: string = changes[k].eTag;
                        if (!eTag || eTag === '*') {
                            // if new item or * then insert or replace unconditionaly
                            const uri: any = UriFactory.createDocumentCollectionUri(
                                this.settings.databaseId,
                                this.settings.collectionId
                            );
                            this.client.upsertDocument(
                                uri,
                                documentChange,
                                { disableAutomaticIdGeneration: true },
                                handleCallback
                            );
                        } else if (eTag.length > 0) {
                            // if we have an etag, do opt. concurrency replace
                            const uri: any = UriFactory.createDocumentUri(
                                this.settings.databaseId,
                                this.settings.collectionId,
                                documentChange.id
                            );
                            const ac: any = { type: 'IfMatch', condition: eTag };
                            this.client.replaceDocument(uri, documentChange, { accessCondition: ac }, handleCallback);
                        } else {
                            reject(new Error('etag empty'));
                        }
                    });
                })
            ).then(() => {
                return;
            }); // void
        });
    }

    /**
     * Delete storage items from storage.
     * @param keys Keys of the items to remove from the store.
     */
    public delete(keys: string[]): Promise<void> {
        if (!keys || keys.length === 0) {
            return Promise.resolve();
        }

        let options: RequestOptions;

        if (this.settings.partitionKey !== null) {
            options = {
                partitionKey: this.settings.partitionKey,
            };
        }

        return this.ensureCollectionExists()
            .then(() =>
                Promise.all(
                    keys.map(
                        (k: string) =>
                            new Promise((resolve: any, reject: any): void =>
                                this.client.deleteDocument(
                                    UriFactory.createDocumentUri(
                                        this.settings.databaseId,
                                        this.settings.collectionId,
                                        CosmosDbKeyEscape.escapeKey(k)
                                    ),
                                    options,
                                    (err: any): void => (err && err.code !== 404 ? reject(err) : resolve())
                                )
                            )
                    )
                )
            ) // handle notfound as Ok
            .then(() => {
                return;
            }); // void
    }

    /**
     * Delayed Database and Collection creation if they do not exist.
     */
    private ensureCollectionExists(): Promise<string> {
        if (!this.collectionExists) {
            this.collectionExists = new Promise((resolve: Function): void => {
                _semaphore.take(() => {
                    const result: Promise<string> = this.collectionExists
                        ? this.collectionExists
                        : getOrCreateDatabase(
                              this.client,
                              this.settings.databaseId,
                              this.databaseCreationRequestOption
                          ).then((databaseLink: string) =>
                              getOrCreateCollection(
                                  this.client,
                                  databaseLink,
                                  this.settings.collectionId,
                                  this.documentCollectionCreationRequestOption
                              )
                          );
                    _semaphore.leave();
                    resolve(result);
                });
            });
        }

        return this.collectionExists;
    }
}

/**
 * @private
 */
function getOrCreateDatabase(
    client: DocumentClient,
    databaseId: string,
    databaseCreationRequestOption: RequestOptions
): Promise<string> {
    const querySpec: {
        query: string;
        parameters: {
            name: string;
            value: string;
        }[];
    } = {
        query: 'SELECT r._self FROM root r WHERE r.id = @id',
        parameters: [{ name: '@id', value: databaseId }],
    };

    return new Promise((resolve: any, reject: any): void => {
        client.queryDatabases(querySpec).toArray((err: any, results: any): void => {
            if (err) {
                return reject(err);
            }
            if (results.length === 1) {
                return resolve(results[0]._self);
            }

            // create db
            client.createDatabase(
                { id: databaseId },
                databaseCreationRequestOption,
                (dbCreateErr: any, databaseLink: any) => {
                    if (dbCreateErr) {
                        return reject(dbCreateErr);
                    }
                    resolve(databaseLink._self);
                }
            );
        });
    });
}

/**
 * @private
 */
function getOrCreateCollection(
    client: DocumentClient,
    databaseLink: string,
    collectionId: string,
    documentCollectionCreationRequestOption: RequestOptions
): Promise<string> {
    const querySpec: {
        query: string;
        parameters: {
            name: string;
            value: string;
        }[];
    } = {
        query: 'SELECT r._self FROM root r WHERE r.id=@id',
        parameters: [{ name: '@id', value: collectionId }],
    };

    return new Promise((resolve: any, reject: any): void => {
        client.queryCollections(databaseLink, querySpec).toArray((err: any, results: any): void => {
            if (err) {
                return reject(err);
            }
            if (results.length === 1) {
                return resolve(results[0]._self);
            }

            client.createCollection(
                databaseLink,
                { id: collectionId },
                documentCollectionCreationRequestOption,
                (err2: any, collectionLink: any) => {
                    if (err2) {
                        return reject(err2);
                    }
                    resolve(collectionLink._self);
                }
            );
        });
    });
}<|MERGE_RESOLUTION|>--- conflicted
+++ resolved
@@ -132,14 +132,11 @@
         this.documentCollectionCreationRequestOption = settings.documentCollectionRequestOptions;
     }
 
-<<<<<<< HEAD
     /**
      * Read storage items from storage.
      * @param keys Keys of the items to read from the store.
      * @returns The read items.
      */
-=======
->>>>>>> fd8a5a2f
     public read(keys: string[]): Promise<StoreItems> {
         if (!keys || keys.length === 0) {
             // No keys passed in, no result to return.
