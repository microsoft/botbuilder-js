/**
 * @module botbuilder-azure
 */
/**
 * Copyright (c) Microsoft Corporation. All rights reserved.
 * Licensed under the MIT License.
 */

import { Storage, StoreItems } from 'botbuilder';
import { ConnectionPolicy, DocumentClient, RequestOptions, UriFactory, FeedOptions } from 'documentdb';
import * as semaphore from 'semaphore';
import { CosmosDbKeyEscape } from './cosmosDbKeyEscape';

const _semaphore: semaphore.Semaphore = semaphore(1);

// @types/documentdb does not have DocumentBase definition
const DocumentBase: any = require('documentdb').DocumentBase; // tslint:disable-line no-require-imports no-var-requires

/**
 * Additional settings for configuring an instance of `CosmosDbStorage`.
 * 
 * @deprecated Please use CosmosDbPartitionedStorageOptions with CosmosDbPartitionedStorage instead.
 */
export interface CosmosDbStorageSettings {
    /**
     * The endpoint Uri for the service endpoint from the Azure Cosmos DB service.
     */
    serviceEndpoint: string;
    /**
     * The AuthKey used by the client from the Azure Cosmos DB service.
     */
    authKey: string;
    /**
     * The Database ID.
     */
    databaseId: string;
    /**
     * The Collection ID.
     */
    collectionId: string;
    /**
      * (Optional) Cosmos DB RequestOptions that are passed when the database is created.
      */
    databaseCreationRequestOptions?: RequestOptions;
    /**
      * (Optional) Cosmos DB RequestOptiones that are passed when the document collection is created.
      */
    documentCollectionRequestOptions?: RequestOptions;
    /**
      * (Optional) partitionKey that are passed when the document CosmosDbStorage is created.
<<<<<<< HEAD
=======
      * @deprecated Please use [[CosmosDbPartitionedStorage]]. See https://github.com/microsoft/botframework-sdk/issues/5467
>>>>>>> 3776cd11
      */
    partitionKey?: string;
}

/**
 * @private
 * Internal data structure for storing items in DocumentDB.
 */
interface DocumentStoreItem {
    /**
     * Represents the Sanitized Key and used as PartitionKey on DocumentDB.
     */
    id: string;
    /**
     * Represents the original Id/Key.
     */
    realId: string;
    /**
     * The item itself + eTag information.
     */
    document: any;
}

/**
 * Middleware that implements a CosmosDB based storage provider for a bot.
 *
 * @deprecated Please use CosmosDbPartitionedStorage instead.
 * 
 * @remarks
 * The `connectionPolicyConfigurator` handler can be used to further customize the connection to
 * CosmosDB (Connection mode, retry options, timeouts). More information at
 * http://azure.github.io/azure-documentdb-node/global.html#ConnectionPolicy
 */
export class CosmosDbStorage implements Storage {

    private settings: CosmosDbStorageSettings;
    private client: DocumentClient;
    private collectionExists: Promise<string>;
    private documentCollectionCreationRequestOption: RequestOptions;
    private databaseCreationRequestOption: RequestOptions;

    /**
     * Creates a new CosmosDbStorage instance.
     *
     * @param settings Setting to configure the provider.
     * @param connectionPolicyConfigurator (Optional) An optional delegate that accepts a ConnectionPolicy for customizing policies. More information at http://azure.github.io/azure-documentdb-node/global.html#ConnectionPolicy
     */
    public constructor(
        settings: CosmosDbStorageSettings,
        connectionPolicyConfigurator: (policy: ConnectionPolicy) => void = null
    ) {
        if (!settings) {
            throw new Error('The settings parameter is required.');
        }

        if (!settings.serviceEndpoint || settings.serviceEndpoint.trim() === '') {
            throw new Error('The settings service Endpoint is required.');
        }

        if (!settings.authKey || settings.authKey.trim() === '') {
            throw new Error('The settings authKey is required.');
        }

        if (!settings.databaseId || settings.databaseId.trim() === '') {
            throw new Error('The settings dataBase ID is required.');
        }

        if (!settings.collectionId || settings.collectionId.trim() === '') {
            throw new Error('The settings collection ID is required.');
        }

        this.settings = {...settings};

        // Invoke collectionPolicy delegate to further customize settings
        const policy: ConnectionPolicy = new DocumentBase.ConnectionPolicy();
        if (connectionPolicyConfigurator && typeof connectionPolicyConfigurator === 'function') {
            connectionPolicyConfigurator(policy);
        }

        this.client = new DocumentClient(settings.serviceEndpoint, { masterKey: settings.authKey }, policy);
        this.databaseCreationRequestOption = settings.databaseCreationRequestOptions;
        this.documentCollectionCreationRequestOption = settings.documentCollectionRequestOptions;
    }

    public read(keys: string[]): Promise<StoreItems> {        
        if (!keys || keys.length === 0) {
            // No keys passed in, no result to return.
            return Promise.resolve({});
        }

        const parameterSequence: string = Array.from(Array(keys.length).keys())
            .map((ix: number) => `@id${ ix }`)
            .join(',');
        const parameterValues: {
            name: string;
            value: string;
        }[] = keys.map((key: string, ix: number) => ({
            name: `@id${ ix }`,
            value: CosmosDbKeyEscape.escapeKey(key)
        }));

        const querySpec: {
            query: string;
            parameters: {
                name: string;
                value: string;
            }[];
        } = {
            query: `SELECT c.id, c.realId, c.document, c._etag FROM c WHERE c.id in (${ parameterSequence })`,
            parameters: parameterValues
        };

        let options: FeedOptions;

        if (this.settings.partitionKey !== null) {
            options = {
                partitionKey: this.settings.partitionKey
            };
        }

        return this.ensureCollectionExists().then((collectionLink: string) => {
            return new Promise<StoreItems>((resolve: any, reject: any): void => {
                const storeItems: StoreItems = {};
                const query: any = this.client.queryDocuments(collectionLink, querySpec, options);
                const getNext: any = (q: any): any => {
                    q.nextItem((err: any, resource: any): any => {
                        if (err) {
                            return reject(err);
                        }

                        if (resource === undefined) {
                            // completed
                            return resolve(storeItems);
                        }

                        // push item
                        storeItems[resource.realId] = resource.document;
                        storeItems[resource.realId].eTag = resource._etag;

                        // visit the remaining results recursively
                        getNext(q);
                    });
                };

                // invoke the function
                getNext(query);
            });
        });
    }

    public write(changes: StoreItems): Promise<void> {
        if (!changes || Object.keys(changes).length === 0) {
            return Promise.resolve();
        }

        return this.ensureCollectionExists().then(() => {
            return Promise.all(Object.keys(changes).map((k: string) => {
                const changesCopy: any = {...changes[k]};

                // Remove etag from JSON object that was copied from IStoreItem.
                // The ETag information is updated as an _etag attribute in the document metadata.
                delete changesCopy.eTag;
                const documentChange: DocumentStoreItem = {
                    id: CosmosDbKeyEscape.escapeKey(k),
                    realId: k,
                    document: changesCopy
                };

                return new Promise((resolve: any, reject: any): void => {
                    const handleCallback: (err: any, data: any) => void = (err: any): void => err ? reject(err) : resolve();

                    const eTag: string = changes[k].eTag;
                    if (!eTag || eTag === '*') {
                        // if new item or * then insert or replace unconditionaly
                        const uri: any = UriFactory.createDocumentCollectionUri(this.settings.databaseId, this.settings.collectionId);
                        this.client.upsertDocument(uri, documentChange, { disableAutomaticIdGeneration: true }, handleCallback);
                    } else if (eTag.length > 0) {
                        // if we have an etag, do opt. concurrency replace
                        const uri: any = UriFactory.createDocumentUri(
                            this.settings.databaseId,
                            this.settings.collectionId,
                            documentChange.id
                        );
                        const ac: any = { type: 'IfMatch', condition: eTag };
                        this.client.replaceDocument(uri, documentChange, { accessCondition: ac }, handleCallback);
                    } else {
                        reject(new Error('etag empty'));
                    }
                });
            })).then(() => {
                return;
            }); // void
        });
    }

    public delete(keys: string[]): Promise<void> {
        if (!keys || keys.length === 0) {
            return Promise.resolve();
        }

        let options: RequestOptions;

        if (this.settings.partitionKey !== null) {
            options = {
                partitionKey: this.settings.partitionKey
            };
        }

        return this.ensureCollectionExists().then(() =>
            Promise.all(keys.map((k: string) =>
                new Promise((resolve: any, reject: any): void =>
                    this.client.deleteDocument(
                        UriFactory.createDocumentUri(this.settings.databaseId, this.settings.collectionId, CosmosDbKeyEscape.escapeKey(k)),
                        options,
                        (err: any): void =>
                            err && err.code !== 404 ? reject(err) : resolve()
                    )
                )
            ))
        ) // handle notfound as Ok
            .then(() => {
                return;
            }); // void
    }

    /**
     * Delayed Database and Collection creation if they do not exist.
     */
    private ensureCollectionExists(): Promise<string> {
        if (!this.collectionExists) {
            this.collectionExists = new Promise((resolve: Function): void => {
                _semaphore.take(() => {
                    const result: Promise<string> = this.collectionExists ? this.collectionExists :
                        getOrCreateDatabase(this.client, this.settings.databaseId, this.databaseCreationRequestOption)
                            .then((databaseLink: string) => getOrCreateCollection(
                                this.client, databaseLink, this.settings.collectionId, this.documentCollectionCreationRequestOption));
                    _semaphore.leave();
                    resolve(result);
                });
            });
        }

        return this.collectionExists;
    }
}

/**
 * @private
 */
function getOrCreateDatabase(client: DocumentClient, databaseId: string, databaseCreationRequestOption: RequestOptions): Promise<string> {
    const querySpec: {
        query: string;
        parameters: {
            name: string;
            value: string;
        }[];
    } = {
        query: 'SELECT r._self FROM root r WHERE r.id = @id',
        parameters: [{ name: '@id', value: databaseId }]
    };

    return new Promise((resolve: any, reject: any): void => {
        client.queryDatabases(querySpec).toArray((err: any, results: any): void => {
            if (err) { return reject(err); }
            if (results.length === 1) { return resolve(results[0]._self); }

            // create db
            client.createDatabase({ id: databaseId }, databaseCreationRequestOption, (dbCreateErr: any, databaseLink: any) => {
                if (dbCreateErr) { return reject(dbCreateErr); }
                resolve(databaseLink._self);
            });
        });
    });
}

/**
 * @private
 */
function getOrCreateCollection(client: DocumentClient,
    databaseLink: string,
    collectionId: string,
    documentCollectionCreationRequestOption: RequestOptions): Promise<string> {
    const querySpec: {
        query: string;
        parameters: {
            name: string;
            value: string;
        }[];
    } = {
        query: 'SELECT r._self FROM root r WHERE r.id=@id',
        parameters: [{ name: '@id', value: collectionId }]
    };

    return new Promise((resolve: any, reject: any): void => {
        client.queryCollections(databaseLink, querySpec).toArray((err: any, results: any): void => {
            if (err) { return reject(err); }
            if (results.length === 1) { return resolve(results[0]._self); }

            client.createCollection(databaseLink,
                { id: collectionId },
                documentCollectionCreationRequestOption,
                (err2: any, collectionLink: any) => {
                    if (err2) { return reject(err2); }
                    resolve(collectionLink._self);
                });
        });
    });
}<|MERGE_RESOLUTION|>--- conflicted
+++ resolved
@@ -48,10 +48,7 @@
     documentCollectionRequestOptions?: RequestOptions;
     /**
       * (Optional) partitionKey that are passed when the document CosmosDbStorage is created.
-<<<<<<< HEAD
-=======
       * @deprecated Please use [[CosmosDbPartitionedStorage]]. See https://github.com/microsoft/botframework-sdk/issues/5467
->>>>>>> 3776cd11
       */
     partitionKey?: string;
 }
