--- conflicted
+++ resolved
@@ -148,12 +148,8 @@
         const token: azure.common.ContinuationToken = null;
 
         const container = await this.ensureContainerExists();
-<<<<<<< HEAD
-        const transcripts = await this.getTranscriptsFolders([],
-=======
         const transcripts = await this.getTranscriptsFolders(
             [],
->>>>>>> fd8a5a2f
             container.name,
             prefix,
             continuationToken,
@@ -218,15 +214,10 @@
         startDate: Date,
         token: azure.common.ContinuationToken
     ): Promise<azure.BlobService.BlobResult[]> {
-<<<<<<< HEAD
-        const listBlobResult = await this.client.listBlobsSegmentedWithPrefixAsync(container, prefix, token, { include: 'metadata' });
-        listBlobResult.entries.some(blob => {
-=======
         const listBlobResult = await this.client.listBlobsSegmentedWithPrefixAsync(container, prefix, token, {
             include: 'metadata',
         });
         listBlobResult.entries.some((blob) => {
->>>>>>> fd8a5a2f
             const timestamp: Date = new Date(blob.metadata.timestamp);
             if (timestamp >= startDate) {
                 if (continuationToken) {
@@ -269,11 +260,7 @@
         token: azure.common.ContinuationToken
     ): Promise<TranscriptInfo[]> {
         const result = await this.client.listBlobDirectoriesSegmentedWithPrefixAsync(container, prefix, token);
-<<<<<<< HEAD
-        result.entries.some(blob => {
-=======
         result.entries.some((blob) => {
->>>>>>> fd8a5a2f
             const conversation: TranscriptInfo = {
                 channelId: channelId,
                 id: blob.name
@@ -319,14 +306,9 @@
         token: azure.common.ContinuationToken
     ): Promise<azure.BlobService.BlobResult[]> {
         const result = await this.client.listBlobsSegmentedWithPrefixAsync(container, prefix, token, null);
-<<<<<<< HEAD
-        blobs = blobs.concat(result.entries.map((blob: azure.BlobService.BlobResult) => {
-            blob.container = container;
-=======
         blobs = blobs.concat(
             result.entries.map((blob: azure.BlobService.BlobResult) => {
                 blob.container = container;
->>>>>>> fd8a5a2f
 
                 return blob;
             })
@@ -407,7 +389,6 @@
         return AzureBlobTranscriptStore[checkedCollectionsKey][key];
     }
 
-<<<<<<< HEAD
     /**
      * Create a Blob Service.
      * @param param0 Settings required for configuring the Blob Service.
@@ -415,14 +396,11 @@
      * @param param0.storageAccessKey Storage access key.
      * @param param0.host Blob Service host.
      */
-    private createBlobService({ storageAccountOrConnectionString, storageAccessKey, host }: BlobStorageSettings): BlobServiceAsync {
-=======
     private createBlobService({
         storageAccountOrConnectionString,
         storageAccessKey,
         host,
     }: BlobStorageSettings): BlobServiceAsync {
->>>>>>> fd8a5a2f
         if (!storageAccountOrConnectionString) {
             throw new Error('The storageAccountOrConnectionString parameter is required.');
         }
