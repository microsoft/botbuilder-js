--- conflicted
+++ resolved
@@ -9,10 +9,7 @@
 };
 Object.defineProperty(exports, "__esModule", { value: true });
 const botframework_connector_1 = require("botframework-connector");
-<<<<<<< HEAD
-=======
 const botframework_connector_2 = require("botframework-connector");
->>>>>>> 1debda8d
 /**
 * ActivityAdapter class needed to communicate with a Bot Framework channel or the Emulator.
 *
@@ -49,14 +46,9 @@
     constructor(settings) {
         this.nextId = 0;
         settings = settings === undefined ? { appId: '', appPassword: '' } : settings;
-<<<<<<< HEAD
-        this.credentials = new botframework_connector_1.MicrosoftAppCredentials(settings.appId || '', settings.appPassword || '');
-        this.credentialsProvider = new botframework_connector_1.SimpleCredentialProvider(this.credentials.appId, this.credentials.appPassword);
-=======
         const botCredentials = { appId: settings.appId, appPassword: settings.appPassword };
         this.credentials = new botframework_connector_2.MicrosoftAppCredentials(botCredentials);
         this.authenticator = new botframework_connector_2.BotAuthenticator(botCredentials);
->>>>>>> 1debda8d
         this.onReceive = undefined;
     }
     /**
@@ -185,15 +177,7 @@
             let activity = req.body;
             try {
                 // authenticate the incoming request
-                var authHeader = req.headers["authorization"] || '';
-                yield botframework_connector_1.JwtTokenValidation.assertValidActivity(activity, authHeader, this.credentialsProvider);
-            }
-            catch (err) {
-                console.log(err);
-                res.send(401);
-                return;
-            }
-            try {
+                yield this.authenticator.authenticate(req.headers, activity.channelId, activity.serviceUrl);
                 // call onReceive delegate
                 yield this.onReceive(activity);
                 // TODO: Add logic to return 'invoke' response
