--- conflicted
+++ resolved
@@ -31,12 +31,8 @@
     "mocha": "^5.0.0"
   },
   "scripts": {
-<<<<<<< HEAD
-    "test": "mocha tests/*.js",
+    "test": "echo NO TESTS: botbuilder-services",
+    "build": "tsc",
     "build-docs": "typedoc --theme markdown --entryPoint botbuilder-services --excludePrivate --includeDeclarations --ignoreCompilerErrors --module amd --out ..\\..\\doc\\botbuilder-services .\\lib\\index.d.ts --hideGenerator --name \"Bot Builder SDK - Services\" --readme none"
-=======
-    "test": "echo NO TESTS: botbuilder-services",
-    "build": "tsc"
->>>>>>> 72753313
   }
 }