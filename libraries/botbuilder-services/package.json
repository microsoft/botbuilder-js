{
  "name": "botbuilder-services",
  "author": "Microsoft Corp.",
  "description": "Services for Microsoft BotBuilder.",
  "version": "4.0.0-h4.1",
  "license": "MIT",
  "keywords": [
    "botbuilder",
    "botframework",
    "bots",
    "chatbots"
  ],
  "bugs": {
    "url": "https://github.com/Microsoft/BotBuilder/issues"
  },
  "repository": {
    "type": "git",
    "url": "https://github.com/Microsoft/BotBuilder.git"
  },
  "main": "./lib/index.js",
  "typings": "./lib/index.d.ts",
  "dependencies": {
    "@types/node": "^9.3.0",
    "botbuilder": "^4.0.0-h4.1",
    "botframework-connector": "^4.0.0-h4.1",
    "botframework-connector-auth": "^4.0.0-h4.1"
  },
  "devDependencies": {
    "@types/node": "^9.3.0",
    "codelyzer": "^4.1.0",
    "mocha": "^5.0.0"
  },
  "scripts": {
<<<<<<< HEAD
    "test": "mocha tests/*.js",
    "build": "tsc"
=======
    "test": "echo NO TESTS: botbuilder-services"
>>>>>>> b90b8f37
  }
}<|MERGE_RESOLUTION|>--- conflicted
+++ resolved
@@ -31,11 +31,7 @@
     "mocha": "^5.0.0"
   },
   "scripts": {
-<<<<<<< HEAD
-    "test": "mocha tests/*.js",
+    "test": "echo NO TESTS: botbuilder-services",
     "build": "tsc"
-=======
-    "test": "echo NO TESTS: botbuilder-services"
->>>>>>> b90b8f37
   }
 }