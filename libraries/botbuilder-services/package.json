{
  "name": "botbuilder-services",
  "author": "Microsoft Corp.",
  "description": "Services for Microsoft BotBuilder.",
  "version": "4.0.0-h4.1",
  "license": "MIT",
  "keywords": [
    "botbuilder",
    "botframework",
    "bots",
    "chatbots"
  ],
  "bugs": {
    "url": "https://github.com/Microsoft/BotBuilder/issues"
  },
  "repository": {
    "type": "git",
    "url": "https://github.com/Microsoft/BotBuilder.git"
  },
  "main": "./lib/index.js",
  "typings": "./lib/index.d.ts",
  "dependencies": {
    "botbuilder": "^4.0.0-h4.1",
    "botframework-connector": "^4.0.0-h4.1",
    "botframework-connector-auth": "^4.0.0-h4.1"
  },
  "devDependencies": {
    "@types/mocha": "^2.2.47",
    "@types/node": "^9.3.0",
    "codelyzer": "^4.1.0",
    "mocha": "^5.0.0",
    "nyc": "^11.4.1",
    "source-map-support": "^0.5.3",
    "ts-node": "^4.1.0"
  },
  "scripts": {
<<<<<<< HEAD
    "test": "tsc && nyc mocha tests/"
=======
    "test": "echo NO TESTS: botbuilder-services",
    "build": "tsc",
    "build-docs": "typedoc --theme markdown --entryPoint botbuilder-services --excludePrivate --includeDeclarations --ignoreCompilerErrors --module amd --out ..\\..\\doc\\botbuilder-services .\\lib\\index.d.ts --hideGenerator --name \"Bot Builder SDK - Services\" --readme none"
>>>>>>> ede2cfe9
  }
}<|MERGE_RESOLUTION|>--- conflicted
+++ resolved
@@ -34,12 +34,8 @@
     "ts-node": "^4.1.0"
   },
   "scripts": {
-<<<<<<< HEAD
-    "test": "tsc && nyc mocha tests/"
-=======
-    "test": "echo NO TESTS: botbuilder-services",
+    "test": "tsc && nyc mocha tests/",
     "build": "tsc",
     "build-docs": "typedoc --theme markdown --entryPoint botbuilder-services --excludePrivate --includeDeclarations --ignoreCompilerErrors --module amd --out ..\\..\\doc\\botbuilder-services .\\lib\\index.d.ts --hideGenerator --name \"Bot Builder SDK - Services\" --readme none"
->>>>>>> ede2cfe9
   }
 }