--- conflicted
+++ resolved
@@ -1,10 +1,7 @@
 {
   "compilerOptions": {
     "declaration": true,
-<<<<<<< HEAD
-=======
     "declarationMap": true,
->>>>>>> 3776cd11
     "esModuleInterop": true,
     "sourceMap": true,
     "module": "commonjs",
