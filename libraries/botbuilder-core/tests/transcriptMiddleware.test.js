--- conflicted
+++ resolved
@@ -465,32 +465,6 @@
                 assert.equal(activity.id, undefined);
                 assert.equal(activity.text, 'echo:foo');
                 assert.equal(activity.timestamp, timestamp);
-<<<<<<< HEAD
-            }) 
-            .then(() => {
-                transcriptStore.getTranscriptActivities('test', conversationId).then(pagedResult => {
-                    assert.equal(pagedResult.items.length, 2);
-                    assert.equal(pagedResult.items[0].text, 'foo');
-                    // Transcript activities should have the id present on the activity when received
-                    assert.equal(pagedResult.items[0].id, 'testFooId');
-
-                    assert.equal(pagedResult.items[1].text, 'echo:foo');
-                    // Sent Activities in the transcript store should use the timestamp on the bot's outgoing activities
-                    // to log the activity when the following cases are true:
-                    // 1. The outgoing Activity.id is falsey
-                    // 2. The ResourceResponse.id is falsey (some channels may not emit a ResourceResponse with an id value)
-                    // 3. The outgoing Activity.timestamp exists
-                    // Activity.Id ends with Activity.Timestamp and generated id starts with 'g_'
-                    assert.ok(pagedResult.items[1].id.endsWith(timestamp.getTime().toString()));
-                    assert.ok(pagedResult.items[1].id.startsWith('g_'));
-                    //assert.equal(pagedResult.items[1].id, timestamp.getTime().toString());
-                    pagedResult.items.forEach(a => {
-                        assert(a.timestamp);
-                    });
-                    done();
-                });
-=======
->>>>>>> a67e99bf
             });
         
         const pagedResult = await transcriptStore.getTranscriptActivities('test', conversationId);
