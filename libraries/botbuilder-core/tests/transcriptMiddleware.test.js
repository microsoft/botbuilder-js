--- conflicted
+++ resolved
@@ -434,18 +434,11 @@
                     })
                     done();
                 });
-<<<<<<< HEAD
-            });
-    });
-
-    it(`should use outgoing activity's timestamp for activity id when activity id and resourceResponse is empty`, function(done) {
-=======
             })
             .catch(err => done(err));
     });
 
     it(`should use outgoing activity's timestamp for activity id when activity id and resourceResponse is empty`, async () => {
->>>>>>> 3776cd11
         let conversationId, timestamp;
         const transcriptStore = new MemoryTranscriptStore();
 
@@ -466,43 +459,12 @@
             text: 'foo'
         };
 
-<<<<<<< HEAD
-        adapter
-            .send(fooActivity)
-=======
         await adapter.send(fooActivity)
->>>>>>> 3776cd11
             // sent activities do not contain the id returned from the service, so it should be undefined here
             .assertReply(activity => {
                 assert.equal(activity.id, undefined);
                 assert.equal(activity.text, 'echo:foo');
                 assert.equal(activity.timestamp, timestamp);
-<<<<<<< HEAD
-            }) 
-            .then(() => {
-                transcriptStore.getTranscriptActivities('test', conversationId).then(pagedResult => {
-                    assert.equal(pagedResult.items.length, 2);
-                    assert.equal(pagedResult.items[0].text, 'foo');
-                    // Transcript activities should have the id present on the activity when received
-                    assert.equal(pagedResult.items[0].id, 'testFooId');
-
-                    assert.equal(pagedResult.items[1].text, 'echo:foo');
-                    // Sent Activities in the transcript store should use the timestamp on the bot's outgoing activities
-                    // to log the activity when the following cases are true:
-                    // 1. The outgoing Activity.id is falsey
-                    // 2. The ResourceResponse.id is falsey (some channels may not emit a ResourceResponse with an id value)
-                    // 3. The outgoing Activity.timestamp exists
-                    // Activity.Id ends with Activity.Timestamp and generated id starts with 'g_'
-                    assert.ok(pagedResult.items[1].id.endsWith(timestamp.getTime().toString()));
-                    assert.ok(pagedResult.items[1].id.startsWith('g_'));
-                    //assert.equal(pagedResult.items[1].id, timestamp.getTime().toString());
-                    pagedResult.items.forEach(a => {
-                        assert(a.timestamp);
-                    });
-                    done();
-                });
-            });
-=======
             });
         
         const pagedResult = await transcriptStore.getTranscriptActivities('test', conversationId);
@@ -522,7 +484,6 @@
         pagedResult.items.forEach(a => {
             assert(a.timestamp);
         });
->>>>>>> 3776cd11
     });
 
     it(`should use current server time for activity id when activity and resourceResponse id is empty and no activity timestamp exists`, function(done) {
