--- conflicted
+++ resolved
@@ -172,11 +172,7 @@
             .assertReply('echo:bar');
     });
 
-<<<<<<< HEAD
-    it(`telemetry null telemetryClient`, function (done) {
-=======
     it(`telemetry null telemetryClient`, function(done) {
->>>>>>> 1237df77
         let myLogger = new TelemetryLoggerMiddleware(null, true);
         var adapter = new TestAdapter(async (context) => {
             var typingActivity = {
@@ -303,10 +299,6 @@
                 }
             }
         };
-<<<<<<< HEAD
-
-=======
->>>>>>> 1237df77
         let myLogger = new TelemetryLoggerMiddleware(telemetryClient, true);
         var adapter = new TestAdapter(async (context) => {
             let activityToUpdate = context.activity;
@@ -432,13 +424,8 @@
                     done(err);
                 }
             }
-<<<<<<< HEAD
-        }
-        let myLogger = new overrideReceiveLogger(telemetryClient, true);
-=======
         };
         let myLogger = new OverrideReceiveLogger(telemetryClient, true);
->>>>>>> 1237df77
         var adapter = new TestAdapter(async (context) => {
             var typingActivity = {
                 type: ActivityTypes.Typing,
@@ -504,13 +491,8 @@
                     assert.fail(done);
                 }
             }
-<<<<<<< HEAD
-        }
-        let myLogger = new overrideSendLogger(telemetryClient, true);
-=======
         };
         let myLogger = new OverrideSendLogger(telemetryClient, true);
->>>>>>> 1237df77
         var adapter = new TestAdapter(async (context) => {
             var typingActivity = {
                 type: ActivityTypes.Typing,
@@ -552,13 +534,8 @@
                     done(err);
                 }
             }
-<<<<<<< HEAD
-        }
-        let myLogger = new overrideUpdateDeleteLogger(telemetryClient, true);
-=======
         };
         let myLogger = new OverrideUpdateDeleteLogger(telemetryClient, true);
->>>>>>> 1237df77
         var adapter = new TestAdapter(async (context) => {
             let activityToUpdate = context.activity;
             if (context.activity.text === 'update') {
