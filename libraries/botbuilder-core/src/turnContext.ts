/**
 * Copyright (c) Microsoft Corporation. All rights reserved.
 * Licensed under the MIT License.
 */

import { INVOKE_RESPONSE_KEY } from '.';
import { BotAdapter } from './botAdapter';
import { shallowCopy } from './internal';
import { TurnContextStateCollection } from './turnContextStateCollection';

import {
    Activity,
    ActivityTypes,
    ConversationReference,
    DeliveryModes,
    InputHints,
    ResourceResponse,
    Mention,
    Channels,
} from 'botframework-schema';

/**
 * A handler that can participate in send activity events for the current turn.
 *
 * @remarks
 * **Parameters**
 *
 * | Name | Type | Description |
 * | :--- | :--- | :--- |
 * | `context` | [TurnContext](xref:botbuilder-core.TurnContext) | The context object for the turn. |
 * | `activities` | Partial\<[Activity](xref:botframework-schema.Activity)>[] | The activities to send. |
 * | `next` | () => Promise\<[ResourceResponse](xref:botframework-schema.ResourceResponse)[]> | The function to call to continue event processing. |
 *
 * **Returns**
 *
 * Promise\<[ResourceResponse](xref:botframework-schema.ResourceResponse)[]>
 *
 * A handler calls the `next` function to pass control to the next registered handler. If a handler
 * doesn't call the `next` function, the adapter does not call any of the subsequent handlers and
 * does not send the activities to the user.
 *
 * If the activities are successfully sent, the `next` function returns an array of
 * [ResourceResponse](xref:botframework-schema.ResourceResponse) objects containing the IDs that the
 * receiving channel assigned to the activities. Use this array as the return value of this handler.
 *
 * **See also**
 *
 * - [BotAdapter](xref:botbuilder-core.BotAdapter)
 * - [UpdateActivityHandler](xref:botbuilder-core.UpdateActivityHandler)
 * - [DeleteActivityHandler](xref:botbuilder-core.DeleteActivityHandler)
 * - [TurnContext.onSendActivities](xref:botbuilder-core.TurnContext.onSendActivities)
 */
export type SendActivitiesHandler = (
    context: TurnContext,
    activities: Partial<Activity>[],
    next: () => Promise<ResourceResponse[]>
) => Promise<ResourceResponse[]>;

/**
 * A handler that can participate in update activity events for the current turn.
 *
 * @remarks
 * **Parameters**
 *
 * | Name | Type | Description |
 * | :--- | :--- | :--- |
 * | `context` | [TurnContext](xref:botbuilder-core.TurnContext) | The context object for the turn. |
 * | `activities` | Partial\<[Activity](xref:botframework-schema.Activity)> | The replacement activity. |
 * | `next` | () => Promise\<void> | The function to call to continue event processing. |
 *
 * A handler calls the `next` function to pass control to the next registered handler.
 * If a handler doesn’t call the `next` function, the adapter does not call any of the
 * subsequent handlers and does not attempt to update the activity.
 *
 * The `activity` parameter's [id](xref:botframework-schema.Activity.id) property indicates which activity
 * in the conversation to replace.
 *
 * **See also**
 *
 * - [BotAdapter](xref:botbuilder-core.BotAdapter)
 * - [SendActivitiesHandler](xref:botbuilder-core.SendActivitiesHandler)
 * - [DeleteActivityHandler](xref:botbuilder-core.DeleteActivityHandler)
 * - [TurnContext.onUpdateActivity](xref:botbuilder-core.TurnContext.onUpdateActivity)
 */
export type UpdateActivityHandler = (
    context: TurnContext,
    activity: Partial<Activity>,
    next: () => Promise<void>
) => Promise<void>;

/**
 * A handler that can participate in delete activity events for the current turn.
 *
 * @remarks
 * **Parameters**
 *
 * | Name | Type | Description |
 * | :--- | :--- | :--- |
 * | `context` | [TurnContext](xref:botbuilder-core.TurnContext) | The context object for the turn. |
 * | `reference` | Partial\<[ConversationReference](xref:botframework-schema.ConversationReference)> | The conversation containing the activity to delete. |
 * | `next` | () => Promise\<void> | The function to call to continue event processing. |
 *
 * A handler calls the `next` function to pass control to the next registered handler.
 * If a handler doesn’t call the `next` function, the adapter does not call any of the
 * subsequent handlers and does not attempt to delete the activity.
 *
 * The `reference` parameter's [activityId](xref:botframework-schema.ConversationReference.activityId) property indicates which activity
 * in the conversation to delete.
 *
 * **See also**
 *
 * - [BotAdapter](xref:botbuilder-core.BotAdapter)
 * - [SendActivitiesHandler](xref:botbuilder-core.SendActivitiesHandler)
 * - [UpdateActivityHandler](xref:botbuilder-core.UpdateActivityHandler)
 * - [TurnContext.onDeleteActivity](xref:botbuilder-core.TurnContext.onDeleteActivity)
 */
export type DeleteActivityHandler = (
    context: TurnContext,
    reference: Partial<ConversationReference>,
    next: () => Promise<void>
) => Promise<void>;

export const BotCallbackHandlerKey = 'botCallbackHandler';

function getAppropriateReplyToId(source: Partial<Activity>): string | undefined {
    if (
        source.type !== ActivityTypes.ConversationUpdate ||
        (source.channelId !== Channels.Directline && source.channelId !== Channels.Webchat)
    ) {
        return source.id;
    }

    return undefined;
}

// eslint-disable-next-line @typescript-eslint/no-empty-interface
export interface TurnContext {}

/**
 * Provides context for a turn of a bot.
 *
 * @remarks
 * Context provides information needed to process an incoming activity. The context object is
 * created by a [BotAdapter](xref:botbuilder-core.BotAdapter) and persists for the length of the turn.
 */
export class TurnContext {
    private _adapter?: BotAdapter;
    private _activity?: Activity;

    private _respondedRef: { responded: boolean } = { responded: false };

    private _turnState = new TurnContextStateCollection();

    private _onSendActivities: SendActivitiesHandler[] = [];
    private _onUpdateActivity: UpdateActivityHandler[] = [];
    private _onDeleteActivity: DeleteActivityHandler[] = [];

    private readonly _turn = 'turn';
    private readonly _locale = 'locale';

    /**
     * Creates an new instance of the [TurnContext](xref:xref:botbuilder-core.TurnContext) class.
     *
     * @param adapterOrContext The adapter creating the context.
     * @param request The incoming activity for the turn.
     */
    constructor(adapterOrContext: BotAdapter, request: Partial<Activity>);
    /**
     * Creates an new instance of the [TurnContext](xref:xref:botbuilder-core.TurnContext) class.
     *
     * @param adapterOrContext The context object to clone.
     */
    constructor(adapterOrContext: TurnContext);
    /**
     * Creates an new instance of the [TurnContext](xref:xref:botbuilder-core.TurnContext) class.
     *
     * @param adapterOrContext The adapter creating the context or the context object to clone.
     * @param request Optional. The incoming activity for the turn.
     */
    constructor(adapterOrContext: BotAdapter | TurnContext, request?: Partial<Activity>) {
        if (adapterOrContext instanceof TurnContext) {
            adapterOrContext.copyTo(this);
        } else {
            this._adapter = adapterOrContext;
            this._activity = request as Activity;
        }
    }

    /**
     * Removes at mentions for the activity's [recipient](xref:botframework-schema.Activity.recipient)
     * from the text of an activity and returns the updated text.
     * Use with caution; this function alters the activity's [text](xref:botframework-schema.Activity.text) property.
     *
     * @param activity The activity to remove at mentions from.
     * @returns The updated activity's text.
     * @remarks
     * Some channels, for example Microsoft Teams, add at-mention details to the text of a message activity.
     *
     * Use this helper method to modify the activity's [text](xref:botframework-schema.Activity.text) property.
     * It removes all at mentions of the activity's [recipient](xref:botframework-schema.Activity.recipient)
     * and then returns the updated property value.
     *
     * For example:
     * ```JavaScript
     * const updatedText = TurnContext.removeRecipientMention(turnContext.request);
     * ```
     * **See also**
     * - [removeMentionText](xref:botbuilder-core.TurnContext.removeMentionText)
     */
    static removeRecipientMention(activity: Partial<Activity>): string {
        return TurnContext.removeMentionText(activity, activity.recipient.id);
    }

    /**
     * Removes at mentions for a given ID from the text of an activity and returns the updated text.
     * Use with caution; this function alters the activity's [text](xref:botframework-schema.Activity.text) property.
     *
     * @param activity The activity to remove at mentions from.
     * @param id The ID of the user or bot to remove at mentions for.
     * @returns The updated activity's text.
     * @remarks
     * Some channels, for example Microsoft Teams, add at mentions to the text of a message activity.
     *
     * Use this helper method to modify the activity's [text](xref:botframework-schema.Activity.text) property.
     * It removes all at mentions for the given bot or user ID and then returns the updated property value.
     *
     * For example, when you remove mentions of **echoBot** from an activity containing the text "@echoBot Hi Bot",
     * the activity text is updated, and the method returns "Hi Bot".
     *
     * The format of a mention [entity](xref:botframework-schema.Entity) is channel-dependent.
     * However, the mention's [text](xref:botframework-schema.Mention.text) property should contain
     * the exact text for the user as it appears in the activity text.
     *
     * For example, whether the channel uses "<at>username</at>" or "@username", this string is in
     * the activity's text, and this method will remove all occurrences of that string from the text.
     *
     * For example:
     * ```JavaScript
     * const updatedText = TurnContext.removeMentionText(activity, activity.recipient.id);
     * ```
     * **See also**
     * - [removeRecipientMention](xref:botbuilder-core.TurnContext.removeRecipientMention)
     */
    static removeMentionText(activity: Partial<Activity>, id: string): string {
        const mentions = TurnContext.getMentions(activity);
        const mentionsFiltered = mentions.filter((mention): boolean => mention.mentioned.id === id);
        if (mentionsFiltered.length) {
            activity.text = activity.text.replace(mentionsFiltered[0].text, '').trim();
        }
        return activity.text;
    }

    /**
     * Gets all at-mention entities included in an activity.
     *
     * @param activity The activity.
     * @returns All the at-mention entities included in an activity.
     * @remarks
     * The activity's [entities](xref:botframework-schema.Activity.entities) property contains a flat
     * list of metadata objects pertaining to this activity and can contain
     * [mention](xref:botframework-schema.Mention) entities. This method returns all such entities
     * for a given activity.
     *
     * For example:
     * ```JavaScript
     * const mentions = TurnContext.getMentions(turnContext.request);
     * ```
     */
    static getMentions(activity: Partial<Activity>): Mention[] {
        const result: Mention[] = [];
        if (activity.entities !== undefined) {
            for (let i = 0; i < activity.entities.length; i++) {
                if (activity.entities[i].type.toLowerCase() === 'mention') {
                    result.push(activity.entities[i] as Mention);
                }
            }
        }
        return result;
    }

    /**
     * Copies conversation reference information from an activity.
     *
     * @param activity The activity to get the information from.
     * @returns A conversation reference for the conversation that contains this activity.
     * @remarks
     * You can save the conversation reference as a JSON object and use it later to proactively message the user.
     *
     * For example:
     * ```JavaScript
     * const reference = TurnContext.getConversationReference(context.request);
     * ```
     *
     * **See also**
     *
     * - [BotAdapter.continueConversation](xref:botbuilder-core.BotAdapter.continueConversation)
     */
    static getConversationReference(activity: Partial<Activity>): Partial<ConversationReference> {
        return {
            activityId: getAppropriateReplyToId(activity),
            user: shallowCopy(activity.from),
            bot: shallowCopy(activity.recipient),
            conversation: shallowCopy(activity.conversation),
            channelId: activity.channelId,
            locale: activity.locale,
            serviceUrl: activity.serviceUrl,
        };
    }

    /**
     * Updates an activity with the delivery information from an existing conversation reference.
     *
     * @param activity The activity to update.
     * @param reference The conversation reference to copy delivery information from.
     * @param isIncoming Optional. `true` to treat the activity as an incoming activity, where the
     *      bot is the recipient; otherwise, `false`. Default is `false`, and the activity will show
     *      the bot as the sender.
     * @returns This activity, updated with the delivery information.
     * @remarks
     * Call the [getConversationReference](xref:botbuilder-core.TurnContext.getConversationReference)
     * method on an incoming activity to get a conversation reference that you can then use
     * to update an outgoing activity with the correct delivery information.
     */
    static applyConversationReference(
        activity: Partial<Activity>,
        reference: Partial<ConversationReference>,
        isIncoming = false
    ): Partial<Activity> {
        activity.channelId = reference.channelId;
        activity.locale = reference.locale;
        activity.serviceUrl = reference.serviceUrl;
        activity.conversation = reference.conversation;
        if (isIncoming) {
            activity.from = reference.user;
            activity.recipient = reference.bot;
            if (reference.activityId) {
                activity.id = reference.activityId;
            }
        } else {
            activity.from = reference.bot;
            activity.recipient = reference.user;
            if (reference.activityId) {
                activity.replyToId = reference.activityId;
            }
        }

        return activity;
    }

    /**
     * Copies conversation reference information from a resource response for a sent activity.
     *
     * @param activity The sent activity.
     * @param reply The resource response for the activity, returned by the
     *      [sendActivity](xref:botbuilder-core.TurnContext.sendActivity) or
     *      [sendActivities](xref:botbuilder-core.TurnContext.sendActivities) method.
     * @returns A ConversationReference that can be stored and used later to delete or update the activity.
     * @remarks
     * You can save the conversation reference as a JSON object and use it later to update or delete the message.
     *
     * For example:
     * ```javascript
     * var reply = await context.sendActivity('Hi');
     * var reference = TurnContext.getReplyConversationReference(context.activity, reply);
     * ```
     *
     * **See also**
     *
     * - [deleteActivity](xref:botbuilder-core.TurnContext.deleteActivity)
     * - [updateActivity](xref:botbuilder-core.TurnContext.updateActivity)
     */
    static getReplyConversationReference(
        activity: Partial<Activity>,
        reply: ResourceResponse
    ): Partial<ConversationReference> {
        const reference: Partial<ConversationReference> = TurnContext.getConversationReference(activity);

        // Update the reference with the new outgoing Activity's id.
        reference.activityId = reply.id;

        return reference;
    }

    /**
     * List of activities to send when `context.activity.deliveryMode == 'expectReplies'`.
     */
    readonly bufferedReplyActivities: Partial<Activity>[] = [];

    /**
     * Asynchronously sends an activity to the sender of the incoming activity.
     *
     * @param name The activity or text to send.
     * @param value Optional. The text to be spoken by your bot on a speech-enabled channel.
     * @param valueType Optional. Indicates whether your bot is accepting, expecting, or ignoring user
     * @param label Optional. Indicates whether your bot is accepting, expecting, or ignoring user
     * @returns A promise with a ResourceResponse.
     * @remarks
     * Creates and sends a Trace activity. Trace activities are only sent when the channel is the emulator.
     *
     * For example:
     * ```JavaScript
     * await context.sendTraceActivity(`The following exception was thrown ${msg}`);
     * ```
     *
     * **See also**
     *
     * - [sendActivities](xref:botbuilder-core.TurnContext.sendActivities)
     */
    sendTraceActivity(
        name: string,
        value?: any,
        valueType?: string,
        label?: string
    ): Promise<ResourceResponse | undefined> {
        const traceActivity: Partial<Activity> = {
            type: ActivityTypes.Trace,
            timestamp: new Date(),
            name: name,
            value: value,
            valueType: valueType,
            label: label,
        };
        return this.sendActivity(traceActivity);
    }

    /**
     * Asynchronously sends an activity to the sender of the incoming activity.
     *
     * @param activityOrText The activity or text to send.
     * @param speak Optional. The text to be spoken by your bot on a speech-enabled channel.
     * @param inputHint Optional. Indicates whether your bot is accepting, expecting, or ignoring user
     *      input after the message is delivered to the client. One of: 'acceptingInput', 'ignoringInput',
     *      or 'expectingInput'. Default is 'acceptingInput'.
     * @returns A promise with a ResourceResponse.
     * @remarks
     * If the activity is successfully sent, results in a
     * [ResourceResponse](xref:botframework-schema.ResourceResponse) object containing the ID that the
     * receiving channel assigned to the activity.
     *
     * See the channel's documentation for limits imposed upon the contents of the **activityOrText** parameter.
     *
     * To control various characteristics of your bot's speech such as voice, rate, volume, pronunciation,
     * and pitch, specify **speak** in Speech Synthesis Markup Language (SSML) format.
     *
     * For example:
     * ```JavaScript
     * await context.sendActivity(`Hello World`);
     * ```
     *
     * **See also**
     *
     * - [sendActivities](xref:botbuilder-core.TurnContext.sendActivities)
     * - [updateActivity](xref:botbuilder-core.TurnContext.updateActivity)
     * - [deleteActivity](xref:botbuilder-core.TurnContext.deleteActivity)
     */
    async sendActivity(
        activityOrText: string | Partial<Activity>,
        speak?: string,
        inputHint?: string
    ): Promise<ResourceResponse | undefined> {
        let a: Partial<Activity>;
        if (typeof activityOrText === 'string') {
            a = { text: activityOrText, inputHint: inputHint || InputHints.AcceptingInput };
            if (speak) {
                a.speak = speak;
            }
        } else {
            a = activityOrText;
        }

        const responses = (await this.sendActivities([a])) || [];
        return responses[0];
    }

    /**
     * Asynchronously sends a set of activities to the sender of the incoming activity.
     *
     * @param activities The activities to send.
     * @returns A promise with a ResourceResponse.
     * @remarks
     * If the activities are successfully sent, results in an array of
     * [ResourceResponse](xref:botframework-schema.ResourceResponse) objects containing the IDs that
     * the receiving channel assigned to the activities.
     *
     * Before they are sent, the delivery information of each outbound activity is updated based on the
     * delivery information of the inbound inbound activity.
     *
     * For example:
     * ```JavaScript
     * await context.sendActivities([
     *    { type: 'typing' },
     *    { type: 'delay', value: 2000 },
     *    { type: 'message', text: 'Hello... How are you?' }
     * ]);
     * ```
     *
     * **See also**
     *
     * - [sendActivity](xref:botbuilder-core.TurnContext.sendActivity)
     * - [updateActivity](xref:botbuilder-core.TurnContext.updateActivity)
     * - [deleteActivity](xref:botbuilder-core.TurnContext.deleteActivity)
     */
    sendActivities(activities: Partial<Activity>[]): Promise<ResourceResponse[]> {
        let sentNonTraceActivity = false;
        const ref = TurnContext.getConversationReference(this.activity);
        const output = activities.map((activity) => {
            const result = TurnContext.applyConversationReference({ ...activity }, ref);

            if (!result.type) {
                result.type = ActivityTypes.Message;
            }

            if (result.type !== ActivityTypes.Trace) {
                sentNonTraceActivity = true;
            }

            if (result.id) {
                delete result.id;
            }

            return result;
        });

        return this.emit(this._onSendActivities, output, async () => {
            if (this.activity.deliveryMode === DeliveryModes.ExpectReplies) {
                // Append activities to buffer
                const responses: ResourceResponse[] = [];
                output.forEach((a) => {
                    this.bufferedReplyActivities.push(a);

                    // Ensure the TurnState has the InvokeResponseKey, since this activity
                    // is not being sent through the adapter, where it would be added to TurnState.
                    if (a.type === ActivityTypes.InvokeResponse) {
                        this.turnState.set(INVOKE_RESPONSE_KEY, a);
                    }

                    responses.push({ id: undefined });
                });

                // Set responded flag
                if (sentNonTraceActivity) {
                    this.responded = true;
                }

                return responses;
            } else {
                const responses = await this.adapter.sendActivities(this, output);

                // Set responded flag
                if (sentNonTraceActivity) {
                    this.responded = true;
                }

                return responses;
            }
        });
    }

    /**
     * Asynchronously updates a previously sent activity.
     *
     * @param activity The replacement for the original activity.
     * @returns A promise with a ResourceResponse.
     * @remarks
     * The [id](xref:botframework-schema.Activity.id) of the replacement activity indicates the activity
     * in the conversation to replace.
     *
     * For example:
     * ```JavaScript
     * const matched = /approve (.*)/i.exec(context.activity.text);
     * if (matched) {
     *    const update = await approveExpenseReport(matched[1]);
     *    await context.updateActivity(update);
     * }
     * ```
     *
     * **See also**
     *
     * - [sendActivity](xref:botbuilder-core.TurnContext.sendActivity)
     * - [deleteActivity](xref:botbuilder-core.TurnContext.deleteActivity)
     * - [getReplyConversationReference](xref:botbuilder-core.TurnContext.getReplyConversationReference)
     */
    updateActivity(activity: Partial<Activity>): Promise<ResourceResponse | void> {
        const ref: Partial<ConversationReference> = TurnContext.getConversationReference(this.activity);
        const a: Partial<Activity> = TurnContext.applyConversationReference(activity, ref);
        return this.emit(this._onUpdateActivity, a, () => this.adapter.updateActivity(this, a));
    }

    /**
     * Asynchronously deletes a previously sent activity.
     *
     * @param idOrReference ID or conversation reference for the activity to delete.
     * @returns A promise representing the async operation.
     * @remarks
     * If an ID is specified, the conversation reference for the current request is used
     * to get the rest of the information needed.
     *
     * For example:
     * ```JavaScript
     * const matched = /approve (.*)/i.exec(context.activity.text);
     * if (matched) {
     *    const savedId = await approveExpenseReport(matched[1]);
     *    await context.deleteActivity(savedId);
     * }
     * ```
     *
     * **See also**
     *
     * - [sendActivity](xref:botbuilder-core.TurnContext.sendActivity)
     * - [updateActivity](xref:botbuilder-core.TurnContext.updateActivity)
     * - [getReplyConversationReference](xref:botbuilder-core.TurnContext.getReplyConversationReference)
     */
    deleteActivity(idOrReference: string | Partial<ConversationReference>): Promise<void> {
        let reference: Partial<ConversationReference>;
        if (typeof idOrReference === 'string') {
            reference = TurnContext.getConversationReference(this.activity);
            reference.activityId = idOrReference;
        } else {
            reference = idOrReference;
        }

        return this.emit(this._onDeleteActivity, reference, () => this.adapter.deleteActivity(this, reference));
    }

    /**
     * Adds a response handler for send activity operations.
     *
     * @param handler The handler to add to the context object.
     * @returns The updated context object.
     * @remarks
     * This method returns a reference to the turn context object.
     *
     * When the [sendActivity](xref:botbuilder-core.TurnContext.sendActivity) or
     * [sendActivities](xref:botbuilder-core.TurnContext.sendActivities) method is called,
     * the registered handlers are called in the order in which they were added to the context object
     * before the activities are sent.
     *
     * This example shows how to listen for and log outgoing `message` activities.
     *
     * ```JavaScript
     * context.onSendActivities(async (ctx, activities, next) => {
     *    // Log activities before sending them.
     *    activities.filter(a => a.type === 'message').forEach(a => logSend(a));
     *
     *    // Allow the send process to continue.
     *    next();
     * });
     * ```
     */
    onSendActivities(handler: SendActivitiesHandler): this {
        this._onSendActivities.push(handler);

        return this;
    }

    /**
     * Adds a response handler for update activity operations.
     *
     * @param handler The handler to add to the context object.
     * @returns The updated context object.
     * @remarks
     * This method returns a reference to the turn context object.
     *
     * When the [updateActivity](xref:botbuilder-core.TurnContext.updateActivity) method is called,
     * the registered handlers are called in the order in which they were added to the context object
     * before the activity is updated.
     *
     * This example shows how to listen for and log activity updates.
     *
     * ```JavaScript
     * context.onUpdateActivity(async (ctx, activity, next) => {
     *    // Replace activity
     *    await next();
     *
     *    // Log update
     *    logUpdate(activity);
     * });
     * ```
     */
    onUpdateActivity(handler: UpdateActivityHandler): this {
        this._onUpdateActivity.push(handler);

        return this;
    }

    /**
     * Adds a response handler for delete activity operations.
     *
     * @param handler The handler to add to the context object.
     * @returns The updated context object.
     * @remarks
     * This method returns a reference to the turn context object.
     *
     * When the [deleteActivity](xref:botbuilder-core.TurnContext.deleteActivity) method is called,
     * the registered handlers are called in the order in which they were added to the context object
     * before the activity is deleted.
     *
     * This example shows how to listen for and log activity deletions.
     *
     * ```JavaScript
     * context.onDeleteActivity(async (ctx, reference, next) => {
     *    // Delete activity
     *    await next();
     *
     *    // Log delete
     *    logDelete(activity);
     * });
     * ```
     */
    onDeleteActivity(handler: DeleteActivityHandler): this {
        this._onDeleteActivity.push(handler);

        return this;
    }

    /**
     * Called when this turn context object is passed into the constructor for a new turn context.
     *
     * @param context The new turn context object.
     *
     * @remarks
     * This copies private members from this object to the new object.
     * All property values are copied by reference.
     *
     * Override this in a derived class to copy any additional members, as necessary.
     */
    protected copyTo(context: TurnContext): void {
        // Copy private members to other instance.
        [
            '_adapter',
            '_activity',
            '_respondedRef',
            '_services',
            '_onSendActivities',
            '_onUpdateActivity',
            '_onDeleteActivity',
        ].forEach((prop: string) => ((context as any)[prop] = (this as any)[prop]));
    }

    /**
     * Gets the bot adapter that created this context object.
     *
     * @returns The bot adapter that created this context object.
     */
    get adapter(): BotAdapter {
        return this._adapter as BotAdapter;
    }

    /**
     * Gets the activity associated with this turn.
     *
     * @returns The activity associated with this turn.
     * @remarks
     * This example shows how to get the users trimmed utterance from the activity:
     *
     * ```JavaScript
     * const utterance = (context.activity.text || '').trim();
     * ```
     */
    get activity(): Activity {
        return this._activity as Activity;
    }

    /**
     * Indicates whether the bot has replied to the user this turn.
     *
     * @returns True if at least one response was sent for the current turn; otherwise, false.
     * @remarks
     * **true** if at least one response was sent for the current turn; otherwise, **false**.
     * Use this to determine if your bot needs to run fallback logic after other normal processing.
     *
     * Trace activities do not set this flag.
     *
     * for example:
     * ```JavaScript
     * await routeActivity(context);
     * if (!context.responded) {
     *    await context.sendActivity(`I'm sorry. I didn't understand.`);
     * }
     * ```
     */
    get responded(): boolean {
        return this._respondedRef.responded;
    }

    /**
     * Sets the response flag on the current turn context.
     *
     * @remarks
     * The [sendActivity](xref:botbuilder-core.TurnContext.sendActivity) and
     * [sendActivities](xref:botbuilder-core.TurnContext.sendActivities) methods call this method to
     * update the responded flag. You can call this method directly to indicate that your bot has
     * responded appropriately to the incoming activity.
     */
    public set responded(value: boolean) {
        if (!value) {
            throw new Error("TurnContext: cannot set 'responded' to a value of 'false'.");
        }
        this._respondedRef.responded = true;
    }

    /**
     * Gets the locale stored in the turnState.
     *
     * @returns The locale stored in the turnState.
     */
    get locale(): string | undefined {
        const turnObj = this._turnState[this._turn];
        const locale = turnObj[this._locale];
        if (typeof locale === 'string') {
            return locale;
        }

        return undefined;
    }

    /**
     * Sets the locale stored in the turnState.
     */
    set locale(value: string | undefined) {
        const turnObj = this._turnState[this._turn];
        if (turnObj) {
            turnObj[this._locale] = value;
        } else {
            this._turnState[this._turn] = { locale: value };
        }
    }

    /**
<<<<<<< HEAD
=======
     * Sets the response flag on the current turn context.
     *
     * @remarks
     * The [sendActivity](xref:botbuilder-core.TurnContext.sendActivity) and
     * [sendActivities](xref:botbuilder-core.TurnContext.sendActivities) methods call this method to
     * update the responded flag. You can call this method directly to indicate that your bot has
     * responded appropriately to the incoming activity.
     */
    set responded(value: boolean) {
        if (!value) {
            throw new Error(`TurnContext: cannot set 'responded' to a value of 'false'.`);
        }
        this._respondedRef.responded = true;
    }

    /**
>>>>>>> 4a6c37b5
     * Gets the services registered on this context object.
     *
     * @returns The services registered on this context object.
     * @remarks
     * Middleware, other components, and services will typically use this to cache information
     * that could be asked for by a bot multiple times during a turn. You can use this cache to
     * pass information between components of your bot.
     *
     * For example:
     * ```JavaScript
     * const cartKey = Symbol();
     * const cart = await loadUsersShoppingCart(context);
     * context.turnState.set(cartKey, cart);
     * ```
     *
     * > [!TIP]
     * > When creating middleware or a third-party component, use a unique symbol for your cache key
     * > to avoid state naming collisions with the bot or other middleware or components.
     */
    get turnState(): TurnContextStateCollection {
        return this._turnState;
    }

    /**
     * @private
     * Executes `handlers` as a chain, returning a promise that resolves to the final result.
     */
    private emit<A, T>(
        handlers: Array<(context: TurnContext, arg: A, next: () => Promise<T>) => Promise<T>>,
        arg: A,
        next: () => Promise<T>
    ): Promise<T> {
        const runHandlers = ([handler, ...remaining]: typeof handlers): Promise<T> => {
            try {
                return handler ? handler(this, arg, () => runHandlers(remaining)) : Promise.resolve(next());
            } catch (err) {
                return Promise.reject(err);
            }
        };

        return runHandlers(handlers);
    }
}<|MERGE_RESOLUTION|>--- conflicted
+++ resolved
@@ -827,8 +827,6 @@
     }
 
     /**
-<<<<<<< HEAD
-=======
      * Sets the response flag on the current turn context.
      *
      * @remarks
@@ -845,7 +843,6 @@
     }
 
     /**
->>>>>>> 4a6c37b5
      * Gets the services registered on this context object.
      *
      * @returns The services registered on this context object.
