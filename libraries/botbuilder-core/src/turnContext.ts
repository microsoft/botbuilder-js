--- conflicted
+++ resolved
@@ -2,19 +2,16 @@
  * Copyright (c) Microsoft Corporation. All rights reserved.
  * Licensed under the MIT License.
  */
-<<<<<<< HEAD
-import { Activity, ActivityTypes, Channels, ConversationReference, DeliveryModes, InputHints, ResourceResponse, Mention } from 'botframework-schema';
-=======
 import {
     Activity,
     ActivityTypes,
+    Channels,
     ConversationReference,
     DeliveryModes,
     InputHints,
     ResourceResponse,
     Mention,
 } from 'botframework-schema';
->>>>>>> 535e4c44
 import { BotAdapter } from './botAdapter';
 import { shallowCopy } from './internal';
 import { TurnContextStateCollection } from './turnContextStateCollection';
