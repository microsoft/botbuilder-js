/**
 * Copyright (c) Microsoft Corporation. All rights reserved.
 * Licensed under the MIT License.
 */
import { Activity, ActivityTypes, ConversationReference, InputHints, ResourceResponse, Mention } from 'botframework-schema';
import { BotAdapter } from './botAdapter';
import { shallowCopy } from './internal';

/**
 * A handler that can participate in send activity events for the current turn.
 * 
 * @remarks
 * **Parameters**
 * 
 * | Name | Type | Description |
 * | :--- | :--- | :--- |
 * | `context` | [TurnContext](xref:botbuilder-core.TurnContext) | The context object for the turn. |
 * | `activities` | Partial\<[Activity](xref:botframework-schema.Activity)>[] | The activities to send. |
 * | `next` | () => Promise\<[ResourceResponse](xref:botframework-schema.ResourceResponse)[]> | The function to call to continue event processing. |
 * 
 * **Returns**
 * 
 * Promise\<[ResourceResponse](xref:botframework-schema.ResourceResponse)[]>
 * 
 * A handler calls the `next` function to pass control to the next registered handler. If a handler
 * doesn't call the `next` function, the adapter does not call any of the subsequent handlers and
 * does not send the activities to the user.
 * 
 * If the activities are successfully sent, the `next` function returns an array of
 * [ResourceResponse](xref:botframework-schema.ResourceResponse) objects containing the IDs that the
 * receiving channel assigned to the activities. Use this array as the return value of this handler.
 * 
 * **See also**
 * 
 * - [BotAdapter](xref:botbuilder-core.BotAdapter)
 * - [UpdateActivityHandler](xref:botbuilder-core.UpdateActivityHandler)
 * - [DeleteActivityHandler](xref:botbuilder-core.DeleteActivityHandler)
 * - [TurnContext.onSendActivities](xref:botbuilder-core.TurnContext.onSendActivities)
 */
export type SendActivitiesHandler = (
    context: TurnContext,
    activities: Partial<Activity>[],
    next: () => Promise<ResourceResponse[]>
) => Promise<ResourceResponse[]>;

/**
 * A handler that can participate in update activity events for the current turn.
 * 
 * @remarks
 * **Parameters**
 * 
 * | Name | Type | Description |
 * | :--- | :--- | :--- |
 * | `context` | [TurnContext](xref:botbuilder-core.TurnContext) | The context object for the turn. |
 * | `activities` | Partial\<[Activity](xref:botframework-schema.Activity)> | The replacement activity. |
 * | `next` | () => Promise\<void> | The function to call to continue event processing. |
 * 
 * A handler calls the `next` function to pass control to the next registered handler.
 * If a handler doesn’t call the `next` function, the adapter does not call any of the
 * subsequent handlers and does not attempt to update the activity.
 * 
 * The `activity` parameter's [id](xref:botframework-schema.Activity.id) property indicates which activity
 * in the conversation to replace.
 * 
 * **See also**
 * 
 * - [BotAdapter](xref:botbuilder-core.BotAdapter)
 * - [SendActivitiesHandler](xref:botbuilder-core.SendActivitiesHandler)
 * - [DeleteActivityHandler](xref:botbuilder-core.DeleteActivityHandler)
 * - [TurnContext.onUpdateActivity](xref:botbuilder-core.TurnContext.onUpdateActivity)
 */
export type UpdateActivityHandler = (context: TurnContext, activity: Partial<Activity>, next: () => Promise<void>) => Promise<void>;

/**
 * A handler that can participate in delete activity events for the current turn.
 * 
 * @remarks
 * **Parameters**
 * 
 * | Name | Type | Description |
 * | :--- | :--- | :--- |
 * | `context` | [TurnContext](xref:botbuilder-core.TurnContext) | The context object for the turn. |
 * | `reference` | Partial\<[ConversationReference](xref:botframework-schema.ConversationReference)> | The conversation containing the activity to delete. |
 * | `next` | () => Promise\<void> | The function to call to continue event processing. |
 * 
 * A handler calls the `next` function to pass control to the next registered handler.
 * If a handler doesn’t call the `next` function, the adapter does not call any of the
 * subsequent handlers and does not attempt to delete the activity.
 * 
 * The `reference` parameter's [activityId](xref:botframework-schema.ConversationReference.activityId) property indicates which activity
 * in the conversation to delete.
 * 
 * **See also**
 * 
 * - [BotAdapter](xref:botbuilder-core.BotAdapter)
 * - [SendActivitiesHandler](xref:botbuilder-core.SendActivitiesHandler)
 * - [UpdateActivityHandler](xref:botbuilder-core.UpdateActivityHandler)
 * - [TurnContext.onDeleteActivity](xref:botbuilder-core.TurnContext.onDeleteActivity)
 */
export type DeleteActivityHandler = (
    context: TurnContext,
    reference: Partial<ConversationReference>,
    next: () => Promise<void>
) => Promise<void>;

export const BotCallbackHandlerKey = 'botCallbackHandler';

// tslint:disable-next-line:no-empty-interface
export interface TurnContext {}

/**
 * Provides context for a turn of a bot.
 *
 * @remarks
 * Context provides information needed to process an incoming activity. The context object is
 * created by a [BotAdapter](xref:botbuilder-core.BotAdapter) and persists for the length of the turn.
 */
export class TurnContext {
    private _adapter: BotAdapter | undefined;
    private _activity: Activity | undefined;
    private _respondedRef: { responded: boolean } = { responded: false };
    private _turnState: Map<any, any> = new Map<any, any>();
    private _onSendActivities: SendActivitiesHandler[] = [];
    private _onUpdateActivity: UpdateActivityHandler[] = [];
    private _onDeleteActivity: DeleteActivityHandler[] = [];

    /**
     * Creates an new instance of the [TurnContext](xref:xref:botbuilder-core.TurnContext) class.
     * 
     * @param adapterOrContext The adapter creating the context.
     * @param request The incoming activity for the turn.
     */
    constructor(adapterOrContext: BotAdapter, request: Partial<Activity>);
    /**
     * Creates an new instance of the [TurnContext](xref:xref:botbuilder-core.TurnContext) class.
     * 
     * @param adapterOrContext The context object to clone.
     */
    constructor(adapterOrContext: TurnContext);
    /**
     * Creates an new instance of the [TurnContext](xref:xref:botbuilder-core.TurnContext) class.
     * 
     * @param adapterOrContext The adapter creating the context or the context object to clone.
     * @param request Optional. The incoming activity for the turn.
     */
    constructor(adapterOrContext: BotAdapter|TurnContext, request?: Partial<Activity>) {
        if (adapterOrContext instanceof TurnContext) {
            adapterOrContext.copyTo(this);
        } else {
            this._adapter = adapterOrContext;
            this._activity = request as Activity;
        }
    }

    /**
<<<<<<< HEAD
     * Rewrites the activity text without any at mention.
     * Use with caution because this function is altering the text on the Activity.
     *
     * @remarks
     * Some channels, for example Microsoft Teams, add at mention details into the text on a message activity.
     * This can interfere with later processing. This is a helper function to remove the at mention.
     *
     * ```JavaScript
     * const updatedText = TurnContext.removeRecipientMention(context.request);
     * ```
     * @param activity The activity to alter the text on
=======
     * Removes at mentions for the activity's [recipient](xref:botframework-schema.Activity.recipient)
     * from the text of an activity and returns the updated text.
     * Use with caution; this function alters the activity's [text](xref:botframework-schema.Activity.text) property.
     *
     * @param activity The activity to remove at mentions from.
     * 
     * @remarks
     * Some channels, for example Microsoft Teams, add at-mention details to the text of a message activity.
     * 
     * Use this helper method to modify the activity's [text](xref:botframework-schema.Activity.text) property.
     * It removes all at mentions of the activity's [recipient](xref:botframework-schema.Activity.recipient)
     * and then returns the updated property value.
     *
     * For example:
     * ```JavaScript
     * const updatedText = TurnContext.removeRecipientMention(turnContext.request);
     * ```
     * **See also**
     * - [removeMentionText](xref:botbuilder-core.TurnContext.removeMentionText)
>>>>>>> 88cf80e3
     */
    public static removeRecipientMention(activity: Partial<Activity>): string {
        return TurnContext.removeMentionText(activity, activity.recipient.id);
    }

    /**
<<<<<<< HEAD
     * Rewrites the activity text without any at mention. Specifying a particular recipient id.
     * Use with caution because this function is altering the text on the Activity.
     *
     * @remarks
     * Some channels, for example Microsoft Teams, add at mention details into the text on a message activity.
     * This can interfere with later processing. This is a helper function to remove the at mention.
     *
     * ```JavaScript
     * const updatedText = TurnContext.removeRecipientMention(context.request);
     * ```
     * @param activity The activity to alter the text on
     * @param id The recipient id of the at mention
     */
    public static removeMentionText(activity: Partial<Activity>, id: string): string {
        var mentions = TurnContext.getMentions(activity);
        for (var i=0; i<mentions.length; i++) {
            if (mentions[i].mentioned.id === id) {
                var mentionNameMatch = mentions[i].text.match(/(?<=<at.*>)(.*?)(?=<\/at>)/i);
                if (mentionNameMatch.length > 0) {
                    activity.text = activity.text.replace(mentionNameMatch[0], '');
                    activity.text = activity.text.replace(/<at><\/at>/g, '');
                }
            }
=======
     * Removes at mentions for a given ID from the text of an activity and returns the updated text.
     * Use with caution; this function alters the activity's [text](xref:botframework-schema.Activity.text) property.
     * 
     * @param activity The activity to remove at mentions from.
     * @param id The ID of the user or bot to remove at mentions for.
     * 
     * @remarks
     * Some channels, for example Microsoft Teams, add at mentions to the text of a message activity.
     * 
     * Use this helper method to modify the activity's [text](xref:botframework-schema.Activity.text) property.
     * It removes all at mentions for the given bot or user ID and then returns the updated property value.
     * 
     * For example, when you remove mentions of **echoBot** from an activity containing the text "@echoBot Hi Bot",
     * the activity text is updated, and the method returns "Hi Bot".
     *
     * The format of a mention [entity](xref:botframework-schema.Entity) is channel-dependent.
     * However, the mention's [text](xref:botframework-schema.Mention.text) property should contain
     * the exact text for the user as it appears in the activity text.
     * 
     * For example, whether the channel uses "<at>username</at>" or "@username", this string is in
     * the activity's text, and this method will remove all occurrences of that string from the text.
     * 
     * For example:
     * ```JavaScript
     * const updatedText = TurnContext.removeMentionText(activity, activity.recipient.id);
     * ```
     * **See also**
     * - [removeRecipientMention](xref:botbuilder-core.TurnContext.removeRecipientMention)
     */
    public static removeMentionText(activity: Partial<Activity>, id: string): string {
        const mentions = TurnContext.getMentions(activity);
        const mentionsFiltered = mentions.filter((mention): boolean => mention.mentioned.id === id);
        if (mentionsFiltered.length) {
            activity.text = activity.text.replace(mentionsFiltered[0].text, '').trim();
>>>>>>> 88cf80e3
        }
        return activity.text;
    }

    /**
<<<<<<< HEAD
     * Returns the mentions on an activity.
     *
     * ```JavaScript
     * const mentions = TurnContext.getMentions(context.request);
     * ```
     * @param activity The activity to alter the text on
     * @param id The recipient id of the at mention
=======
     * Gets all at-mention entities included in an activity.
     *
     * @param activity The activity.
     * 
     * @remarks
     * The activity's [entities](xref:botframework-schema.Activity.entities) property contains a flat
     * list of metadata objects pertaining to this activity and can contain
     * [mention](xref:botframework-schema.Mention) entities. This method returns all such entities
     * for a given activity.
     * 
     * For example:
     * ```JavaScript
     * const mentions = TurnContext.getMentions(turnContext.request);
     * ```
>>>>>>> 88cf80e3
     */
    public static getMentions(activity: Partial<Activity>): Mention[] {
        var result: Mention[] = [];
        if (activity.entities !== undefined) {
            for (var i=0; i<activity.entities.length; i++) {
                if (activity.entities[i].type.toLowerCase() === 'mention') {
                    result.push(activity.entities[i] as Mention);
                }
            }
        }
        return result;
    } 

    /**
<<<<<<< HEAD
     * Returns the conversation reference for an activity.
=======
     * Copies conversation reference information from an activity.
>>>>>>> 88cf80e3
     *
     * @param activity The activity to get the information from.
     * 
     * @remarks
     * You can save the conversation reference as a JSON object and use it later to proactively message the user.
     *
     * For example:
     * ```JavaScript
     * const reference = TurnContext.getConversationReference(context.request);
     * ```
     * 
     * **See also**
     * 
     * - [BotAdapter.continueConversation](xref:botbuilder-core.BotAdapter.continueConversation)
     */
    public static getConversationReference(activity: Partial<Activity>): Partial<ConversationReference> {
        return {
            activityId: activity.id,
            user: shallowCopy(activity.from),
            bot: shallowCopy(activity.recipient),
            conversation: shallowCopy(activity.conversation),
            channelId: activity.channelId,
            serviceUrl: activity.serviceUrl
        };
    }

    /**
     * Updates an activity with the delivery information from an existing conversation reference.
     *
     * @param activity The activity to update.
     * @param reference The conversation reference to copy delivery information from.
     * @param isIncoming Optional. `true` to treat the activity as an incoming activity, where the
     *      bot is the recipient; otherwise, `false`. Default is `false`, and the activity will show
     *      the bot as the sender.
     * 
     * @remarks
     * Call the [getConversationReference](xref:botbuilder-core.TurnContext.getConversationReference)
     * method on an incoming activity to get a conversation reference that you can then use
     * to update an outgoing activity with the correct delivery information.
     */
    public static applyConversationReference(
        activity: Partial<Activity>,
        reference: Partial<ConversationReference>,
        isIncoming: boolean = false
    ): Partial<Activity> {
        activity.channelId = reference.channelId;
        activity.serviceUrl = reference.serviceUrl;
        activity.conversation = reference.conversation;
        if (isIncoming) {
            activity.from = reference.user;
            activity.recipient = reference.bot;
            if (reference.activityId) { activity.id = reference.activityId; }
        } else {
            activity.from = reference.bot;
            activity.recipient = reference.user;
            if (reference.activityId) { activity.replyToId = reference.activityId; }
        }

        return activity;
    }

    /**
     * Copies conversation reference information from a resource response for a sent activity.
     *
     * @param activity The sent activity.
     * @param reply The resource response for the activity, returned by the
     *      [sendActivity](xref:botbuilder-core.TurnContext.sendActivity) or
     *      [sendActivities](xref:botbuilder-core.TurnContext.sendActivities) method.
     *
     * @remarks
     * You can save the conversation reference as a JSON object and use it later to update or delete the message.
     * 
     * For example:
     * ```javascript
     * var reply = await context.sendActivity('Hi');
     * var reference = TurnContext.getReplyConversationReference(context.activity, reply);
     * ```
     * 
     * **See also**
     * 
     * - [deleteActivity](xref:botbuilder-core.TurnContext.deleteActivity)
     * - [updateActivity](xref:botbuilder-core.TurnContext.updateActivity)
     */
    public static getReplyConversationReference(
        activity: Partial<Activity>,
        reply: ResourceResponse
    ): Partial<ConversationReference> {
        const reference: Partial<ConversationReference> = TurnContext.getConversationReference(activity);

        // Update the reference with the new outgoing Activity's id.
        reference.activityId = reply.id;

        return reference;
    }

    /**
     * Asynchronously sends an activity to the sender of the incoming activity.
     *
     * @param name The activity or text to send.
     * @param value Optional. The text to be spoken by your bot on a speech-enabled channel.
     * @param valueType Optional. Indicates whether your bot is accepting, expecting, or ignoring user
     * @param label Optional. Indicates whether your bot is accepting, expecting, or ignoring user
     * 
     * @remarks
     * Creates and sends a Trace activity. Trace activities are only sent when the channel is the emulator.
     *
     * For example:
     * ```JavaScript
     * await context.sendTraceActivity(`The following exception was thrown ${msg}`);
     * ```
     * 
     * **See also**
     * 
     * - [sendActivities](xref:botbuilder-core.TurnContext.sendActivities)
     */
    public sendTraceActivity(name: string, value?: any, valueType?: string, label?: string): Promise<ResourceResponse|undefined> {
        const traceActivity: Partial<Activity> = {
            type: ActivityTypes.Trace,
            timestamp: new Date(),
            name: name,
            value: value,
            valueType: valueType,
            label: label
        };
        return this.sendActivity(traceActivity)
    }

    /**
     * Asynchronously sends an activity to the sender of the incoming activity.
     *
     * @param activityOrText The activity or text to send.
     * @param speak Optional. The text to be spoken by your bot on a speech-enabled channel.
     * @param inputHint Optional. Indicates whether your bot is accepting, expecting, or ignoring user
     *      input after the message is delivered to the client. One of: 'acceptingInput', 'ignoringInput',
     *      or 'expectingInput'. Default is 'acceptingInput'.
     * 
     * @remarks
     * If the activity is successfully sent, results in a
     * [ResourceResponse](xref:botframework-schema.ResourceResponse) object containing the ID that the
     * receiving channel assigned to the activity.
     * 
     * See the channel's documentation for limits imposed upon the contents of the **activityOrText** parameter.
     * 
     * To control various characteristics of your bot's speech such as voice, rate, volume, pronunciation,
     * and pitch, specify **speak** in Speech Synthesis Markup Language (SSML) format.
     *
     * For example:
     * ```JavaScript
     * await context.sendActivity(`Hello World`);
     * ```
     * 
     * **See also**
     * 
     * - [sendActivities](xref:botbuilder-core.TurnContext.sendActivities)
     * - [updateActivity](xref:botbuilder-core.TurnContext.updateActivity)
     * - [deleteActivity](xref:botbuilder-core.TurnContext.deleteActivity)
     */
    public sendActivity(activityOrText: string|Partial<Activity>, speak?: string, inputHint?: string): Promise<ResourceResponse|undefined> {
        let a: Partial<Activity>;
        if (typeof activityOrText === 'string') {
            a = { text: activityOrText, inputHint: inputHint || InputHints.AcceptingInput };
            if (speak) { a.speak = speak; }
        } else {
            a = activityOrText;
        }

        return this.sendActivities([a]).then(
            (responses: ResourceResponse[]) => responses && responses.length > 0 ? responses[0] : undefined
        );
    }

    /**
     * Asynchronously sends a set of activities to the sender of the incoming activity.
     *
     * @param activities The activities to send.
     * 
     * @remarks
     * If the activities are successfully sent, results in an array of
     * [ResourceResponse](xref:botframework-schema.ResourceResponse) objects containing the IDs that
     * the receiving channel assigned to the activities.
     * 
     * Before they are sent, the delivery information of each outbound activity is updated based on the
     * delivery information of the inbound inbound activity.
     *
     * For example:
     * ```JavaScript
     * await context.sendActivities([
     *    { type: 'typing' },
     *    { type: 'delay', value: 2000 },
     *    { type: 'message', text: 'Hello... How are you?' }
     * ]);
     * ```
     * 
     * **See also**
     * 
     * - [sendActivity](xref:botbuilder-core.TurnContext.sendActivity)
     * - [updateActivity](xref:botbuilder-core.TurnContext.updateActivity)
     * - [deleteActivity](xref:botbuilder-core.TurnContext.deleteActivity)
     */
    public sendActivities(activities: Partial<Activity>[]): Promise<ResourceResponse[]> {
        let sentNonTraceActivity = false;
        const ref: Partial<ConversationReference> = TurnContext.getConversationReference(this.activity);
        const output: Partial<Activity>[] = activities.map((a: Partial<Activity>) => {
            const o: Partial<Activity> = TurnContext.applyConversationReference({...a}, ref);
            if (!o.type) { o.type = ActivityTypes.Message; }
            if (o.type !== ActivityTypes.Trace) { sentNonTraceActivity = true; }
            if (o.id) { delete o.id; }
            return o;
        });

        return this.emit(this._onSendActivities, output, () => {
            return this.adapter.sendActivities(this, output)
                .then((responses: ResourceResponse[]) => {
                    // Set responded flag
                    if (sentNonTraceActivity) { this.responded = true; }

                    return responses;
                });
        });
    }

    /**
     * Asynchronously updates a previously sent activity.
     *
     * @param activity The replacement for the original activity.
     * 
     * @remarks
     * The [id](xref:botframework-schema.Activity.id) of the replacement activity indicates the activity
     * in the conversation to replace.
     * 
     * For example:
     * ```JavaScript
     * const matched = /approve (.*)/i.exec(context.activity.text);
     * if (matched) {
     *    const update = await approveExpenseReport(matched[1]);
     *    await context.updateActivity(update);
     * }
     * ```
     * 
     * **See also**
     * 
     * - [sendActivity](xref:botbuilder-core.TurnContext.sendActivity)
     * - [deleteActivity](xref:botbuilder-core.TurnContext.deleteActivity)
     * - [getReplyConversationReference](xref:botbuilder-core.TurnContext.getReplyConversationReference)
     */
    public updateActivity(activity: Partial<Activity>): Promise<void> {
        const ref: Partial<ConversationReference> = TurnContext.getConversationReference(this.activity);
        const a: Partial<Activity> = TurnContext.applyConversationReference(activity, ref);
        return this.emit(this._onUpdateActivity, a, () => this.adapter.updateActivity(this, a));
    }

    /**
     * Asynchronously deletes a previously sent activity.
     *
     * @param idOrReference ID or conversation reference for the activity to delete.
     * 
     * @remarks
     * If an ID is specified, the conversation reference for the current request is used
     * to get the rest of the information needed.
     *
     * For example:
     * ```JavaScript
     * const matched = /approve (.*)/i.exec(context.activity.text);
     * if (matched) {
     *    const savedId = await approveExpenseReport(matched[1]);
     *    await context.deleteActivity(savedId);
     * }
     * ```
     * 
     * **See also**
     * 
     * - [sendActivity](xref:botbuilder-core.TurnContext.sendActivity)
     * - [updateActivity](xref:botbuilder-core.TurnContext.updateActivity)
     * - [getReplyConversationReference](xref:botbuilder-core.TurnContext.getReplyConversationReference)
     */
    public deleteActivity(idOrReference: string|Partial<ConversationReference>): Promise<void> {
        let reference: Partial<ConversationReference>;
        if (typeof idOrReference === 'string') {
            reference = TurnContext.getConversationReference(this.activity);
            reference.activityId = idOrReference;
        } else {
            reference = idOrReference;
        }

        return this.emit(this._onDeleteActivity, reference, () => this.adapter.deleteActivity(this, reference));
    }

    /**
     * Adds a response handler for send activity operations.
     *
     * @param handler The handler to add to the context object.
     * 
     * @remarks
     * This method returns a reference to the turn context object.
     * 
     * When the [sendActivity](xref:botbuilder-core.TurnContext.sendActivity) or
     * [sendActivities](xref:botbuilder-core.TurnContext.sendActivities) method is called,
     * the registered handlers are called in the order in which they were added to the context object
     * before the activities are sent.
     * 
     * This example shows how to listen for and log outgoing `message` activities.
     *
     * ```JavaScript
     * context.onSendActivities(async (ctx, activities, next) => {
     *    // Log activities before sending them.
     *    activities.filter(a => a.type === 'message').forEach(a => logSend(a));
     *
     *    // Allow the send process to continue.
     *    next();
     * });
     * ```
     */
    public onSendActivities(handler: SendActivitiesHandler): this {
        this._onSendActivities.push(handler);

        return this;
    }

    /**
     * Adds a response handler for update activity operations.
     *
     * @param handler The handler to add to the context object.
     * 
     * @remarks
     * This method returns a reference to the turn context object.
     * 
     * When the [updateActivity](xref:botbuilder-core.TurnContext.updateActivity) method is called,
     * the registered handlers are called in the order in which they were added to the context object
     * before the activity is updated.
     * 
     * This example shows how to listen for and log activity updates.
     *
     * ```JavaScript
     * context.onUpdateActivity(async (ctx, activity, next) => {
     *    // Replace activity
     *    await next();
     *
     *    // Log update
     *    logUpdate(activity);
     * });
     * ```
     */
    public onUpdateActivity(handler: UpdateActivityHandler): this {
        this._onUpdateActivity.push(handler);

        return this;
    }

    /**
     * Adds a response handler for delete activity operations.
     *
     * @param handler The handler to add to the context object.
     * 
     * @remarks
     * This method returns a reference to the turn context object.
     * 
     * When the [deleteActivity](xref:botbuilder-core.TurnContext.deleteActivity) method is called,
     * the registered handlers are called in the order in which they were added to the context object
     * before the activity is deleted.
     * 
     * This example shows how to listen for and log activity deletions.
     *
     * ```JavaScript
     * context.onDeleteActivity(async (ctx, reference, next) => {
     *    // Delete activity
     *    await next();
     *
     *    // Log delete
     *    logDelete(activity);
     * });
     * ```
     */
    public onDeleteActivity(handler: DeleteActivityHandler): this {
        this._onDeleteActivity.push(handler);

        return this;
    }

    /**
     * Called when this turn context object is passed into the constructor for a new turn context.
     *
     * @param context The new turn context object.
     * 
     * @remarks
     * This copies private members from this object to the new object.
     * All property values are copied by reference.
     * 
     * Override this in a derived class to copy any additional members, as necessary.
     */
    protected copyTo(context: TurnContext): void {
        // Copy private members to other instance.
        [
            '_adapter', '_activity', '_respondedRef', '_services',
            '_onSendActivities', '_onUpdateActivity', '_onDeleteActivity'
        ].forEach((prop: string) => (context as any)[prop] = (this as any)[prop]);
    }

    /**
     * Gets the bot adapter that created this context object.
     */
    public get adapter(): BotAdapter {
        return this._adapter as BotAdapter;
    }

    /**
     * Gets the activity associated with this turn.
     *
     * @remarks
     * This example shows how to get the users trimmed utterance from the activity:
     *
     * ```JavaScript
     * const utterance = (context.activity.text || '').trim();
     * ```
     */
    public get activity(): Activity {
        return this._activity as Activity;
    }

    /**
     * Indicates whether the bot has replied to the user this turn.
     *
     * @remarks
     * **true** if at least one response was sent for the current turn; otherwise, **false**.
     * Use this to determine if your bot needs to run fallback logic after other normal processing.
     * 
     * Trace activities do not set this flag.
     *
     * for example:
     * ```JavaScript
     * await routeActivity(context);
     * if (!context.responded) {
     *    await context.sendActivity(`I'm sorry. I didn't understand.`);
     * }
     * ```
     */
    public get responded(): boolean {
        return this._respondedRef.responded;
    }

    /**
     * Sets the response flag on the current turn context.
     * 
     * @remarks
     * The [sendActivity](xref:botbuilder-core.TurnContext.sendActivity) and
     * [sendActivities](xref:botbuilder-core.TurnContext.sendActivities) methods call this method to
     * update the responded flag. You can call this method directly to indicate that your bot has
     * responded appropriately to the incoming activity.
     */
    public set responded(value: boolean) {
        if (!value) { throw new Error(`TurnContext: cannot set 'responded' to a value of 'false'.`); }
        this._respondedRef.responded = true;
    }

    /**
     * Gets the services registered on this context object.
     *
     * @remarks
     * Middleware, other components, and services will typically use this to cache information
     * that could be asked for by a bot multiple times during a turn. You can use this cache to
     * pass information between components of your bot.
     *
     * For example:
     * ```JavaScript
     * const cartKey = Symbol();
     * const cart = await loadUsersShoppingCart(context);
     * context.turnState.set(cartKey, cart);
     * ```
     *
     * > [!TIP]
     * > When creating middleware or a third-party component, use a unique symbol for your cache key
     * > to avoid state naming collisions with the bot or other middleware or components.
     */
    public get turnState(): Map<any, any> {
        return this._turnState;
    }

    private emit<T>(
        handlers: ((context: TurnContext, arg: T, next: () => Promise<any>) => Promise<any>)[],
        arg: T,
        next: () => Promise<any>
    ): Promise<any> {
        const list:  ((context: TurnContext, arg: T, next: () => Promise<any>) => Promise<any>)[] = handlers.slice();
        const context: TurnContext = this;
        function emitNext(i: number): Promise<void> {
            try {
                if (i < list.length) {
                    return Promise.resolve(list[i](context, arg, () => emitNext(i + 1)));
                }

                return Promise.resolve(next());
            } catch (err) {
                return Promise.reject(err);
            }
        }

        return emitNext(0);
    }
}<|MERGE_RESOLUTION|>--- conflicted
+++ resolved
@@ -153,19 +153,6 @@
     }
 
     /**
-<<<<<<< HEAD
-     * Rewrites the activity text without any at mention.
-     * Use with caution because this function is altering the text on the Activity.
-     *
-     * @remarks
-     * Some channels, for example Microsoft Teams, add at mention details into the text on a message activity.
-     * This can interfere with later processing. This is a helper function to remove the at mention.
-     *
-     * ```JavaScript
-     * const updatedText = TurnContext.removeRecipientMention(context.request);
-     * ```
-     * @param activity The activity to alter the text on
-=======
      * Removes at mentions for the activity's [recipient](xref:botframework-schema.Activity.recipient)
      * from the text of an activity and returns the updated text.
      * Use with caution; this function alters the activity's [text](xref:botframework-schema.Activity.text) property.
@@ -185,38 +172,12 @@
      * ```
      * **See also**
      * - [removeMentionText](xref:botbuilder-core.TurnContext.removeMentionText)
->>>>>>> 88cf80e3
      */
     public static removeRecipientMention(activity: Partial<Activity>): string {
         return TurnContext.removeMentionText(activity, activity.recipient.id);
     }
 
     /**
-<<<<<<< HEAD
-     * Rewrites the activity text without any at mention. Specifying a particular recipient id.
-     * Use with caution because this function is altering the text on the Activity.
-     *
-     * @remarks
-     * Some channels, for example Microsoft Teams, add at mention details into the text on a message activity.
-     * This can interfere with later processing. This is a helper function to remove the at mention.
-     *
-     * ```JavaScript
-     * const updatedText = TurnContext.removeRecipientMention(context.request);
-     * ```
-     * @param activity The activity to alter the text on
-     * @param id The recipient id of the at mention
-     */
-    public static removeMentionText(activity: Partial<Activity>, id: string): string {
-        var mentions = TurnContext.getMentions(activity);
-        for (var i=0; i<mentions.length; i++) {
-            if (mentions[i].mentioned.id === id) {
-                var mentionNameMatch = mentions[i].text.match(/(?<=<at.*>)(.*?)(?=<\/at>)/i);
-                if (mentionNameMatch.length > 0) {
-                    activity.text = activity.text.replace(mentionNameMatch[0], '');
-                    activity.text = activity.text.replace(/<at><\/at>/g, '');
-                }
-            }
-=======
      * Removes at mentions for a given ID from the text of an activity and returns the updated text.
      * Use with caution; this function alters the activity's [text](xref:botframework-schema.Activity.text) property.
      * 
@@ -251,21 +212,11 @@
         const mentionsFiltered = mentions.filter((mention): boolean => mention.mentioned.id === id);
         if (mentionsFiltered.length) {
             activity.text = activity.text.replace(mentionsFiltered[0].text, '').trim();
->>>>>>> 88cf80e3
         }
         return activity.text;
     }
 
     /**
-<<<<<<< HEAD
-     * Returns the mentions on an activity.
-     *
-     * ```JavaScript
-     * const mentions = TurnContext.getMentions(context.request);
-     * ```
-     * @param activity The activity to alter the text on
-     * @param id The recipient id of the at mention
-=======
      * Gets all at-mention entities included in an activity.
      *
      * @param activity The activity.
@@ -280,7 +231,6 @@
      * ```JavaScript
      * const mentions = TurnContext.getMentions(turnContext.request);
      * ```
->>>>>>> 88cf80e3
      */
     public static getMentions(activity: Partial<Activity>): Mention[] {
         var result: Mention[] = [];
@@ -295,11 +245,7 @@
     } 
 
     /**
-<<<<<<< HEAD
-     * Returns the conversation reference for an activity.
-=======
      * Copies conversation reference information from an activity.
->>>>>>> 88cf80e3
      *
      * @param activity The activity to get the information from.
      * 
