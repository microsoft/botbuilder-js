--- conflicted
+++ resolved
@@ -98,13 +98,8 @@
     ): Promise<void>;
 
     /**
-<<<<<<< HEAD
-     * Gets an error handler that can catch exceptions in the middleware or application.
-     * 
-=======
      * Gets or sets an error handler that can catch exceptions in the middleware or application.
      *
->>>>>>> 8ed98078
      * @remarks
      * The error handler is called with these parameters:
      *
