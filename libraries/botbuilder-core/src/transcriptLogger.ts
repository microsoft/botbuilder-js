/**
 * @module botbuilder
 */
/**
 * Copyright (c) Microsoft Corporation. All rights reserved.
 * Licensed under the MIT License.
 */

import { Activity, ActivityTypes, ConversationReference, ResourceResponse } from 'botframework-schema';
import { Middleware } from './middlewareSet';
import { TurnContext } from './turnContext';

/**
 * Logs incoming and outgoing activities to a TranscriptStore.
 */
export class TranscriptLoggerMiddleware implements Middleware {
    private logger: TranscriptLogger;

    /**
     * Middleware for logging incoming and outgoing activities to a transcript store.
     * @param logger Transcript logger
     */
    constructor(logger: TranscriptLogger) {
        if (!logger) {
            throw new Error('TranscriptLoggerMiddleware requires a TranscriptLogger instance.');
        }

        this.logger = logger;
    }

    /**
     * Initialization for middleware turn.
     * @param context Context for the current turn of conversation with the user.
     * @param next Function to call at the end of the middleware chain.
     */
    public async onTurn(context: TurnContext, next: () => Promise<void>): Promise<void> {
        let transcript: Activity[] = [];

        // log incoming activity at beginning of turn
        if (context.activity) {
            if (!context.activity.from.role) {
                context.activity.from.role = 'user';
            }

            this.logActivity(transcript, this.cloneActivity(context.activity));
        }

        // hook up onSend pipeline
        context.onSendActivities(async (ctx: TurnContext, activities: Partial<Activity>[], next2: () => Promise<ResourceResponse[]>) => {
            // Run full pipeline.
            const responses: ResourceResponse[] = await next2();

            activities.map((a: Partial<Activity>, index: number) => {
                const clonedActivity = this.cloneActivity(a);
<<<<<<< HEAD
                // If present, set the id of the cloned activity to the id received from the server.
                if (index < responses.length) {
                    clonedActivity.id = responses[index].id;
=======
                if (!clonedActivity.id) {
                    clonedActivity.id = responses && responses[index] ?
                        responses[index].id :
                        undefined;
>>>>>>> a67e99bf
                }

                // For certain channels, a ResourceResponse with an id is not always sent to the bot.
                // This fix uses the timestamp on the activity to populate its id for logging the transcript.
                // If there is no outgoing timestamp, the current time for the bot is used for the activity.id.
                // See https://github.com/microsoft/botbuilder-js/issues/1122
                if (!clonedActivity.id) {
<<<<<<< HEAD
                    const prefix = `g_${Math.random().toString(36).slice(2,8)}`;
                    if (clonedActivity.timestamp) {
                        clonedActivity.id = `${prefix}${new Date(clonedActivity.timestamp).getTime().toString()}`;
                    } else {
                        clonedActivity.id = `${prefix}${new Date().getTime().toString()}`;
=======
                    if (clonedActivity.timestamp) {
                        clonedActivity.id = new Date(clonedActivity.timestamp).getTime().toString();
                    } else {
                        clonedActivity.id = Date.now().toString();
>>>>>>> a67e99bf
                    }
                }

                this.logActivity(transcript, clonedActivity);
            });

            return responses;
        });

        // hook up update activity pipeline
        context.onUpdateActivity(async (ctx: TurnContext, activity: Partial<Activity>, next3: () => Promise<void>) => {
            // run full pipeline
            const response: void = await next3();

            // add Message Update activity
            const updateActivity: Activity = this.cloneActivity(activity);
            updateActivity.type = ActivityTypes.MessageUpdate;
            this.logActivity(transcript, updateActivity);

            return response;
        });

        // hook up delete activity pipeline
        context.onDeleteActivity(async (ctx: TurnContext, reference: Partial<ConversationReference>, next4: () => Promise<void>) => {
            // run full pipeline
            await next4();

            // add MessageDelete activity
            // log as MessageDelete activity
            const deleteActivity: Partial<Activity> = TurnContext.applyConversationReference(
                {
                    type: ActivityTypes.MessageDelete,
                    id: reference.activityId
                },
                reference,
                false
            );

            this.logActivity(transcript, <Activity>deleteActivity);
        });

        // process bot logic
        await next();

        // flush transcript at end of turn
        while (transcript.length > 0) {
            try {
                const activity: Activity = transcript.shift();
                // If the implementation of this.logger.logActivity() is asynchronous, we don't
                // await it as to not block processing of activities.
                // Because TranscriptLogger.logActivity() returns void or Promise<void>, we capture
                // the result and see if it is a Promise.
                const logActivityResult = this.logger.logActivity(activity);

                // If this.logger.logActivity() returns a Promise, a catch is added in case there
                // is no innate error handling in the method. This catch prevents
                // UnhandledPromiseRejectionWarnings from being thrown and prints the error to the
                // console.
                if (logActivityResult instanceof Promise) {
                    logActivityResult.catch(err => {
                        this.transcriptLoggerErrorHandler(err);
                    });
                }
            } catch (err) {
                this.transcriptLoggerErrorHandler(err);
            }
        }
    }

    /**
     * Logs the Activity.
     * @param activity Activity to log.
     */
    private logActivity(transcript: Activity[], activity: Activity): void {
        if (!activity.timestamp) {
            activity.timestamp = new Date();
        }

        transcript.push(activity);
    }

    /**
     * Clones the Activity entity.
     * @param activity Activity to clone.
     */
    private cloneActivity(activity: Partial<Activity>): Activity {
        return Object.assign(<Activity>{}, activity);
    }

    /**
     * Error logging helper function.
     * @param err Error or object to console.error out.
     */
    private transcriptLoggerErrorHandler(err: Error | any): void {
        // tslint:disable:no-console
        if (err instanceof Error) {
            console.error(`TranscriptLoggerMiddleware logActivity failed: "${err.message}"`);
            console.error(err.stack);
        } else {
            console.error(`TranscriptLoggerMiddleware logActivity failed: "${JSON.stringify(err)}"`);
        }
        // tslint:enable:no-console
    }
}

/**
 * ConsoleTranscriptLogger , writes activities to Console output.
 */
export class ConsoleTranscriptLogger implements TranscriptLogger {
    /**
     * Log an activity to the transcript.
     * @param activity Activity being logged.
     */
    public logActivity(activity: Activity): void | Promise<void> {
        if (!activity) { throw new Error('Activity is required.'); }

        // tslint:disable-next-line:no-console
        console.log('Activity Log:', activity);
    }
}

/**
 * Transcript logger stores activities for conversations for recall.
 */
export interface TranscriptLogger {
    /**
     * Log an activity to the transcript.
     * @param activity Activity being logged.
     */
    logActivity(activity: Activity): void | Promise<void>;
}

/**
 * Transcript logger stores activities for conversations for recall.
 */
export interface TranscriptStore extends TranscriptLogger {

    /**
     * Get activities for a conversation (Aka the transcript)
     * @param channelId Channel Id.
     * @param conversationId Conversation Id.
     * @param continuationToken Continuatuation token to page through results.
     * @param startDate Earliest time to include.
     */
    getTranscriptActivities(
        channelId: string,
        conversationId: string,
        continuationToken?: string,
        startDate?: Date
    ): Promise<PagedResult<Activity>>;

    /**
     * List conversations in the channelId.
     * @param channelId Channel Id.
     * @param continuationToken Continuatuation token to page through results.
     */
    listTranscripts(channelId: string, continuationToken?: string): Promise<PagedResult<TranscriptInfo>>;

    /**
     * Delete a specific conversation and all of it's activities.
     * @param channelId Channel Id where conversation took place.
     * @param conversationId Id of the conversation to delete.
     */
    deleteTranscript(channelId: string, conversationId: string): Promise<void>;
}

/**
 * Metadata for a stored transcript.
 */
export interface TranscriptInfo {
    /**
     * ChannelId that the transcript was taken from.
     */
    channelId: string;

    /**
     * Conversation Id.
     */
    id: string;

    /**
     * Date conversation was started.
     */
    created: Date;
}

/**
 * Page of results.
 * @param T type of items being paged in.
 */
// tslint:disable-next-line:max-classes-per-file
export interface PagedResult<T> {

    /**
     * Page of items.
     */
    items: T[];

    /**
     * Token used to page through multiple pages.
     */
    continuationToken: string;
}<|MERGE_RESOLUTION|>--- conflicted
+++ resolved
@@ -52,16 +52,10 @@
 
             activities.map((a: Partial<Activity>, index: number) => {
                 const clonedActivity = this.cloneActivity(a);
-<<<<<<< HEAD
-                // If present, set the id of the cloned activity to the id received from the server.
-                if (index < responses.length) {
-                    clonedActivity.id = responses[index].id;
-=======
                 if (!clonedActivity.id) {
                     clonedActivity.id = responses && responses[index] ?
                         responses[index].id :
                         undefined;
->>>>>>> a67e99bf
                 }
 
                 // For certain channels, a ResourceResponse with an id is not always sent to the bot.
@@ -69,18 +63,10 @@
                 // If there is no outgoing timestamp, the current time for the bot is used for the activity.id.
                 // See https://github.com/microsoft/botbuilder-js/issues/1122
                 if (!clonedActivity.id) {
-<<<<<<< HEAD
-                    const prefix = `g_${Math.random().toString(36).slice(2,8)}`;
-                    if (clonedActivity.timestamp) {
-                        clonedActivity.id = `${prefix}${new Date(clonedActivity.timestamp).getTime().toString()}`;
-                    } else {
-                        clonedActivity.id = `${prefix}${new Date().getTime().toString()}`;
-=======
                     if (clonedActivity.timestamp) {
                         clonedActivity.id = new Date(clonedActivity.timestamp).getTime().toString();
                     } else {
                         clonedActivity.id = Date.now().toString();
->>>>>>> a67e99bf
                     }
                 }
 
