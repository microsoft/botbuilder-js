--- conflicted
+++ resolved
@@ -6,11 +6,7 @@
  * Licensed under the MIT License.
  */
 
-<<<<<<< HEAD
-import { Activity, ActivityTypes } from 'botframework-schema';
-=======
 import { Activity, ActivityTypes, ConversationReference, ResourceResponse } from 'botframework-schema';
->>>>>>> fe45cdfa
 import { Middleware } from './middlewareSet';
 import { TurnContext } from './turnContext';
 
