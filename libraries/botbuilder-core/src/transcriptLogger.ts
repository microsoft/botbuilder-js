--- conflicted
+++ resolved
@@ -52,16 +52,9 @@
 
             activities.map((a: Partial<Activity>, index: number) => {
                 const clonedActivity = this.cloneActivity(a);
-<<<<<<< HEAD
-                // If present, set the id of the cloned activity to the id received from the server.
-                if (index < responses.length) {
-                    clonedActivity.id = responses[index].id;
-                }
-=======
                 clonedActivity.id = responses && responses[index] ?
                     responses[index].id :
                     clonedActivity.id;
->>>>>>> 3776cd11
 
                 // For certain channels, a ResourceResponse with an id is not always sent to the bot.
                 // This fix uses the timestamp on the activity to populate its id for logging the transcript.
