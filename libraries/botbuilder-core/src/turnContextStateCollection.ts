/**
 * Copyright (c) Microsoft Corporation. All rights reserved.
 * Licensed under the MIT License.
 */

const TURN_STATE_SCOPE_CACHE = Symbol('turnStateScopeCache');

/**
 * Values persisted for the lifetime of the turn as part of the [TurnContext](xref:botbuilder-core.TurnContext).
 *
 * @remarks Typical values stored here are objects which are needed for the lifetime of a turn, such
 * as [Storage](xref:botbuilder-core.Storage), [BotState](xref:botbuilder-core.BotState), [ConversationState](xref:botbuilder-core.ConversationState), [LanguageGenerator](xref:botbuilder-dialogs-adaptive.LanguageGenerator), [ResourceExplorer](xref:botbuilder-dialogs-declarative.ResourceExplorer), etc.
 */
export class TurnContextStateCollection extends Map<any, any> {
    /**
     * Gets a typed value from the [TurnContextStateCollection](xref:botbuilder-core.TurnContextStateCollection).
     *
     * @param key The values key.
     */
    get<T = any>(key: any): T;

    /**
     * Gets a value from the [TurnContextStateCollection](xref:botbuilder-core.TurnContextStateCollection).
     *
     * @param key The values key.
     */
<<<<<<< HEAD
    public get(key: any): any;

    /**
     * Gets a value from the [TurnContextStateCollection](xref:botbuilder-core.TurnContextStateCollection).
     *
     * @param key The values key.
     * @returns The object; or null if no service is registered by the key.
     */
    public get(key: any): unknown {
=======
    get(key: any): any;
    get(key: any): unknown {
>>>>>>> 4a6c37b5
        return super.get(key);
    }

    /**
     * Push a value by key to the turn's context.
     *
     * @remarks
     * The keys current value (if any) will be saved and can be restored by calling [pop()](#pop).
     * @param key The values key.
     * @param value The new value.
     */
    push(key: any, value: any): void {
        // Get current value and add to scope cache
        const current = this.get(key);
        const cache: Map<any, any[]> = this.get(TURN_STATE_SCOPE_CACHE) || new Map<any, any[]>();
        if (cache.has(key)) {
            cache.get(key).push(current);
        } else {
            cache.set(key, [current]);
        }

        // Set new (or current) value and save cache
        if (value == undefined) {
            value = current;
        }
        this.set(key, value);
        this.set(TURN_STATE_SCOPE_CACHE, cache);
    }

    /**
     * Restores a keys previous value, and returns the value that was removed.
     *
     * @param key The values key.
     * @returns The removed value.
     */
    pop(key: any): any {
        // Get current value
        const current = this.get(key);

        // Get previous value from scope cache
        let previous: any;
        const cache: Map<any, any[]> = this.get(TURN_STATE_SCOPE_CACHE) || new Map<any, any[]>();
        if (cache.has(key)) {
            previous = cache.get(key).pop();
        }

        // Restore previous value and save cache
        this.set(key, previous);
        this.set(TURN_STATE_SCOPE_CACHE, cache);

        return current;
    }
}<|MERGE_RESOLUTION|>--- conflicted
+++ resolved
@@ -24,8 +24,7 @@
      *
      * @param key The values key.
      */
-<<<<<<< HEAD
-    public get(key: any): any;
+    get(key: any): any;
 
     /**
      * Gets a value from the [TurnContextStateCollection](xref:botbuilder-core.TurnContextStateCollection).
@@ -33,11 +32,7 @@
      * @param key The values key.
      * @returns The object; or null if no service is registered by the key.
      */
-    public get(key: any): unknown {
-=======
-    get(key: any): any;
     get(key: any): unknown {
->>>>>>> 4a6c37b5
         return super.get(key);
     }
 
