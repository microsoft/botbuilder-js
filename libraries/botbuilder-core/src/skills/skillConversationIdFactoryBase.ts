--- conflicted
+++ resolved
@@ -21,11 +21,7 @@
      * @remarks It should be possible to use the returned string on a request URL and it should not contain special characters.
      * Returns A unique conversation ID used to communicate with the skill.
      */
-<<<<<<< HEAD
-    public createSkillConversationIdWithOptions(_options: SkillConversationIdFactoryOptions): Promise<string> {
-=======
-    createSkillConversationIdWithOptions(options: SkillConversationIdFactoryOptions): Promise<string> {
->>>>>>> 4a6c37b5
+    createSkillConversationIdWithOptions(_options: SkillConversationIdFactoryOptions): Promise<string> {
         throw new Error('Not Implemented');
     }
 
@@ -37,11 +33,7 @@
      * @remarks It should be possible to use the returned string on a request URL and it should not contain special characters.
      * Returns A unique conversation ID used to communicate with the skill.
      */
-<<<<<<< HEAD
     public createSkillConversationId(_conversationReference: ConversationReference): Promise<string> {
-=======
-    createSkillConversationId(conversationReference: ConversationReference): Promise<string> {
->>>>>>> 4a6c37b5
         throw new Error('Not Implemented');
     }
 
@@ -52,11 +44,7 @@
      * @param _skillConversationId A skill conversationId created using createSkillConversationId().
      * @remarks Returns The caller's ConversationReference for a skillConversationId. null if not found.
      */
-<<<<<<< HEAD
-    public getConversationReference(_skillConversationId: string): Promise<ConversationReference> {
-=======
-    getConversationReference(skillConversationId: string): Promise<ConversationReference> {
->>>>>>> 4a6c37b5
+    getConversationReference(_skillConversationId: string): Promise<ConversationReference> {
         throw new Error('Not Implemented');
     }
 
@@ -65,11 +53,7 @@
      *
      * @param _skillConversationId Gets the SkillConversationReference used during createSkillConversationId for a skillConversationId.
      */
-<<<<<<< HEAD
-    public getSkillConversationReference(_skillConversationId: string): Promise<SkillConversationReference> {
-=======
-    getSkillConversationReference(skillConversationId: string): Promise<SkillConversationReference> {
->>>>>>> 4a6c37b5
+    getSkillConversationReference(_skillConversationId: string): Promise<SkillConversationReference> {
         throw new Error('Not Implemented');
     }
 
