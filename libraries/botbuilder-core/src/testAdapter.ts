--- conflicted
+++ resolved
@@ -557,8 +557,7 @@
         return undefined;
     }
 
-<<<<<<< HEAD
-    private exchangeableTokens : {[key: string]: ExchangeableToken} = {};
+    private exchangeableTokens: { [key: string]: ExchangeableToken } = {};
 
     /**
      * Adds a fake exchangeable token so it can be exchanged later.
@@ -568,10 +567,6 @@
      * @param exchangeableItem Exchangeable token or resource URI.
      * @param token Token to store.
      */
-    public addExchangeableToken(connectionName: string, channelId: string, userId: string, exchangeableItem: string, token: string) {
-=======
-    private exchangeableTokens: { [key: string]: ExchangeableToken } = {};
-
     public addExchangeableToken(
         connectionName: string,
         channelId: string,
@@ -579,7 +574,6 @@
         exchangeableItem: string,
         token: string
     ) {
->>>>>>> 8ed98078
         const key: ExchangeableToken = new ExchangeableToken();
         key.channelId = channelId;
         key.connectionName = connectionName;
@@ -589,7 +583,6 @@
         this.exchangeableTokens[key.toKey()] = key;
     }
 
-<<<<<<< HEAD
     /**
      * Gets a sign-in resource.
      * @param context [TurnContext](xref:botbuilder-core.TurnContext) for the current turn of conversation with the user.
@@ -598,27 +591,22 @@
      * @param finalRedirect Final redirect URL.
      * @returns A `Promise` with a new [SignInUrlResponse](xref:botframework-schema.SignInUrlResponse) object.
      */
-    public async getSignInResource(context: TurnContext, connectionName: string, userId?: string, finalRedirect?: string): Promise<SignInUrlResponse> {
-=======
     public async getSignInResource(
         context: TurnContext,
         connectionName: string,
         userId?: string,
         finalRedirect?: string
     ): Promise<SignInUrlResponse> {
->>>>>>> 8ed98078
         return {
             signInLink: `https://botframeworktestadapter.com/oauthsignin/${connectionName}/${context.activity.channelId}/${userId}`,
             tokenExchangeResource: {
                 id: String(Math.random()),
                 providerId: null,
-<<<<<<< HEAD
-                uri: `api://${connectionName}/resource`
-
-            }
-        }
-    }
-
+                uri: `api://${connectionName}/resource`,
+            },
+        };
+    }
+  
     /**
      * Performs a token exchange operation such as for single sign-on.
      * @param context [TurnContext](xref:botbuilder-core.TurnContext) for the current turn of conversation with the user.
@@ -627,14 +615,6 @@
      * @param tokenExchangeRequest Exchange request details, either a token to exchange or a uri to exchange.
      * @returns If the promise completes, the exchanged token is returned.
      */
-    public async exchangeToken(context: TurnContext, connectionName: string, userId: string, tokenExchangeRequest: TokenExchangeRequest): Promise<TokenResponse> {
-        const exchangeableValue: string = tokenExchangeRequest.token ? tokenExchangeRequest.token : tokenExchangeRequest.uri;
-=======
-                uri: `api://${connectionName}/resource`,
-            },
-        };
-    }
-
     public async exchangeToken(
         context: TurnContext,
         connectionName: string,
@@ -644,7 +624,6 @@
         const exchangeableValue: string = tokenExchangeRequest.token
             ? tokenExchangeRequest.token
             : tokenExchangeRequest.uri;
->>>>>>> 8ed98078
         const key = new ExchangeableToken();
         key.channelId = context.activity.channelId;
         key.connectionName = connectionName;
