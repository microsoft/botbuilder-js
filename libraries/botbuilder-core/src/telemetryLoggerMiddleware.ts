// Copyright (c) Microsoft Corporation. All rights reserved.
// Licensed under the MIT License

import { BotTelemetryClient, NullTelemetryClient } from './botTelemetryClient';
import { Middleware } from './middlewareSet';
import { TurnContext } from './turnContext';
import { Activity, ActivityTypes, ConversationReference, ResourceResponse, TeamsChannelData } from 'botframework-schema';
import { TelemetryConstants } from './telemetryConstants';

/**
 * Middleware for logging incoming, outgoing, updated or deleted Activity messages.
 * Uses the botTelemetryClient interface.
 */
export class TelemetryLoggerMiddleware implements Middleware {
    /**
     * The name of the event when when new message is received from the user.
     */
    public static readonly botMsgReceiveEvent: string = 'BotMessageReceived';

    /**
     * The name of the event when a message is updated by the bot.
     */
    public static readonly botMsgSendEvent: string = 'BotMessageSend';

    /**
     * The name of the event when a message is updated by the bot.
     */
    public static readonly botMsgUpdateEvent: string = 'BotMessageUpdate';

    /**
     * The name of the event when a message is deleted by the bot.
     */
    public static readonly botMsgDeleteEvent: string = 'BotMessageDelete';

    private readonly _telemetryClient: BotTelemetryClient;

    // tslint:disable:variable-name
    private readonly _logPersonalInformation: boolean;
    // tslint:enable:variable-name

    /**
     * Initializes a new instance of the TelemetryLoggerMiddleware class.
     * @param telemetryClient The BotTelemetryClient used for logging.
     * @param logPersonalInformation (Optional) Enable/Disable logging original message name within Application Insights.
     */
    constructor(telemetryClient: BotTelemetryClient, logPersonalInformation: boolean = false) {
        this._telemetryClient = telemetryClient || new NullTelemetryClient() ;
        this._logPersonalInformation = logPersonalInformation;
    }

    /**
     * Gets a value indicating whether determines whether to log personal information that came from the user.
     */
    public get logPersonalInformation(): boolean { return this._logPersonalInformation; }

    /**
     * Gets the currently configured botTelemetryClient that logs the events.
     */
    public get telemetryClient(): BotTelemetryClient { return this._telemetryClient; }

    /**
     * Logs events based on incoming and outgoing activities using the botTelemetryClient class.
     * @param context The context object for this turn.
     * @param next The delegate to call to continue the bot middleware pipeline
     */
    public async onTurn(context: TurnContext, next: () => Promise<void>): Promise<void> {
        if (context === null) {
            throw new Error('context is null');
        }

        // log incoming activity at beginning of turn
        if (context.activity !== null) {

            const activity: Activity = context.activity;

            // Log Bot Message Received
            await this.onReceiveActivity(activity);
        }

        // hook up onSend pipeline
        context.onSendActivities(async (ctx: TurnContext,
                                        activities: Partial<Activity>[],
                                        nextSend: () => Promise<ResourceResponse[]>): Promise<ResourceResponse[]> => {
            // run full pipeline
            const responses: ResourceResponse[] = await nextSend();
            activities.forEach(async (act: Partial<Activity>) => { 
                await this.onSendActivity(<Activity> act);
            }); 

            return responses;
        });

        // hook up update activity pipeline
        context.onUpdateActivity(async (ctx: TurnContext,
                                        activity: Partial<Activity>,
                                        nextUpdate: () => Promise<void>) => {
            // run full pipeline
            const response: void = await nextUpdate();

            await this.onUpdateActivity(<Activity> activity);

            return response;
        });

        // hook up delete activity pipeline
        context.onDeleteActivity(async (ctx: TurnContext,
                                        reference: Partial<ConversationReference>,
                                        nextDelete: () => Promise<void>) => {
            // run full pipeline
            await nextDelete();

            const deletedActivity: Partial<Activity> = TurnContext.applyConversationReference(
                {
                    type: ActivityTypes.MessageDelete,
                    id: reference.activityId
                },
                reference,
                false);
            await this.onDeleteActivity(<Activity> deletedActivity);
        });

        if (next !== null) {
            await next();
        }
    }

    /**
     * Invoked when a message is received from the user.
     * Performs logging of telemetry data using the IBotTelemetryClient.TrackEvent() method.
     * The event name logged is "BotMessageReceived".
     * @param activity Current activity sent from user.
     */
    protected async onReceiveActivity(activity: Activity): Promise<void> {
            this.telemetryClient.trackEvent({
                name: TelemetryLoggerMiddleware.botMsgReceiveEvent,
                properties: await this.fillReceiveEventProperties(activity)
                });
    }

    /**
     * Invoked when the bot sends a message to the user.
     * Performs logging of telemetry data using the botTelemetryClient.trackEvent() method.
     * The event name logged is "BotMessageSend".
     * @param activity Last activity sent from user.
     */
    protected async onSendActivity(activity: Activity): Promise<void> {
        this.telemetryClient.trackEvent({
            name: TelemetryLoggerMiddleware.botMsgSendEvent,
            properties: await this.fillSendEventProperties(<Activity> activity)
        });
    }

    /**
     * Invoked when the bot updates a message.
     * Performs logging of telemetry data using the botTelemetryClient.trackEvent() method.
     * The event name used is "BotMessageUpdate".
     * @param activity 
     */
    protected async onUpdateActivity(activity: Activity): Promise<void> {
        this.telemetryClient.trackEvent({
            name: TelemetryLoggerMiddleware.botMsgUpdateEvent,
            properties: await this.fillUpdateEventProperties(<Activity> activity)
        });

    }

    /**
     * Invoked when the bot deletes a message.
     * Performs logging of telemetry data using the botTelemetryClient.trackEvent() method.
     * The event name used is "BotMessageDelete".
     * @param activity 
     */
    protected async onDeleteActivity(activity: Activity): Promise<void> {
        this.telemetryClient.trackEvent({
            name: TelemetryLoggerMiddleware.botMsgDeleteEvent,
            properties: await this.fillDeleteEventProperties(<Activity> activity)
        });
    }

    /**
     * Fills the Application Insights Custom Event properties for BotMessageReceived.
     * These properties are logged in the custom event when a new message is received from the user.
     * @param activity Last activity sent from user.
     * @param telemetryProperties Additional properties to add to the event.
     * @returns A dictionary that is sent as "Properties" to botTelemetryClient.trackEvent method.
     */
    protected async fillReceiveEventProperties(activity: Activity, telemetryProperties?: {[key: string]:string}): Promise<{ [key: string]: string }> {
        const properties: { [key: string]: string } = {};

        if (activity) {
            properties[TelemetryConstants.fromIdProperty] = (activity.from && activity.from.id) ? activity.from.id : '';        
            properties[TelemetryConstants.conversationNameProperty] = (activity.conversation && activity.conversation.name) ? activity.conversation.name : '';        
            properties[TelemetryConstants.localeProperty] = activity.locale || '';
            properties[TelemetryConstants.recipientIdProperty] = (activity.recipient && activity.recipient.id) ? activity.recipient.id : '';
            properties[TelemetryConstants.recipientNameProperty] = (activity.recipient && activity.recipient.name) ? activity.recipient.name : '';

            // Use the LogPersonalInformation flag to toggle logging PII data, text and user name are common examples
            if (this.logPersonalInformation) {
                if (activity.from && activity.from.name && activity.from.name.trim()) {
                    properties[TelemetryConstants.fromNameProperty] = activity.from ? activity.from.name : '';;
                }

                if (activity.text && activity.text.trim()) {
                    properties[TelemetryConstants.textProperty] = activity.text;
                }

                if (activity.speak && activity.speak.trim()) {
                    properties[TelemetryConstants.speakProperty] = activity.speak;
                }
            }

            // Additional Properties can override "stock" properties.
            if (telemetryProperties)
            {
                return Object.assign({}, properties, telemetryProperties);
            }
        }

<<<<<<< HEAD
        this.populateAdditionalChannelProperties(activity, properties);

        // Additional Properties can override "stock" properties.
        if (telemetryProperties) {
            return Object.assign({}, properties, telemetryProperties);
        }

=======
>>>>>>> 5f389155
        return properties;
    }

    /**
     * Fills the Application Insights Custom Event properties for BotMessageSend.
     * These properties are logged in the custom event when a response message is sent by the Bot to the user.
     * @param activity - Last activity sent from user.
     * @param telemetryProperties Additional properties to add to the event.
     * @returns A dictionary that is sent as "Properties" to botTelemetryClient.trackEvent method.
     */
    protected async fillSendEventProperties(activity: Activity, telemetryProperties?: {[key: string]:string}): Promise<{ [key: string]: string }> {
        const properties: { [key: string]: string } = {};

        if (activity)
        {
            properties[TelemetryConstants.replyActivityIdProperty] = activity.replyToId || '';
            properties[TelemetryConstants.recipientIdProperty] = (activity.recipient && activity.recipient.id) ? activity.recipient.id : '';
            properties[TelemetryConstants.conversationNameProperty] = (activity.conversation && activity.conversation.name) ? activity.conversation.name : '';
            properties[TelemetryConstants.localeProperty] = activity.locale || '';

            // Use the LogPersonalInformation flag to toggle logging PII data, text and user name are common examples
            if (this.logPersonalInformation) {
                if (activity.recipient && activity.recipient.name && activity.recipient.name.trim()) {
                    properties[TelemetryConstants.recipientNameProperty] = activity.recipient.name;
                }

                if (activity.text && activity.text.trim()) {
                    properties[TelemetryConstants.textProperty] = activity.text;
                }

                if (activity.speak && activity.speak.trim()) {
                    properties[TelemetryConstants.speakProperty] = activity.speak;
                }

                if (activity.attachments && activity.attachments.length > 0) {
                    properties[TelemetryConstants.attachmentsProperty] = JSON.stringify(activity.attachments);
                }
            }

            // Additional Properties can override "stock" properties.
            if (telemetryProperties)
            {
                return Object.assign({}, properties, telemetryProperties);
            }
        }
        
        return properties;
    }

    /**
     * Fills the event properties for BotMessageUpdate.
     * These properties are logged when an activity message is updated by the Bot.
     * For example, if a card is interacted with by the use, and the card needs to be updated to reflect
     * some interaction.
     * @param activity - Last activity sent from user.
     * @param telemetryProperties Additional properties to add to the event.
     * @returns A dictionary that is sent as "Properties" to botTelemetryClient.trackEvent method.
     */
    protected async fillUpdateEventProperties(activity: Activity, telemetryProperties?: {[key: string]:string} ): Promise<{ [key: string]: string }> {
        const properties: { [key: string]: string } = {};

        if (activity) {
            properties[TelemetryConstants.recipientIdProperty] = (activity.recipient && activity.recipient.id) ? activity.recipient.id : '';
            properties[TelemetryConstants.conversationIdProperty] = (activity.conversation && activity.conversation.id) ? activity.conversation.id : '';
            properties[TelemetryConstants.conversationNameProperty] = (activity.conversation && activity.conversation.name) ? activity.conversation.name : '';
            properties[TelemetryConstants.localeProperty] = activity.locale || '';

            // Use the LogPersonalInformation flag to toggle logging PII data, text is a common example
            if (this.logPersonalInformation && activity.text && activity.text.trim()) {
                properties[TelemetryConstants.textProperty] = activity.text;
            }

            // Additional Properties can override "stock" properties.
            if (telemetryProperties)
            {
                return Object.assign({}, properties, telemetryProperties);
            }
        }

        return properties;
    }

    /**
     * Fills the Application Insights Custom Event properties for BotMessageDelete.
     * These properties are logged in the custom event when an activity message is deleted by the Bot.  This is a relatively rare case.
     * @param activity - Last activity sent from user.
     * @param telemetryProperties Additional properties to add to the event.
     * @returns A dictionary that is sent as "Properties" to botTelemetryClient.trackEvent method.
     */
    protected async fillDeleteEventProperties(activity: Activity, telemetryProperties?: {[key: string]:string}): Promise<{ [key: string]: string }> {
        const properties: { [key: string]: string } = {};

        if (activity) {
            properties[TelemetryConstants.channelIdProperty] = activity.channelId || '';
            properties[TelemetryConstants.recipientIdProperty] = (activity.recipient && activity.recipient.id) ? activity.recipient.id : '';
            properties[TelemetryConstants.conversationIdProperty] = (activity.conversation && activity.conversation.id) ? activity.conversation.id : '';
            properties[TelemetryConstants.conversationNameProperty] = (activity.conversation && activity.conversation.name) ? activity.conversation.name : '';

            // Additional Properties can override "stock" properties.
            if (telemetryProperties)
            {
                return Object.assign({}, properties, telemetryProperties);
            }
        }

        return properties;
    }

    private populateAdditionalChannelProperties(activity: Activity, properties?: {[key: string]: string}): void {
        if (activity) {
            switch (activity.channelId) {
                case 'msteams':
                    const channelData = activity.channelData as TeamsChannelData;
                        
                    properties['TeamsTenantId'] = channelData.tenant ? channelData.tenant.id : '';
                    properties['TeamsUserAadObjectId'] = activity.from ? activity.from.aadObjectId : '';

                    if (channelData.team) {
                        properties['TeamsTeamInfo'] = JSON.stringify(channelData.team);
                    }

                    break;
                default:
                    break;
            }
        }
    }
}<|MERGE_RESOLUTION|>--- conflicted
+++ resolved
@@ -216,7 +216,6 @@
             }
         }
 
-<<<<<<< HEAD
         this.populateAdditionalChannelProperties(activity, properties);
 
         // Additional Properties can override "stock" properties.
@@ -224,8 +223,6 @@
             return Object.assign({}, properties, telemetryProperties);
         }
 
-=======
->>>>>>> 5f389155
         return properties;
     }
 
