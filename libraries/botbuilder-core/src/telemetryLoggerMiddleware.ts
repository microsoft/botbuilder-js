--- conflicted
+++ resolved
@@ -187,39 +187,25 @@
     protected async fillReceiveEventProperties(activity: Activity, telemetryProperties?: {[key: string]:string}): Promise<{ [key: string]: string }> {
         const properties: { [key: string]: string } = {};
 
-<<<<<<< HEAD
-        properties[this.telemetryConstants.fromIdProperty] = activity.from ? activity.from.id : '';        
-        properties[this.telemetryConstants.conversationNameProperty] = activity.conversation.name || '';        
-        properties[this.telemetryConstants.localeProperty] = activity.locale || '';
-        properties[this.telemetryConstants.recipientIdProperty] = (activity && activity.recipient && activity.recipient.id) ? activity.recipient.id : '';
-        properties[this.telemetryConstants.recipientNameProperty] = (activity && activity.recipient && activity.recipient.name) ? activity.recipient.name : '';
-=======
         properties[TelemetryConstants.fromIdProperty] = activity.from ? activity.from.id : '';        
         properties[TelemetryConstants.conversationNameProperty] = activity.conversation.name || '';        
         properties[TelemetryConstants.localeProperty] = activity.locale || '';
-        properties[TelemetryConstants.recipientIdProperty] = activity.recipient.id;
-        properties[TelemetryConstants.recipientNameProperty] = activity.recipient.name;
->>>>>>> f26bc8a9
+        properties[TelemetryConstants.recipientIdProperty] = (activity && activity.recipient && activity.recipient.id) ? activity.recipient.id : '';
+        properties[TelemetryConstants.recipientNameProperty] = (activity && activity.recipient && activity.recipient.name) ? activity.recipient.name : '';
 
         // Use the LogPersonalInformation flag to toggle logging PII data, text and user name are common examples
         if (this.logPersonalInformation) {
-
-<<<<<<< HEAD
-            if (activity.from && activity.from.name && activity.from.name.trim()) {
-                properties[this.telemetryConstants.fromNameProperty] = activity.from ? activity.from.name : '';;
-=======
-        if (activity.from && activity.from.name && activity.from.name.trim()) {
+          if (activity.from && activity.from.name && activity.from.name.trim()) {
             properties[TelemetryConstants.fromNameProperty] = activity.from ? activity.from.name : '';;
->>>>>>> f26bc8a9
-            }
-
-            if (activity.text && activity.text.trim()) {
-                properties[TelemetryConstants.textProperty] = activity.text;
-            }
-
-            if (activity.speak && activity.speak.trim()) {
-                properties[TelemetryConstants.speakProperty] = activity.speak;
-            }
+          }
+
+          if (activity.text && activity.text.trim()) {
+            properties[TelemetryConstants.textProperty] = activity.text;
+          }
+
+          if (activity.speak && activity.speak.trim()) {
+            properties[TelemetryConstants.speakProperty] = activity.speak;
+          }
         }
 
         // Additional Properties can override "stock" properties.
@@ -241,27 +227,15 @@
     protected async fillSendEventProperties(activity: Activity, telemetryProperties?: {[key: string]:string}): Promise<{ [key: string]: string }> {
         const properties: { [key: string]: string } = {};
 
-<<<<<<< HEAD
-        properties[this.telemetryConstants.replyActivityIdProperty] = activity.replyToId || '';
-        properties[this.telemetryConstants.recipientIdProperty] = (activity && activity.recipient && activity.recipient.id) ? activity.recipient.id : '';
-        properties[this.telemetryConstants.conversationNameProperty] = activity.conversation.name;
-        properties[this.telemetryConstants.localeProperty] = activity.locale || '';
+        properties[TelemetryConstants.replyActivityIdProperty] = activity.replyToId || '';
+        properties[TelemetryConstants.recipientIdProperty] = (activity && activity.recipient && activity.recipient.id) ? activity.recipient.id : '';
+        properties[TelemetryConstants.conversationNameProperty] = activity.conversation.name;
+        properties[TelemetryConstants.localeProperty] = activity.locale || '';
 
         // Use the LogPersonalInformation flag to toggle logging PII data, text and user name are common examples
         if (this.logPersonalInformation) {
             if (activity.recipient && activity.recipient.name && activity.recipient.name.trim()) {
-                properties[this.telemetryConstants.recipientNameProperty] = activity.recipient.name;
-=======
-        properties[TelemetryConstants.replyActivityIdProperty] = activity.replyToId || '';
-        properties[TelemetryConstants.recipientIdProperty] = activity.recipient.id;
-        properties[TelemetryConstants.conversationNameProperty] = activity.conversation.name;
-        properties[TelemetryConstants.localeProperty] = activity.locale || '';
-
-        // Use the LogPersonalInformation flag to toggle logging PII data, text and user name are common examples
-        if (this.logPersonalInformation) {
-            if (activity.recipient.name && activity.recipient.name.trim()) {
                 properties[TelemetryConstants.recipientNameProperty] = activity.recipient.name;
->>>>>>> f26bc8a9
             }
 
             if (activity.text && activity.text.trim()) {
@@ -297,17 +271,11 @@
      */
     protected async fillUpdateEventProperties(activity: Activity, telemetryProperties?: {[key: string]:string} ): Promise<{ [key: string]: string }> {
         const properties: { [key: string]: string } = {};
-<<<<<<< HEAD
-        properties[this.telemetryConstants.recipientIdProperty] = (activity && activity.recipient && activity.recipient.id) ? activity.recipient.id : '';
-        properties[this.telemetryConstants.conversationIdProperty] = (activity && activity.conversation && activity.conversation.id) ? activity.conversation.id : '';
-        properties[this.telemetryConstants.conversationNameProperty] = (activity && activity.conversation && activity.conversation.name) ? activity.conversation.name : '';
-        properties[this.telemetryConstants.localeProperty] = activity.locale || '';
-=======
-        properties[TelemetryConstants.recipientIdProperty] = activity.recipient.id;
-        properties[TelemetryConstants.conversationIdProperty] = activity.conversation.id;
-        properties[TelemetryConstants.conversationNameProperty] = activity.conversation.name;
+
+        properties[TelemetryConstants.recipientIdProperty] = (activity && activity.recipient && activity.recipient.id) ? activity.recipient.id : '';
+        properties[TelemetryConstants.conversationIdProperty] = (activity && activity.conversation && activity.conversation.id) ? activity.conversation.id : '';
+        properties[TelemetryConstants.conversationNameProperty] = (activity && activity.conversation && activity.conversation.name) ? activity.conversation.name : '';
         properties[TelemetryConstants.localeProperty] = activity.locale || '';
->>>>>>> f26bc8a9
 
         // Use the LogPersonalInformation flag to toggle logging PII data, text is a common example
         if (this.logPersonalInformation && activity.text && activity.text.trim()) {
@@ -333,17 +301,11 @@
      */
     protected async fillDeleteEventProperties(activity: Activity, telemetryProperties?: {[key: string]:string}): Promise<{ [key: string]: string }> {
         const properties: { [key: string]: string } = {};
-<<<<<<< HEAD
-        properties[this.telemetryConstants.channelIdProperty] = activity.channelId || '';
-        properties[this.telemetryConstants.recipientIdProperty] = (activity && activity.recipient && activity.recipient.id) ? activity.recipient.id : '';
-        properties[this.telemetryConstants.conversationIdProperty] = (activity && activity.conversation && activity.conversation.id) ? activity.conversation.id : '';
-        properties[this.telemetryConstants.conversationNameProperty] = (activity && activity.conversation && activity.conversation.name) ? activity.conversation.name : '';
-=======
-        properties[TelemetryConstants.channelIdProperty] = activity.channelId;
-        properties[TelemetryConstants.recipientIdProperty] = activity.recipient.id;
-        properties[TelemetryConstants.conversationIdProperty] = activity.conversation.id;
-        properties[TelemetryConstants.conversationNameProperty] = activity.conversation.name;
->>>>>>> f26bc8a9
+
+        properties[TelemetryConstants.channelIdProperty] = activity.channelId || '';
+        properties[TelemetryConstants.recipientIdProperty] = (activity && activity.recipient && activity.recipient.id) ? activity.recipient.id : '';
+        properties[TelemetryConstants.conversationIdProperty] = (activity && activity.conversation && activity.conversation.id) ? activity.conversation.id : '';
+        properties[TelemetryConstants.conversationNameProperty] = (activity && activity.conversation && activity.conversation.name) ? activity.conversation.name : '';
 
         // Additional Properties can override "stock" properties.
         if (telemetryProperties)
