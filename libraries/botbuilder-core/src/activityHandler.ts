--- conflicted
+++ resolved
@@ -2,11 +2,6 @@
  * Copyright (c) Microsoft Corporation. All rights reserved.
  * Licensed under the MIT License.
  */
-<<<<<<< HEAD
-import { MessageReaction, TurnContext } from '.';
-import { ActivityHandlerBase } from './activityHandlerBase';
-
-=======
 
 import { MessageReaction } from 'botframework-schema';
 import { ActivityHandlerBase } from './activityHandlerBase';
@@ -15,7 +10,6 @@
 import { StatusCodes } from './statusCodes';
 import { TurnContext } from './turnContext';
 
->>>>>>> 573100fe
 /**
  * Describes a bot activity event handler, for use with an [ActivityHandler](xref:botbuilder-core.ActivityHandler) object.
  * 
@@ -183,7 +177,6 @@
      * 
      * @param handler The event handler.
      * 
-<<<<<<< HEAD
      * @remarks
      * Returns a reference to the [ActivityHandler](xref:botbuilder-core.ActivityHandler) object.
      * 
@@ -247,71 +240,6 @@
      * @remarks
      * Returns a reference to the [ActivityHandler](xref:botbuilder-core.ActivityHandler) object.
      * 
-=======
-     * @remarks
-     * Returns a reference to the [ActivityHandler](xref:botbuilder-core.ActivityHandler) object.
-     * 
-     * Message reaction activities represent a social interaction on an existing message activity
-     * within a conversation. The original activity is referred to by the message reaction activity's
-     * [replyToId](xref:botframework-schema.Activity.replyToId) property. The
-     * [from](xref:botframework-schema.Activity.from) property represents the source of the reaction,
-     * such as the user that reacted to the message.
-     * 
-     * To handle when reactions are added to or removed from messages in the conversation, use the
-     * [onReactionsAdded](xref:botbuilder-core.ActivityHandler.onReactionsAdded) and
-     * [onReactionsRemoved](xref:botbuilder-core.ActivityHandler.onReactionsRemoved) sub-type event handlers.
-     */
-    public onMessageReaction(handler: BotHandler): this {
-        return this.on('MessageReaction', handler);
-    }
-
-    /**
-     * Registers an activity event handler for the _reactions added_ event, emitted for any incoming
-     * message reaction activity that describes reactions added to a message.
-     * 
-     * @param handler The event handler.
-     * 
-     * @remarks
-     * Returns a reference to the [ActivityHandler](xref:botbuilder-core.ActivityHandler) object.
-     * 
-     * The activity's [reactionsAdded](xref:botframework-schema.Activity.reactionsAdded) property
-     * includes one or more reactions that were added.
-     * 
-     * To handle message reaction events in general, use the
-     * [onMessageReaction](xref:botbuilder-core.ActivityHandler.onMessageReaction) type-specific event handler.
-     */
-    public onReactionsAdded(handler: BotHandler): this {
-        return this.on('ReactionsAdded', handler);
-    }
-
-    /**
-     * Registers an activity event handler for the _reactions removed_ event, emitted for any incoming
-     * message reaction activity that describes reactions removed from a message.
-     * 
-     * @param handler The event handler.
-     * 
-     * @remarks
-     * Returns a reference to the [ActivityHandler](xref:botbuilder-core.ActivityHandler) object.
-     * 
-     * The activity's [reactionsRemoved](xref:botframework-schema.Activity.reactionsRemoved) property
-     * includes one or more reactions that were removed.
-     * 
-     * To handle message reaction events in general, use the
-     * [onMessageReaction](xref:botbuilder-core.ActivityHandler.onMessageReaction) type-specific event handler.
-     */
-    public onReactionsRemoved(handler: BotHandler): this {
-        return this.on('ReactionsRemoved', handler);
-    }
-
-    /**
-     * Registers an activity event handler for the _event_ event, emitted for every incoming event activity.
-     * 
-     * @param handler The event handler.
-     * 
-     * @remarks
-     * Returns a reference to the [ActivityHandler](xref:botbuilder-core.ActivityHandler) object.
-     * 
->>>>>>> 573100fe
      * Event activities communicate programmatic information from a client or channel to a bot.
      * The meaning of an event activity is defined by the activity's
      * [name](xref:botframework-schema.Activity.name) property, which is meaningful within the scope
@@ -332,7 +260,6 @@
      * 
      * @param handler The event handler.
      * 
-<<<<<<< HEAD
      * @remarks
      * Returns a reference to the [ActivityHandler](xref:botbuilder-core.ActivityHandler) object.
      * 
@@ -353,28 +280,6 @@
      * @remarks
      * Returns a reference to the [ActivityHandler](xref:botbuilder-core.ActivityHandler) object.
      * 
-=======
-     * @remarks
-     * Returns a reference to the [ActivityHandler](xref:botbuilder-core.ActivityHandler) object.
-     * 
-     * This activity is typically send from a Skill to a Skill caller indicating the end of that particular child conversation.
-     * 
-     * To handle an End of Conversation, use the
-     * [onEndOfConversation](xref:botbuilder-core.ActivityHandler.onEndOfConversation) type-specific event handler.
-     */
-    public onEndOfConversation(handler: BotHandler): this {
-        return this.on('EndOfConversation', handler);
-    }
-
-    /**
-     * Registers an activity event handler for the _typing_ activity.
-     * 
-     * @param handler The event handler.
-     * 
-     * @remarks
-     * Returns a reference to the [ActivityHandler](xref:botbuilder-core.ActivityHandler) object.
-     * 
->>>>>>> 573100fe
      * To handle a Typing event, use the
      * [onTyping](xref:botbuilder-core.ActivityHandler.onTyping) type-specific event handler.
      */
@@ -497,47 +402,13 @@
         await this.handle(context, 'Message', this.defaultNextEvent(context));
     }
 
-<<<<<<< HEAD
-    /**
-     * Runs all registered _endOfConversation_ handlers and then continues the event emission process.
-=======
     /*
      * Provides default behavior for invoke activities.
->>>>>>> 573100fe
-     * 
-     * @param context The context object for the current turn.
-     * 
-     * @remarks
-     * Overwrite this method to support channel-specific behavior across multiple channels.
-<<<<<<< HEAD
-     * 
-     * The default logic is to call any handlers registered via
-     * [onEndOfConversationActivity](xref:botbuilder-core.ActivityHandler.onMessage),
-     * and then continue by calling [defaultNextEvent](xref:botbuilder-core.ActivityHandler.defaultNextEvent).
-     */
-    protected async onEndOfConversationActivity(context: TurnContext): Promise<void> {
-        await this.handle(context, 'EndOfConversation', this.defaultNextEvent(context));
-    }
-
-    /**
-     * Runs all registered _typing_ handlers and then continues the event emission process.
-     * 
-     * @param context The context object for the current turn.
-     * 
-     * @remarks
-     * Overwrite this method to support channel-specific behavior across multiple channels.
-     * 
-     * The default logic is to call any handlers registered via
-     * [onTypingActivity](xref:botbuilder-core.ActivityHandler.onTypingActivity),
-     * and then continue by calling [defaultNextEvent](xref:botbuilder-core.ActivityHandler.defaultNextEvent).
-     */
-    protected async onTypingActivity(context: TurnContext): Promise<void> {
-        await this.handle(context, 'Typing', this.defaultNextEvent(context));
-    }
-
-    /**
-     * Runs all registered _unrecognized activity type_ handlers and then continues the event emission process.
-=======
+     * 
+     * @param context The context object for the current turn.
+     * 
+     * @remarks
+     * Overwrite this method to support channel-specific behavior across multiple channels.
      * The default logic is to check for a signIn invoke and handle that
      * and then continue by calling [defaultNextEvent](xref:botbuilder-core.ActivityHandler.defaultNextEvent).
     */
@@ -562,13 +433,55 @@
 
     /*
      * Handle _signin invoke activity type_.
->>>>>>> 573100fe
-     * 
-     * @param context The context object for the current turn.
-     * 
-     * @remarks
-     * Overwrite this method to support channel-specific behavior across multiple channels.
-<<<<<<< HEAD
+     * 
+     * @param context The context object for the current turn.
+     * 
+     * @remarks
+     * Overwrite this method to support channel-specific behavior across multiple channels.
+    */
+    protected async onSignInInvoke(context: TurnContext): Promise<void> {
+        throw new Error('NotImplemented');
+    }
+
+    /**
+     * Runs all registered _endOfConversation_ handlers and then continues the event emission process.
+     * 
+     * @param context The context object for the current turn.
+     * 
+     * @remarks
+     * Overwrite this method to support channel-specific behavior across multiple channels.
+     * 
+     * The default logic is to call any handlers registered via
+     * [onEndOfConversationActivity](xref:botbuilder-core.ActivityHandler.onMessage),
+     * and then continue by calling [defaultNextEvent](xref:botbuilder-core.ActivityHandler.defaultNextEvent).
+     */
+    protected async onEndOfConversationActivity(context: TurnContext): Promise<void> {
+        await this.handle(context, 'EndOfConversation', this.defaultNextEvent(context));
+    }
+
+    /**
+     * Runs all registered _typing_ handlers and then continues the event emission process.
+     * 
+     * @param context The context object for the current turn.
+     * 
+     * @remarks
+     * Overwrite this method to support channel-specific behavior across multiple channels.
+     * 
+     * The default logic is to call any handlers registered via
+     * [onTypingActivity](xref:botbuilder-core.ActivityHandler.onTypingActivity),
+     * and then continue by calling [defaultNextEvent](xref:botbuilder-core.ActivityHandler.defaultNextEvent).
+     */
+    protected async onTypingActivity(context: TurnContext): Promise<void> {
+        await this.handle(context, 'Typing', this.defaultNextEvent(context));
+    }
+
+    /**
+     * Runs all registered _unrecognized activity type_ handlers and then continues the event emission process.
+     * 
+     * @param context The context object for the current turn.
+     * 
+     * @remarks
+     * Overwrite this method to support channel-specific behavior across multiple channels.
      * 
      * The default logic is to call any handlers registered via
      * [onUnrecognizedActivityType](xref:botbuilder-core.ActivityHandler.onUnrecognizedActivityType),
@@ -598,81 +511,6 @@
     }
 
     /**
-=======
-    */
-    protected async onSignInInvoke(context: TurnContext): Promise<void> {
-        throw new Error('NotImplemented');
-    }
-
-    /**
-     * Runs all registered _endOfConversation_ handlers and then continues the event emission process.
-     * 
-     * @param context The context object for the current turn.
-     * 
-     * @remarks
-     * Overwrite this method to support channel-specific behavior across multiple channels.
-     * 
-     * The default logic is to call any handlers registered via
-     * [onEndOfConversationActivity](xref:botbuilder-core.ActivityHandler.onMessage),
-     * and then continue by calling [defaultNextEvent](xref:botbuilder-core.ActivityHandler.defaultNextEvent).
-     */
-    protected async onEndOfConversationActivity(context: TurnContext): Promise<void> {
-        await this.handle(context, 'EndOfConversation', this.defaultNextEvent(context));
-    }
-
-    /**
-     * Runs all registered _typing_ handlers and then continues the event emission process.
-     * 
-     * @param context The context object for the current turn.
-     * 
-     * @remarks
-     * Overwrite this method to support channel-specific behavior across multiple channels.
-     * 
-     * The default logic is to call any handlers registered via
-     * [onTypingActivity](xref:botbuilder-core.ActivityHandler.onTypingActivity),
-     * and then continue by calling [defaultNextEvent](xref:botbuilder-core.ActivityHandler.defaultNextEvent).
-     */
-    protected async onTypingActivity(context: TurnContext): Promise<void> {
-        await this.handle(context, 'Typing', this.defaultNextEvent(context));
-    }
-
-    /**
-     * Runs all registered _unrecognized activity type_ handlers and then continues the event emission process.
-     * 
-     * @param context The context object for the current turn.
-     * 
-     * @remarks
-     * Overwrite this method to support channel-specific behavior across multiple channels.
-     * 
-     * The default logic is to call any handlers registered via
-     * [onUnrecognizedActivityType](xref:botbuilder-core.ActivityHandler.onUnrecognizedActivityType),
-     * and then continue by calling [defaultNextEvent](xref:botbuilder-core.ActivityHandler.defaultNextEvent).
-     */
-    protected async onUnrecognizedActivity(context: TurnContext): Promise<void> {
-        await this.handle(context, 'UnrecognizedActivityType', this.defaultNextEvent(context));
-    }
-
-    /**
-     * Runs all registered _conversation update_ handlers and then continues the event emission process.
-     * 
-     * @param context The context object for the current turn.
-     * 
-     * @remarks
-     * Overwrite this method to support channel-specific behavior across multiple channels.
-     * 
-     * The default logic is to call any handlers registered via
-     * [onConversationUpdate](xref:botbuilder-core.ActivityHandler.onConversationUpdate),
-     * and then continue by calling
-     * [dispatchConversationUpdateActivity](xref:botbuilder-core.ActivityHandler.dispatchConversationUpdateActivity).
-     */
-    protected async onConversationUpdateActivity(context: TurnContext): Promise<void> {
-        await this.handle(context, 'ConversationUpdate', async () => {
-            await this.dispatchConversationUpdateActivity(context);
-        });
-    }
-
-    /**
->>>>>>> 573100fe
      * Runs the _conversation update_ sub-type handlers, as appropriate, and then continues the event emission process.
      * 
      * @param context The context object for the current turn.
@@ -695,7 +533,6 @@
             await this.defaultNextEvent(context)();
         }
     }
-<<<<<<< HEAD
 
     /**
      * Runs all registered _message reaction_ handlers and then continues the event emission process.
@@ -734,46 +571,6 @@
     }
 
     /**
-=======
-
-    /**
-     * Runs all registered _message reaction_ handlers and then continues the event emission process.
-     * 
-     * @param context The context object for the current turn.
-     * 
-     * @remarks
-     * Overwrite this method to support channel-specific behavior across multiple channels.
-     * 
-     * The default logic is to call any handlers registered via
-     * [onMessageReaction](xref:botbuilder-core.ActivityHandler.onMessageReaction),
-     * and then continue by calling
-     * [dispatchMessageReactionActivity](xref:botbuilder-core.ActivityHandler.dispatchMessageReactionActivity).
-     */
-    protected async onMessageReactionActivity(context: TurnContext): Promise<void> {
-        await this.handle(context, 'MessageReaction', async () => {
-            await this.dispatchMessageReactionActivity(context);
-        });
-    }
-
-    /**
-     * Runs all registered _reactions added_ handlers and then continues the event emission process.
-     * 
-     * @param reactionsAdded The list of reactions added.
-     * @param context The context object for the current turn.
-     * 
-     * @remarks
-     * Overwrite this method to support channel-specific behavior across multiple channels.
-     * 
-     * The default logic is to call any handlers registered via
-     * [onReactionsAdded](xref:botbuilder-core.ActivityHandler.onReactionsAdded),
-     * and then continue by calling [defaultNextEvent](xref:botbuilder-core.ActivityHandler.defaultNextEvent).
-     */
-    protected async onReactionsAddedActivity(reactionsAdded: MessageReaction[], context: TurnContext): Promise<void> {
-        await this.handle(context, 'ReactionsAdded', this.defaultNextEvent(context));
-    }
-
-    /**
->>>>>>> 573100fe
      * Runs all registered _reactions removed_ handlers and then continues the event emission process.
      * 
      * @param reactionsRemoved The list of reactions removed.
@@ -846,11 +643,7 @@
      * - Continue by calling [defaultNextEvent](xref:botbuilder-core.ActivityHandler.defaultNextEvent).
      */
     protected async dispatchEventActivity(context: TurnContext): Promise<void> {
-<<<<<<< HEAD
-        if (context.activity.name === 'tokens/response') {
-=======
         if (context.activity.name === tokenResponseEventName) {
->>>>>>> 573100fe
             await this.handle(context, 'TokenResponseEvent', this.defaultNextEvent(context));
         } else {
             await this.defaultNextEvent(context)();
