/**
 * Copyright (c) Microsoft Corporation. All rights reserved.
 * Licensed under the MIT License.
 */
import {
    ActionTypes,
    AnimationCard,
    Attachment,
    AudioCard,
    CardAction,
    CardImage,
    HeroCard,
    MediaUrl,
    OAuthCard,
    O365ConnectorCard,
    ReceiptCard,
    SigninCard,
    ThumbnailCard,
    TokenExchangeResource,
    VideoCard,
} from 'botframework-schema';

/**
 * Provides methods for formatting the various card types a bot can return.
 *
 * @remarks
 * All of these functions return an [Attachment](xref:botframework-schema.Attachment) object,
 * which can be added to an existing activity's [attachments](xref:botframework-schema.Activity.attachments) collection directly or
 * passed as input to one of the [MessageFactory](xref:botbuilder-core.MessageFactory) methods to generate a new activity.
 *
 * This example sends a message that contains a single hero card.
 *
 * ```javascript
 * const { MessageFactory, CardFactory } = require('botbuilder');
 *
 * const card = CardFactory.heroCard(
 *      'White T-Shirt',
 *      ['https://example.com/whiteShirt.jpg'],
 *      ['buy']
 * );
 * const message = MessageFactory.attachment(card);
 * await context.sendActivity(message);
 * ```
 */
export class CardFactory {
    /**
     * Lists the content type schema for each card style.
     */
    static contentTypes: any = {
        adaptiveCard: 'application/vnd.microsoft.card.adaptive',
        animationCard: 'application/vnd.microsoft.card.animation',
        audioCard: 'application/vnd.microsoft.card.audio',
        heroCard: 'application/vnd.microsoft.card.hero',
        receiptCard: 'application/vnd.microsoft.card.receipt',
        oauthCard: 'application/vnd.microsoft.card.oauth',
        o365ConnectorCard: 'application/vnd.microsoft.teams.card.o365connector',
        signinCard: 'application/vnd.microsoft.card.signin',
        thumbnailCard: 'application/vnd.microsoft.card.thumbnail',
        videoCard: 'application/vnd.microsoft.card.video',
    };

    /**
     * Returns an attachment for an Adaptive Card.
     *
     * @param card A description of the Adaptive Card to return.
     * @returns An [Attachment](xref:botframework-schema.Attachment).
     *
     * @remarks
     * Adaptive Cards are an open card exchange format enabling developers to exchange UI content in a common and consistent way.
     * For channels that don't yet support Adaptive Cards natively, the Bot Framework will
     * down-render the card to an image that's been styled to look good on the target channel. For
     * channels that support [hero cards](#herocards) you can continue to include Adaptive Card
     * actions and they will be sent as buttons along with the rendered version of the card.
     *
     * For more information about Adaptive Cards and to download the latest SDK, visit
     * [adaptivecards.io](http://adaptivecards.io/).
     *
     * For example:
     * ```JavaScript
     * const card = CardFactory.adaptiveCard({
     *   "$schema": "http://adaptivecards.io/schemas/adaptive-card.json",
     *   "type": "AdaptiveCard",
     *   "version": "1.0",
     *   "body": [
     *       {
     *          "type": "TextBlock",
     *          "text": "Default text input"
     *       }
     *   ],
     *   "actions": [
     *       {
     *          "type": "Action.Submit",
     *          "title": "OK"
     *       }
     *   ]
     * });
     * ```
     */
    static adaptiveCard(card: any): Attachment {
        return { contentType: CardFactory.contentTypes.adaptiveCard, content: card };
    }

    /**
     * Returns an attachment for an animation card.
     *
     * @param title The card title.
     * @param media The media URLs for the card.
     * @param buttons Optional. The array of buttons to include on the card. Each `string` in the array
     *      is converted to an `imBack` button with a title and value set to the value of the string.
     * @param other Optional. Any additional properties to include on the card.
     * @returns An [Attachment](xref:botframework-schema.Attachment).
     */
    static animationCard(
        title: string,
        media: (MediaUrl | string)[],
        buttons?: (CardAction | string)[],
        other?: Partial<AnimationCard>
    ): Attachment {
        return mediaCard(CardFactory.contentTypes.animationCard, title, media, buttons, other);
    }

    /**
     * Returns an attachment for an audio card.
     *
     * @param title The card title.
     * @param media The media URL for the card.
     * @param buttons Optional. The array of buttons to include on the card. Each `string` in the array
     *      is converted to an `imBack` button with a title and value set to the value of the string.
     * @param other Optional. Any additional properties to include on the card.
     * @returns An [Attachment](xref:botframework-schema.Attachment).
     */
    static audioCard(
        title: string,
        media: (MediaUrl | string)[],
        buttons?: (CardAction | string)[],
        other?: Partial<AudioCard>
    ): Attachment {
        return mediaCard(CardFactory.contentTypes.audioCard, title, media, buttons, other);
    }

    /**
     * Returns an attachment for a hero card.
     *
     * @param title The card title.
     * @param images Optional. The array of images to include on the card. Each element can be a
     *      [CardImage](ref:botframework-schema.CardImage) or the URL of the image to include.
     * @param buttons Optional. The array of buttons to include on the card. Each `string` in the array
     *      is converted to an `imBack` button with a title and value set to the value of the string.
     * @param other Optional. Any additional properties to include on the card.
     * @returns An [Attachment](xref:botframework-schema.Attachment).
     *
     * @remarks
     * Hero cards tend to have one dominant, full-width image.
     * Channels typically render the card's text and buttons below the image.
     *
     * For example:
     * ```javascript
     * const card = CardFactory.heroCard(
     *      'White T-Shirt',
     *      ['https://example.com/whiteShirt.jpg'],
     *      ['buy']
     * );
     * ```
     */
    static heroCard(
        title: string,
        images?: (CardImage | string)[],
        buttons?: (CardAction | string)[],
        other?: Partial<HeroCard>
    ): Attachment;
    /**
     * Returns an attachment for a hero card.
     *
     * @param title The card title.
     * @param text The card text.
     * @param images Optional. The array of images to include on the card. Each element can be a
     *      [CardImage](ref:botframework-schema.CardImage) or the URL of the image to include.
     * @param buttons Optional. The array of buttons to include on the card. Each `string` in the array
     *      is converted to an `imBack` button with a title and value set to the value of the string.
     * @param other Optional. Any additional properties to include on the card.
     * @returns An [Attachment](xref:botframework-schema.Attachment).
     *
     * @remarks
     * Hero cards tend to have one dominant, full-width image.
     * Channels typically render the card's text and buttons below the image.
     * For example:
     * ```javascript
     * const card = CardFactory.heroCard(
     *      'White T-Shirt',
     *      ['https://example.com/whiteShirt.jpg'],
     *      ['buy']
     * );
     * ```
     */
    static heroCard(
        title: string,
        text: string,
        images?: (CardImage | string)[],
        buttons?: (CardAction | string)[],
        other?: Partial<HeroCard>
    ): Attachment;
    /**
     * Returns an attachment for a hero card.
     *
     * @param title The card title.
     * @param text Optional. The card text.
     * @param images Optional. The array of images to include on the card. Each element can be a
     *      [CardImage](ref:botframework-schema.CardImage) or the URL of the image to include.
     * @param buttons Optional. The array of buttons to include on the card. Each `string` in the array
     *      is converted to an `imBack` button with a title and value set to the value of the string.
     * @param other Optional. Any additional properties to include on the card.
     * @returns An [Attachment](xref:botframework-schema.Attachment).
     *
     * @remarks
     * Hero cards tend to have one dominant, full-width image.
     * Channels typically render the card's text and buttons below the image.
     * For example:
     * ```javascript
     * const card = CardFactory.heroCard(
     *      'White T-Shirt',
     *      ['https://example.com/whiteShirt.jpg'],
     *      ['buy']
     * );
     * ```
     */
    static heroCard(
        title: string,
        text?: any,
        images?: any,
        buttons?: any,
        other?: Partial<HeroCard>
    ): Attachment {
        const a: Attachment = CardFactory.thumbnailCard(title, text, images, buttons, other);
        a.contentType = CardFactory.contentTypes.heroCard;
        return a;
    }

    /**
     * Returns an attachment for an OAuth card.
     *
     * @param connectionName The name of the OAuth connection to use.
     * @param title The title for the card's sign-in button.
     * @param text Optional. Additional text to include on the card.
     * @param link Optional. The sign-in link to use.
     * @param tokenExchangeResource optional. The resource to try to perform token exchange with.
     * @returns An [Attachment](xref:botframework-schema.Attachment).
     * @remarks OAuth cards support the Bot Framework's single sign on (SSO) service.
     */
    static oauthCard(
        connectionName: string,
        title: string,
        text?: string,
        link?: string,
        tokenExchangeResource?: TokenExchangeResource
    ): Attachment {
        const card: Partial<OAuthCard> = {
            buttons: [{ type: ActionTypes.Signin, title: title, value: link, channelData: undefined }],
            connectionName,
            tokenExchangeResource,
        };
        if (text) {
            card.text = text;
        }

        return { contentType: CardFactory.contentTypes.oauthCard, content: card };
    }

    /**
<<<<<<< HEAD
     * Returns an attachment for an Office 365 connector card.
     *
     * @param card a description of the Office 365 connector card to return.
     * @returns An [Attachment](xref:botframework-schema.Attachment).
     *
     * @remarks
     * For example:
     * ```JavaScript
     * const card = CardFactory.o365ConnectorCard({
     *   "title": "card title",
     *   "text": "card text",
     *   "summary": "O365 card summary",
     *   "themeColor": "#E67A9E",
     *   "sections": [
     *       {
     *           "title": "**section title**",
     *           "text": "section text",
     *           "activityTitle": "activity title",
     *       }
     *   ]
     * });
     * ```
     */
    public static o365ConnectorCard(card: O365ConnectorCard): Attachment {
=======
    * Returns an attachment for an Office 365 connector card.
    *
    * @param card a description of the Office 365 connector card to return.
    * @returns An [Attachment](xref:botframework-schema.Attachment).
    *
    * @remarks
    * For example:
    * ```JavaScript
    * const card = CardFactory.o365ConnectorCard({
    *   "title": "card title",
    *   "text": "card text",
    *   "summary": "O365 card summary",
    *   "themeColor": "#E67A9E",
    *   "sections": [
    *       {
    *           "title": "**section title**",
    *           "text": "section text",
    *           "activityTitle": "activity title",
    *       }
    *   ]
    * });
    * ```
    */
    static o365ConnectorCard(card: O365ConnectorCard): Attachment {
>>>>>>> 4a6c37b5
        return { contentType: CardFactory.contentTypes.o365ConnectorCard, content: card };
    }

    /**
     * Returns an attachment for a receipt card.
     *
     * @param card A description of the receipt card to return.
     * @returns An [Attachment](xref:botframework-schema.Attachment).
     */
    static receiptCard(card: ReceiptCard): Attachment {
        return { contentType: CardFactory.contentTypes.receiptCard, content: card };
    }

    /**
     * Returns an attachment for a sign-in card.
     *
     * @param title The title for the card's sign-in button.
     * @param url The URL of the sign-in page to use.
     * @param text Optional. Additional text to include on the card.
     * @returns An [Attachment](xref:botframework-schema.Attachment).
     *
     * @remarks
     * For channels that don't natively support sign-in cards, an alternative message is rendered.
     */
    static signinCard(title: string, url: string, text?: string): Attachment {
        const card: SigninCard = {
            buttons: [{ type: ActionTypes.Signin, title: title, value: url, channelData: undefined }],
        };
        if (text) {
            card.text = text;
        }

        return { contentType: CardFactory.contentTypes.signinCard, content: card };
    }

    /**
     * Returns an attachment for a thumbnail card.
     *
     * @param title The card title.
     * @param images Optional. The array of images to include on the card. Each element can be a
     *      [CardImage](ref:botframework-schema.CardImage) or the URL of the image to include.
     * @param buttons Optional. The array of buttons to include on the card. Each `string` in the array
     *      is converted to an `imBack` button with a title and value set to the value of the string.
     * @param other Optional. Any additional properties to include on the card.
     * @returns An [Attachment](xref:botframework-schema.Attachment).
     *
     * @remarks
     * Thumbnail cards are similar to hero cards but instead of a full width image,
     * they're typically rendered with a smaller thumbnail version of the image.
     * Channels typically render the card's text to one side of the image,
     * with any buttons displayed below the card.
     */
    static thumbnailCard(
        title: string,
        images?: (CardImage | string)[],
        buttons?: (CardAction | string)[],
        other?: Partial<ThumbnailCard>
    ): Attachment;
    /**
     * Returns an attachment for a thumbnail card.
     *
     * @param title The card title.
     * @param text The card text.
     * @param images Optional. The array of images to include on the card. Each element can be a
     *      [CardImage](ref:botframework-schema.CardImage) or the URL of the image to include.
     * @param buttons Optional. The array of buttons to include on the card. Each `string` in the array
     *      is converted to an `imBack` button with a title and value set to the value of the string.
     * @param other Optional. Any additional properties to include on the card.
     * @returns An [Attachment](xref:botframework-schema.Attachment).
     *
     * @remarks
     * Thumbnail cards are similar to hero cards but instead of a full width image,
     * they're typically rendered with a smaller thumbnail version of the image.
     * Channels typically render the card's text to one side of the image,
     * with any buttons displayed below the card.
     */
    static thumbnailCard(
        title: string,
        text: string,
        images?: (CardImage | string)[],
        buttons?: (CardAction | string)[],
        other?: Partial<ThumbnailCard>
    ): Attachment;
    /**
     * Returns an attachment for a thumbnail card.
     *
     * @param title The card title.
     * @param text Optional. The card text.
     * @param images Optional. The array of images to include on the card. Each element can be a
     *      [CardImage](ref:botframework-schema.CardImage) or the URL of the image to include.
     * @param buttons Optional. The array of buttons to include on the card. Each `string` in the array
     *      is converted to an `imBack` button with a title and value set to the value of the string.
     * @param other Optional. Any additional properties to include on the card.
     * @returns An [Attachment](xref:botframework-schema.Attachment).
     *
     * @remarks
     * Thumbnail cards are similar to hero cards but instead of a full width image,
     * they're typically rendered with a smaller thumbnail version of the image.
     * Channels typically render the card's text to one side of the image,
     * with any buttons displayed below the card.
     */
    static thumbnailCard(
        title: string,
        text?: any,
        images?: any,
        buttons?: any,
        other?: Partial<ThumbnailCard>
    ): Attachment {
        if (typeof text !== 'string') {
            other = buttons;
            buttons = images;
            images = text;
            text = undefined;
        }
        const card: Partial<ThumbnailCard> = { ...other };
        if (title) {
            card.title = title;
        }
        if (text) {
            card.text = text;
        }
        if (images) {
            card.images = CardFactory.images(images);
        }
        if (buttons) {
            card.buttons = CardFactory.actions(buttons);
        }

        return { contentType: CardFactory.contentTypes.thumbnailCard, content: card };
    }

    /**
     * Returns an attachment for a video card.
     *
     * @param title The card title.
     * @param media The media URLs for the card.
     * @param buttons Optional. The array of buttons to include on the card. Each `string` in the array
     *      is converted to an `imBack` button with a title and value set to the value of the string.
     * @param other Optional. Any additional properties to include on the card.
     * @returns An [Attachment](xref:botframework-schema.Attachment).
     */
    static videoCard(
        title: string,
        media: (MediaUrl | string)[],
        buttons?: (CardAction | string)[],
        other?: Partial<VideoCard>
    ): Attachment {
        return mediaCard(CardFactory.contentTypes.videoCard, title, media, buttons, other);
    }

    /**
     * Returns a properly formatted array of actions.
     *
     * @param actions The array of action to include on the card. Each `string` in the array
     *      is converted to an `imBack` button with a title and value set to the value of the string.
     * @returns A properly formatted array of actions.
     */
    static actions(actions: (CardAction | string)[] | undefined): CardAction[] {
        const list: CardAction[] = [];
        (actions || []).forEach((a: CardAction | string) => {
            if (typeof a === 'object') {
                list.push(a);
            } else {
                list.push({
                    type: ActionTypes.ImBack,
                    value: a.toString(),
                    title: a.toString(),
                    channelData: undefined,
                });
            }
        });

        return list;
    }

    /**
     * Returns a properly formatted array of card images.
     *
     * @param images The array of images to include on the card. Each element can be a
     *      [CardImage](ref:botframework-schema.CardImage) or the URL of the image to include.
     * @returns A properly formatted array of card images.
     */
    static images(images: (CardImage | string)[] | undefined): CardImage[] {
        const list: CardImage[] = [];
        (images || []).forEach((img: CardImage | string) => {
            if (typeof img === 'object') {
                list.push(img);
            } else {
                list.push({ url: img });
            }
        });

        return list;
    }

    /**
     * Returns a properly formatted array of media URL objects.
     *
     * @param links The media URLs. Each `string` is converted to a media URL object.
     * @returns A properly formatted array of media URL objects.
     */
    static media(links: (MediaUrl | string)[] | undefined): MediaUrl[] {
        const list: MediaUrl[] = [];
        (links || []).forEach((lnk: MediaUrl | string) => {
            if (typeof lnk === 'object') {
                list.push(lnk);
            } else {
                list.push({ url: lnk });
            }
        });

        return list;
    }
}

/**
 * @private
 */
function mediaCard(
    contentType: string,
    title: string,
    media: (MediaUrl | string)[],
    buttons?: (CardAction | string)[],
    other?: any
): Attachment {
    const card: VideoCard = { ...other };
    if (title) {
        card.title = title;
    }
    card.media = CardFactory.media(media);
    if (buttons) {
        card.buttons = CardFactory.actions(buttons);
    }

    return { contentType: contentType, content: card };
}<|MERGE_RESOLUTION|>--- conflicted
+++ resolved
@@ -266,7 +266,6 @@
     }
 
     /**
-<<<<<<< HEAD
      * Returns an attachment for an Office 365 connector card.
      *
      * @param card a description of the Office 365 connector card to return.
@@ -290,33 +289,7 @@
      * });
      * ```
      */
-    public static o365ConnectorCard(card: O365ConnectorCard): Attachment {
-=======
-    * Returns an attachment for an Office 365 connector card.
-    *
-    * @param card a description of the Office 365 connector card to return.
-    * @returns An [Attachment](xref:botframework-schema.Attachment).
-    *
-    * @remarks
-    * For example:
-    * ```JavaScript
-    * const card = CardFactory.o365ConnectorCard({
-    *   "title": "card title",
-    *   "text": "card text",
-    *   "summary": "O365 card summary",
-    *   "themeColor": "#E67A9E",
-    *   "sections": [
-    *       {
-    *           "title": "**section title**",
-    *           "text": "section text",
-    *           "activityTitle": "activity title",
-    *       }
-    *   ]
-    * });
-    * ```
-    */
     static o365ConnectorCard(card: O365ConnectorCard): Attachment {
->>>>>>> 4a6c37b5
         return { contentType: CardFactory.contentTypes.o365ConnectorCard, content: card };
     }
 
