--- conflicted
+++ resolved
@@ -2,11 +2,7 @@
  * Copyright (c) Microsoft Corporation. All rights reserved.
  * Licensed under the MIT License.
  */
-<<<<<<< HEAD
-import { ActionTypes, AnimationCard, Attachment, AudioCard, CardAction, CardImage, HeroCard, MediaUrl, OAuthCard, O365ConnectorCard, ReceiptCard, SigninCard, ThumbnailCard, VideoCard } from 'botframework-schema';
-=======
 import { ActionTypes, AnimationCard, Attachment, AudioCard, CardAction, CardImage, HeroCard, MediaUrl, OAuthCard, O365ConnectorCard, ReceiptCard, SigninCard, ThumbnailCard, TokenExchangeResource, VideoCard } from 'botframework-schema';
->>>>>>> 573100fe
 
 /**
  * Provides methods for formatting the various card types a bot can return.
@@ -183,11 +179,7 @@
      * @remarks
      * OAuth cards support the Bot Framework's single sign on (SSO) service.
      */
-<<<<<<< HEAD
-    public static oauthCard(connectionName: string, title: string, text?: string, link?: string): Attachment {
-=======
     public static oauthCard(connectionName: string, title: string, text?: string, link?: string, tokenExchangeResource?: TokenExchangeResource): Attachment {
->>>>>>> 573100fe
         const card: Partial<OAuthCard> = {
             buttons: [
                 { type: ActionTypes.Signin, title: title, value: link, channelData: undefined }
