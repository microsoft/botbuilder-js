--- conflicted
+++ resolved
@@ -1,134 +1,131 @@
-/**
- * @module botbuilder
- */
-/**
- * Copyright (c) Microsoft Corporation. All rights reserved.
- * Licensed under the MIT License.
- */
-
-<<<<<<< HEAD
-/**
- * The key to get or set telemetry client from turn state.
- */
-export const telemetryClientKey = Symbol('telemetryClient');
-    
-=======
->>>>>>> dbe95711
-/**
- * Defines the level of severity for the event.
- */
-export enum Severity {
-    Verbose = 0,
-    Information = 1,
-    Warning = 2,
-    Error = 3,
-    Critical = 4,
-}
-
-export interface BotTelemetryClient {
-    trackDependency(telemetry: TelemetryDependency);
-    trackEvent(telemetry: TelemetryEvent);
-    trackException(telemetry: TelemetryException);
-    trackTrace(telemetry: TelemetryTrace);
-    flush();
-}
-
-export interface BotPageViewTelemetryClient {
-    trackPageView(telemetry: TelemetryPageView);
-}
-
-export interface TelemetryDependency {
-    dependencyTypeName: string;
-    target: string;
-    name: string;
-    data: string;
-    duration: number;
-    success: boolean;
-    resultCode: number;
-}
-
-export interface TelemetryEvent {
-    name: string;
-    properties?: { [key: string]: any };
-    metrics?: { [key: string]: number };
-}
-
-export interface TelemetryException {
-    exception: Error;
-    handledAt?: string;
-    properties?: { [key: string]: string };
-    measurements?: { [key: string]: number };
-    severityLevel?: Severity;
-}
-
-export interface TelemetryTrace {
-    message: string;
-    properties?: { [key: string]: string };
-    severityLevel?: Severity;
-}
-
-export interface TelemetryPageView {
-    name: string;
-    properties?: { [key: string]: string };
-    metrics?: { [key: string]: number };
-}
-
-export class NullTelemetryClient implements BotTelemetryClient, BotPageViewTelemetryClient {
-    constructor(settings?: any) {
-        // noop
-    }
-
-    trackPageView(telemetry: TelemetryPageView) {
-        // noop
-    }
-
-    trackDependency(telemetry: TelemetryDependency) {
-        // noop
-    }
-
-    trackEvent(telemetry: TelemetryEvent) {
-        // noop
-    }
-
-    trackException(telemetry: TelemetryException) {
-        // noop
-    }
-
-    trackTrace(telemetry: TelemetryTrace) {
-        // noop
-    }
-
-    flush() {
-        // noop
-    }
-}
-
-export function telemetryTrackDialogView(
-    telemetryClient: BotTelemetryClient,
-    dialogName: string,
-    properties?: { [key: string]: any },
-    metrics?: { [key: string]: number }
-): void {
-    if (!clientSupportsTrackDialogView(telemetryClient)) {
-        throw new TypeError('"telemetryClient" parameter does not have methods trackPageView() or trackTrace()');
-    }
-    if (instanceOfBotPageViewTelemetryClient(telemetryClient)) {
-        telemetryClient.trackPageView({ name: dialogName, properties: properties, metrics: metrics });
-    } else {
-        telemetryClient.trackTrace({ message: 'Dialog View: ' + dialogName, severityLevel: Severity.Information });
-    }
-}
-
-function instanceOfBotPageViewTelemetryClient(object: any): object is BotPageViewTelemetryClient {
-    return 'trackPageView' in object;
-}
-
-function clientSupportsTrackDialogView(client: any): boolean {
-    if (!client) {
-        return false;
-    }
-    if (typeof client.trackPageView !== 'function' && typeof client.trackTrace !== 'function') {
-        return false;
-    }
-    return true;
-}
+/**
+ * @module botbuilder
+ */
+/**
+ * Copyright (c) Microsoft Corporation. All rights reserved.
+ * Licensed under the MIT License.
+ */
+
+/**
+ * The key to get or set telemetry client from turn state.
+ */
+export const telemetryClientKey = Symbol('telemetryClient');
+
+/**
+ * Defines the level of severity for the event.
+ */
+export enum Severity {
+    Verbose = 0,
+    Information = 1,
+    Warning = 2,
+    Error = 3,
+    Critical = 4,
+}
+
+export interface BotTelemetryClient {
+    trackDependency(telemetry: TelemetryDependency);
+    trackEvent(telemetry: TelemetryEvent);
+    trackException(telemetry: TelemetryException);
+    trackTrace(telemetry: TelemetryTrace);
+    flush();
+}
+
+export interface BotPageViewTelemetryClient {
+    trackPageView(telemetry: TelemetryPageView);
+}
+
+export interface TelemetryDependency {
+    dependencyTypeName: string;
+    target: string;
+    name: string;
+    data: string;
+    duration: number;
+    success: boolean;
+    resultCode: number;
+}
+
+export interface TelemetryEvent {
+    name: string;
+    properties?: { [key: string]: any };
+    metrics?: { [key: string]: number };
+}
+
+export interface TelemetryException {
+    exception: Error;
+    handledAt?: string;
+    properties?: { [key: string]: string };
+    measurements?: { [key: string]: number };
+    severityLevel?: Severity;
+}
+
+export interface TelemetryTrace {
+    message: string;
+    properties?: { [key: string]: string };
+    severityLevel?: Severity;
+}
+
+export interface TelemetryPageView {
+    name: string;
+    properties?: { [key: string]: string };
+    metrics?: { [key: string]: number };
+}
+
+export class NullTelemetryClient implements BotTelemetryClient, BotPageViewTelemetryClient {
+    constructor(settings?: any) {
+        // noop
+    }
+
+    trackPageView(telemetry: TelemetryPageView) {
+        // noop
+    }
+
+    trackDependency(telemetry: TelemetryDependency) {
+        // noop
+    }
+
+    trackEvent(telemetry: TelemetryEvent) {
+        // noop
+    }
+
+    trackException(telemetry: TelemetryException) {
+        // noop
+    }
+
+    trackTrace(telemetry: TelemetryTrace) {
+        // noop
+    }
+
+    flush() {
+        // noop
+    }
+}
+
+export function telemetryTrackDialogView(
+    telemetryClient: BotTelemetryClient,
+    dialogName: string,
+    properties?: { [key: string]: any },
+    metrics?: { [key: string]: number }
+): void {
+    if (!clientSupportsTrackDialogView(telemetryClient)) {
+        throw new TypeError('"telemetryClient" parameter does not have methods trackPageView() or trackTrace()');
+    }
+    if (instanceOfBotPageViewTelemetryClient(telemetryClient)) {
+        telemetryClient.trackPageView({ name: dialogName, properties: properties, metrics: metrics });
+    } else {
+        telemetryClient.trackTrace({ message: 'Dialog View: ' + dialogName, severityLevel: Severity.Information });
+    }
+}
+
+function instanceOfBotPageViewTelemetryClient(object: any): object is BotPageViewTelemetryClient {
+    return 'trackPageView' in object;
+}
+
+function clientSupportsTrackDialogView(client: any): boolean {
+    if (!client) {
+        return false;
+    }
+    if (typeof client.trackPageView !== 'function' && typeof client.trackTrace !== 'function') {
+        return false;
+    }
+    return true;
+}