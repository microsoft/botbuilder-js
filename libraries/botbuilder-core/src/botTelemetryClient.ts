--- conflicted
+++ resolved
@@ -1,190 +1,164 @@
-/**
- * @module botbuilder
- */
-/**
- * Copyright (c) Microsoft Corporation. All rights reserved.
- * Licensed under the MIT License.
- */
-
-<<<<<<< HEAD
-
-=======
->>>>>>> 8ed98078
-/**
- * Defines the level of severity for the event.
- */
-export enum Severity {
-    Verbose = 0,
-    Information = 1,
-    Warning = 2,
-    Error = 3,
-    Critical = 4,
-}
-
-export interface BotTelemetryClient {
-    trackDependency(telemetry: TelemetryDependency);
-    trackEvent(telemetry: TelemetryEvent);
-    trackException(telemetry: TelemetryException);
-    trackTrace(telemetry: TelemetryTrace);
-    flush();
-}
-
-export interface BotPageViewTelemetryClient {
-    trackPageView(telemetry: TelemetryPageView);
-}
-
-export interface TelemetryDependency {
-    dependencyTypeName: string;
-    target: string;
-    name: string;
-    data: string;
-    duration: number;
-    success: boolean;
-    resultCode: number;
-}
-
-export interface TelemetryEvent {
-    name: string;
-    properties?: { [key: string]: any };
-    metrics?: { [key: string]: number };
-}
-
-export interface TelemetryException {
-    exception: Error;
-    handledAt?: string;
-    properties?: { [key: string]: string };
-    measurements?: { [key: string]: number };
-    severityLevel?: Severity;
-}
-
-export interface TelemetryTrace {
-    message: string;
-    properties?: { [key: string]: string };
-    severityLevel?: Severity;
-}
-
-export interface TelemetryPageView {
-    name: string;
-    properties?: { [key: string]: string };
-    metrics?: { [key: string]: number };
-}
-
-/**
- * A null bot telemetry client that implements [BotTelemetryClient](xref:botbuilder-core.BotTelemetryClient).
- */
-export class NullTelemetryClient implements BotTelemetryClient, BotPageViewTelemetryClient {
-<<<<<<< HEAD
-
-    /**
-     * Creates a new instance of the [NullTelemetryClient](xref:botbuilder-core.NullTelemetryClient) class.
-     * @param settings Optional. Settings for the telemetry client.
-     */
-=======
->>>>>>> 8ed98078
-    constructor(settings?: any) {
-        // noop
-    }
-
-<<<<<<< HEAD
-    /**
-     * Logs an Application Insights page view.
-     * @param telemetry An object implementing [TelemetryPageView](xref:botbuilder-core.TelemetryPageView).
-     */
-=======
->>>>>>> 8ed98078
-    trackPageView(telemetry: TelemetryPageView) {
-        // noop
-    }
-
-    /**
-     * Sends information about an external dependency (outgoing call) in the application.
-     * @param telemetry An object implementing [TelemetryDependency](xref:botbuilder-core.TelemetryDependency).
-     */
-    trackDependency(telemetry: TelemetryDependency) {
-        // noop
-    }
-
-<<<<<<< HEAD
-    /**
-     * Logs custom events with extensible named fields.
-     * @param telemetry An object implementing [TelemetryEvent](xref:botbuilder-core.TelemetryEvent).
-     */
-=======
->>>>>>> 8ed98078
-    trackEvent(telemetry: TelemetryEvent) {
-        // noop
-    }
-
-<<<<<<< HEAD
-    /**
-     * Logs a system exception.
-     * @param telemetry An object implementing [TelemetryException](xref:botbuilder-core.TelemetryException).
-     */
-    trackException(telemetry: TelemetryException)  {
-=======
-    trackException(telemetry: TelemetryException) {
->>>>>>> 8ed98078
-        // noop
-    }
-
-    /**
-     * Sends a trace message.
-     * @param telemetry An object implementing [TelemetryTrace](xref:botbuilder-core.TelemetryTrace).
-     */
-    trackTrace(telemetry: TelemetryTrace) {
-        // noop
-    }
-
-<<<<<<< HEAD
-    /**
-     * Flushes the in-memory buffer and any metrics being pre-aggregated.
-     */
-    flush()  {
-=======
-    flush() {
->>>>>>> 8ed98078
-        // noop
-    }
-}
-
-<<<<<<< HEAD
-/**
- * Logs a DialogView using the [trackPageView](xref:botbuilder-core.BotTelemetryClient.trackPageView) method on the [BotTelemetryClient](xref:botbuilder-core.BotTelemetryClient) if [BotPageViewTelemetryClient](xref:botbuilder-core.BotPageViewTelemetryClient) has been implemented.
- * Alternatively logs the information out via TrackTrace.
- * @param telemetryClient TelemetryClient that implements [BotTelemetryClient](xref:botbuilder-core.BotTelemetryClient).
- * @param dialogName Name of the dialog to log the entry / start for.
- * @param properties Named string values you can use to search and classify events.
- * @param metrics Measurements associated with this event.
- */
-export function telemetryTrackDialogView(telemetryClient: BotTelemetryClient, dialogName: string, properties?: {[key: string]: any}, metrics?: {[key: string]: number }): void {
-=======
-export function telemetryTrackDialogView(
-    telemetryClient: BotTelemetryClient,
-    dialogName: string,
-    properties?: { [key: string]: any },
-    metrics?: { [key: string]: number }
-): void {
->>>>>>> 8ed98078
-    if (!clientSupportsTrackDialogView(telemetryClient)) {
-        throw new TypeError('"telemetryClient" parameter does not have methods trackPageView() or trackTrace()');
-    }
-    if (instanceOfBotPageViewTelemetryClient(telemetryClient)) {
-        telemetryClient.trackPageView({ name: dialogName, properties: properties, metrics: metrics });
-    } else {
-        telemetryClient.trackTrace({ message: 'Dialog View: ' + dialogName, severityLevel: Severity.Information });
-    }
-}
-
-function instanceOfBotPageViewTelemetryClient(object: any): object is BotPageViewTelemetryClient {
-    return 'trackPageView' in object;
-}
-
-function clientSupportsTrackDialogView(client: any): boolean {
-    if (!client) {
-        return false;
-    }
-    if (typeof client.trackPageView !== 'function' && typeof client.trackTrace !== 'function') {
-        return false;
-    }
-    return true;
-}
+/**
+ * @module botbuilder
+ */
+/**
+ * Copyright (c) Microsoft Corporation. All rights reserved.
+ * Licensed under the MIT License.
+ */
+
+/**
+ * Defines the level of severity for the event.
+ */
+export enum Severity {
+    Verbose = 0,
+    Information = 1,
+    Warning = 2,
+    Error = 3,
+    Critical = 4,
+}
+
+export interface BotTelemetryClient {
+    trackDependency(telemetry: TelemetryDependency);
+    trackEvent(telemetry: TelemetryEvent);
+    trackException(telemetry: TelemetryException);
+    trackTrace(telemetry: TelemetryTrace);
+    flush();
+}
+
+export interface BotPageViewTelemetryClient {
+    trackPageView(telemetry: TelemetryPageView);
+}
+
+export interface TelemetryDependency {
+    dependencyTypeName: string;
+    target: string;
+    name: string;
+    data: string;
+    duration: number;
+    success: boolean;
+    resultCode: number;
+}
+
+export interface TelemetryEvent {
+    name: string;
+    properties?: { [key: string]: any };
+    metrics?: { [key: string]: number };
+}
+
+export interface TelemetryException {
+    exception: Error;
+    handledAt?: string;
+    properties?: { [key: string]: string };
+    measurements?: { [key: string]: number };
+    severityLevel?: Severity;
+}
+
+export interface TelemetryTrace {
+    message: string;
+    properties?: { [key: string]: string };
+    severityLevel?: Severity;
+}
+
+export interface TelemetryPageView {
+    name: string;
+    properties?: { [key: string]: string };
+    metrics?: { [key: string]: number };
+}
+
+/**
+ * A null bot telemetry client that implements [BotTelemetryClient](xref:botbuilder-core.BotTelemetryClient).
+ */
+export class NullTelemetryClient implements BotTelemetryClient, BotPageViewTelemetryClient {
+    /**
+     * Creates a new instance of the [NullTelemetryClient](xref:botbuilder-core.NullTelemetryClient) class.
+     * @param settings Optional. Settings for the telemetry client.
+     */
+    constructor(settings?: any) {
+        // noop
+    }
+
+    /**
+     * Logs an Application Insights page view.
+     * @param telemetry An object implementing [TelemetryPageView](xref:botbuilder-core.TelemetryPageView).
+     */
+    trackPageView(telemetry: TelemetryPageView) {
+        // noop
+    }
+
+    /**
+     * Sends information about an external dependency (outgoing call) in the application.
+     * @param telemetry An object implementing [TelemetryDependency](xref:botbuilder-core.TelemetryDependency).
+     */
+    trackDependency(telemetry: TelemetryDependency) {
+        // noop
+    }
+
+    /**
+     * Logs custom events with extensible named fields.
+     * @param telemetry An object implementing [TelemetryEvent](xref:botbuilder-core.TelemetryEvent).
+     */
+    trackEvent(telemetry: TelemetryEvent) {
+        // noop
+    }
+
+    /**
+     * Logs a system exception.
+     * @param telemetry An object implementing [TelemetryException](xref:botbuilder-core.TelemetryException).
+     */
+    trackException(telemetry: TelemetryException) {
+        // noop
+    }
+
+    /**
+     * Sends a trace message.
+     * @param telemetry An object implementing [TelemetryTrace](xref:botbuilder-core.TelemetryTrace).
+     */
+    trackTrace(telemetry: TelemetryTrace) {
+        // noop
+    }
+
+    /**
+     * Flushes the in-memory buffer and any metrics being pre-aggregated.
+     */
+    flush() {
+        // noop
+    }
+}
+
+/**
+ * Logs a DialogView using the [trackPageView](xref:botbuilder-core.BotTelemetryClient.trackPageView) method on the [BotTelemetryClient](xref:botbuilder-core.BotTelemetryClient) if [BotPageViewTelemetryClient](xref:botbuilder-core.BotPageViewTelemetryClient) has been implemented.
+ * Alternatively logs the information out via TrackTrace.
+ * @param telemetryClient TelemetryClient that implements [BotTelemetryClient](xref:botbuilder-core.BotTelemetryClient).
+ * @param dialogName Name of the dialog to log the entry / start for.
+ * @param properties Named string values you can use to search and classify events.
+ * @param metrics Measurements associated with this event.
+ */
+export function telemetryTrackDialogView(
+    telemetryClient: BotTelemetryClient,
+    dialogName: string,
+    properties?: { [key: string]: any },
+    metrics?: { [key: string]: number }
+): void {
+    if (!clientSupportsTrackDialogView(telemetryClient)) {
+        throw new TypeError('"telemetryClient" parameter does not have methods trackPageView() or trackTrace()');
+    }
+    if (instanceOfBotPageViewTelemetryClient(telemetryClient)) {
+        telemetryClient.trackPageView({ name: dialogName, properties: properties, metrics: metrics });
+    } else {
+        telemetryClient.trackTrace({ message: 'Dialog View: ' + dialogName, severityLevel: Severity.Information });
+    }
+}
+
+function instanceOfBotPageViewTelemetryClient(object: any): object is BotPageViewTelemetryClient {
+    return 'trackPageView' in object;
+}
+
+function clientSupportsTrackDialogView(client: any): boolean {
+    if (!client) {
+        return false;
+    }
+    if (typeof client.trackPageView !== 'function' && typeof client.trackTrace !== 'function') {
+        return false;
+    }
+    return true;
+}