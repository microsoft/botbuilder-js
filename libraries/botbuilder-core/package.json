--- conflicted
+++ resolved
@@ -35,13 +35,8 @@
     "zod": "~1.11.17"
   },
   "devDependencies": {
-<<<<<<< HEAD
     "@microsoft/bf-chatdown": "^4.15.0",
-    "request": "^2.88.2",
-=======
     "axios": "^0.25.0",
-    "chatdown": "^1.2.4",
->>>>>>> e51063d4
     "unzipper": "^0.10.9"
   },
   "scripts": {
