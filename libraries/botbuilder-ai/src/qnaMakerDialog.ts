/**
 * @module botbuilder-ai
 */
/**
 * Copyright (c) Microsoft Corporation. All rights reserved.
 * Licensed under the MIT License.
 */
<<<<<<< HEAD
import { Activity, ActivityTypes, MessageFactory } from 'botbuilder-core';
import { WaterfallDialog, Dialog, DialogTurnResult, DialogContext, WaterfallStepContext, DialogReason, TemplateInterface } from 'botbuilder-dialogs';
import { StringExpression, NumberExpression, IntExpression, ArrayExpression, BoolExpression, EnumExpression } from 'adaptive-expressions';
=======
import { Activity, ActivityTypes } from 'botbuilder-core';
import {
    WaterfallDialog,
    Dialog,
    DialogTurnResult,
    DialogContext,
    WaterfallStepContext,
    DialogReason,
} from 'botbuilder-dialogs';
>>>>>>> dbe95711
import { QnAMakerOptions } from './qnamaker-interfaces/qnamakerOptions';
import { RankerTypes } from './qnamaker-interfaces/rankerTypes';
import { JoinOperator } from './qnamaker-interfaces/joinOperator';
import { QnAMaker, QnAMakerResult } from './';
import { FeedbackRecord, FeedbackRecords, QnAMakerMetadata } from './qnamaker-interfaces';
import { QnACardBuilder } from './qnaCardBuilder';
import { BindToActivity } from './qnamaker-utils/bindToActivity';
import { ActiveLearningUtils } from './qnamaker-utils/activeLearningUtils';

export class QnAMakerDialogActivityConverter {
    public convert(value: string): TemplateInterface<Activity> {
        return new BindToActivity(MessageFactory.text(value) as Activity);
    }
}

/**
 * QnAMakerDialog response options.
 */
export interface QnAMakerDialogResponseOptions {
    /**
     * Title for active learning card.
     */
    activeLearningCardTitle: string;
    /**
     * Text shown for 'no match' option on active learning card.
     */
    cardNoMatchText: string;
    /**
     * Activity to be sent in the event of no answer found in KB.
     */
    noAnswer: Activity;
    /**
     * Activity to be sent in the end that the 'no match' option is selected on active learning card.
     */
    cardNoMatchResponse: Activity;
}

/**
 * Options for QnAMakerDialog.
 */
export interface QnAMakerDialogOptions {
    /**
     * Options for QnAMaker knowledgebase.
     */
    qnaMakerOptions: QnAMakerOptions;
    /**
     * QnAMakerDialog response options.
     */
    qnaDialogResponseOptions: QnAMakerDialogResponseOptions;
}

/**
 * A dialog that supports multi-step and adaptive-learning QnA Maker services.
 *
 * @remarks
 * An instance of this class targets a specific QnA Maker knowledge base.
 * It supports knowledge bases that include follow-up prompt and active learning features.
 * The dialog will also present user with appropriate multi-turn prompt or active learning options.
 */
export class QnAMakerDialog extends WaterfallDialog {
    // state and step value key constants
    /**
     * The path for storing and retrieving QnA Maker context data.
     *
     * @remarks
     * This represents context about the current or previous call to QnA Maker.
     * It is stored within the current step's [WaterfallStepContext](xref:botbuilder-dialogs.WaterfallStepContext).
     * It supports QnA Maker's follow-up prompt and active learning features.
     */
    private qnAContextData = 'previousContextData';
    /**
     * The path for storing and retrieving the previous question ID.
     *
     * @remarks
     * This represents the QnA question ID from the previous turn.
     * It is stored within the current step's [WaterfallStepContext](xref:botbuilder-dialogs.WaterfallStepContext).
     * It supports QnA Maker's follow-up prompt and active learning features.
     */
    private previousQnAId = 'previousQnAId';
    /**
     * The path for storing and retrieving the options for this instance of the dialog.
     *
     * @remarks
     * This includes the options with which the dialog was started and options expected by the QnA Maker service.
     * It is stored within the current step's [WaterfallStepContext](xref:botbuilder-dialogs.WaterfallStepContext).
     * It supports QnA Maker and the dialog system.
     */
    private options = 'options';
    private qnAData = 'qnaData';
    private currentQuery = 'currentQuery';

    // Dialog options parameters
    private defaultCardNoMatchResponse = `Thanks for the feedback.`;
    private defaultNoAnswer = `No QnAMaker answers found.`;

    public knowledgeBaseId: StringExpression;
    public hostname: StringExpression;
    public endpointKey: StringExpression;
    public threshold: NumberExpression = new NumberExpression(0.3);
    public top: IntExpression = new IntExpression(3);
    public noAnswer: TemplateInterface<Activity> = new BindToActivity(MessageFactory.text(this.defaultNoAnswer) as Activity);
    public activeLearningCardTitle: StringExpression;
    public cardNoMatchText: StringExpression;
    public cardNoMatchResponse: TemplateInterface<Activity> = new BindToActivity(MessageFactory.text(this.defaultCardNoMatchResponse) as Activity);
    public strictFilters: ArrayExpression<QnAMakerMetadata>;
    public logPersonalInformation: BoolExpression = new BoolExpression('=settings.telemetry.logPersonalInformation');
    public isTest: boolean = false;
    public rankerType: EnumExpression<RankerTypes> = new EnumExpression(RankerTypes.default);
    private strictFiltersJoinOperator: JoinOperator;

    /**
     * Initializes a new instance of the [QnAMakerDialog](xref:QnAMakerDialog) class.
     * @param knowledgeBaseId The ID of the QnA Maker knowledge base to query.
     * @param endpointKey The QnA Maker endpoint key to use to query the knowledge base.
     * @param hostName The QnA Maker host URL for the knowledge base, starting with "https://" and ending with "/qnamaker".
     * @param noAnswer (Optional) The activity to send the user when QnA Maker does not find an answer.
     * @param threshold (Optional) The threshold above which to treat answers found from the knowledgebase as a match.
     * @param activeLearningCardTitle (Optional) The card title to use when showing active learning options to the user, if active learning is enabled.
     * @param cardNoMatchText (Optional) The button text to use with active learning options, allowing a user to indicate none of the options are applicable.
     * @param top (Optional) Maximum number of answers to return from the knowledge base.
     * @param cardNoMatchResponse (Optional) The activity to send the user if they select the no match option on an active learning card.
     * @param strictFilters (Optional) QnA Maker metadata with which to filter or boost queries to the knowledge base; or null to apply none.
     * @param dialogId (Optional) Id of the created dialog. Default is 'QnAMakerDialog'.
     */
<<<<<<< HEAD
    public constructor();
    public constructor(knowledgeBaseId?: string, endpointKey?: string, hostname?: string, noAnswer?: Activity, threshold: number = 0.3, activeLearningCardTitle: string = 'Did you mean:', cardNoMatchText: string = 'None of the above.', top: number = 3, cardNoMatchResponse?: Activity, strictFilters?: QnAMakerMetadata[], dialogId: string = 'QnAMakerDialog', strictFiltersJoinOperator: JoinOperator = JoinOperator.AND ) {
=======
    public constructor(
        knowledgeBaseId: string,
        endpointKey: string,
        hostName: string,
        noAnswer?: Activity,
        threshold = 0.3,
        activeLearningCardTitle = 'Did you mean:',
        cardNoMatchText = 'None of the above.',
        top = 3,
        cardNoMatchResponse?: Activity,
        strictFilters?: QnAMakerMetadata[],
        dialogId = 'QnAMakerDialog',
        strictFiltersJoinOperator: JoinOperator = JoinOperator.AND
    ) {
>>>>>>> dbe95711
        super(dialogId);
        if (knowledgeBaseId) { this.knowledgeBaseId = new StringExpression(knowledgeBaseId); }
        if (endpointKey) { this.endpointKey = new StringExpression(endpointKey); }
        if (hostname) { this.hostname = new StringExpression(hostname); }
        if (threshold) { this.threshold = new NumberExpression(threshold); }
        if (top) { this.top = new IntExpression(top); }
        if (activeLearningCardTitle) { this.activeLearningCardTitle = new StringExpression(activeLearningCardTitle); }
        if (cardNoMatchText) { this.cardNoMatchText = new StringExpression(cardNoMatchText); }
        if (strictFilters) { this.strictFilters = new ArrayExpression(strictFilters); }
        if (noAnswer) { this.noAnswer = new BindToActivity(noAnswer); }
        if (cardNoMatchResponse) { this.cardNoMatchResponse = new BindToActivity(cardNoMatchResponse); }

        this.strictFiltersJoinOperator = strictFiltersJoinOperator;
        this.addStep(this.callGenerateAnswer.bind(this));
        this.addStep(this.callTrain.bind(this));
        this.addStep(this.checkForMultiTurnPrompt.bind(this));
        this.addStep(this.displayQnAResult.bind(this));
    }

    /**
     * Called when the dialog is started and pushed onto the dialog stack.
     *
     * @remarks
     * If the task is successful, the result indicates whether the dialog is still
     * active after the turn has been processed by the dialog.
     *
     * You can use the [options](#options) parameter to include the QnA Maker context data,
     * which represents context from the previous query. To do so, the value should include a
     * `context` property of type [QnAResponseContext](#QnAResponseContext).
     *
     * @param dc The [DialogContext](xref:botbuilder-dialogs.DialogContext) for the current turn of conversation.
     * @param options (Optional) Initial information to pass to the dialog.
     */
    public async beginDialog(dc: DialogContext, options?: object): Promise<DialogTurnResult> {
        if (!dc) {
            throw new Error('Missing DialogContext');
        }

        if (dc.context.activity.type != ActivityTypes.Message) {
            return dc.endDialog();
        }

        const dialogOptions: QnAMakerDialogOptions = {
<<<<<<< HEAD
            qnaDialogResponseOptions: await this.getQnAResponseOptions(dc),
            qnaMakerOptions: await this.getQnAMakerOptions(dc)
=======
            qnaDialogResponseOptions: await this.getQnAResponseOptions(),
            qnaMakerOptions: await this.getQnAMakerOptions(),
>>>>>>> dbe95711
        };

        if (options) {
            Object.assign(dialogOptions, options);
        }

        return await super.beginDialog(dc, dialogOptions);
    }

    /**
     * Gets the options for the QnA Maker client that the dialog will use to query the knowledge base.
     * @param dc The dialog context for the current turn of conversation.
     * @remarks If the task is successful, the result contains the QnA Maker options to use. 
     * @returns A new instance of QnAMakerOptions.
     */
    private async getQnAMakerOptions(dc: DialogContext): Promise<QnAMakerOptions> {
        return {
            scoreThreshold: this.threshold && this.threshold.getValue(dc.state),
            strictFilters: this.strictFilters && this.strictFilters.getValue(dc.state),
            top: this.top && this.top.getValue(dc.state),
            qnaId: 0,
<<<<<<< HEAD
            rankerType: this.rankerType && this.rankerType.getValue(dc.state) as string,
            isTest: this.isTest,
            strictFiltersJoinOperator: this.strictFiltersJoinOperator
=======
            rankerType: RankerTypes.default,
            isTest: false,
            strictFiltersJoinOperator: this.strictFiltersJoinOperator,
>>>>>>> dbe95711
        };
    }

    /**
     * Gets the options the dialog will use to display query results to the user.
     * @param dc The dialog context for the current turn of conversation.
     * @remarks If the task is successful, the result contains the response options to use.
     * @returns A new instance of QnAMakerDialogResponseOptions.
     */
    private async getQnAResponseOptions(dc: DialogContext): Promise<QnAMakerDialogResponseOptions> {
        return {
<<<<<<< HEAD
            activeLearningCardTitle: this.activeLearningCardTitle && this.activeLearningCardTitle.getValue(dc.state),
            cardNoMatchResponse: this.cardNoMatchResponse && await this.cardNoMatchResponse.bind(dc, dc.state),
            cardNoMatchText: this.cardNoMatchText && this.cardNoMatchText.getValue(dc.state),
            noAnswer: this.noAnswer && await this.noAnswer.bind(dc, dc.state)
=======
            activeLearningCardTitle: this.activeLearningCardTitle,
            cardNoMatchResponse: this.cardNoMatchResponse,
            cardNoMatchText: this.cardNoMatchText,
            noAnswer: this.noAnswer,
>>>>>>> dbe95711
        };
    }

    /**
     * Queries the knowledgebase and either passes result to the next step or constructs and displays an active learning card
     * if active learning is enabled and multiple score close answers are returned.
     **/
    private async callGenerateAnswer(step: WaterfallStepContext): Promise<DialogTurnResult> {
        const dialogOptions: QnAMakerDialogOptions = step.activeDialog.state[this.options];
        dialogOptions.qnaMakerOptions.qnaId = 0;
        dialogOptions.qnaMakerOptions.context = { previousQnAId: 0, previousUserQuery: '' };

        step.values[this.currentQuery] = step.context.activity.text;
        const previousContextData: { [key: string]: number } = step.activeDialog.state[this.qnAContextData] || {};
        let previousQnAId = step.activeDialog.state[this.previousQnAId] || 0;

        if (previousQnAId > 0) {
            dialogOptions.qnaMakerOptions.context = { previousQnAId: previousQnAId, previousUserQuery: '' };

            if (previousContextData[step.context.activity.text]) {
                dialogOptions.qnaMakerOptions.qnaId = previousContextData[step.context.activity.text];
            }
        }
        
        const qna = await this.getQnAClient(step);

        const response = await qna.getAnswersRaw(step.context, dialogOptions.qnaMakerOptions);

        const qnaResponse = {
            activeLearningEnabled: response.activeLearningEnabled,
            answers: response.answers,
        };

        previousQnAId = -1;
        step.activeDialog.state[this.previousQnAId] = previousQnAId;
        const isActiveLearningEnabled = qnaResponse.activeLearningEnabled;

        step.values[this.qnAData] = response.answers;

        if (
            qnaResponse.answers.length > 0 &&
            qnaResponse.answers[0].score <= ActiveLearningUtils.MaximumScoreForLowScoreVariation / 100
        ) {
            qnaResponse.answers = qna.getLowScoreVariation(qnaResponse.answers);

            if (isActiveLearningEnabled && qnaResponse.answers && qnaResponse.answers.length > 1) {
                const suggestedQuestions: string[] = [];

                qnaResponse.answers.forEach((answer) => {
                    suggestedQuestions.push(answer.questions[0]);
                });

                const message = QnACardBuilder.getSuggestionsCard(
                    suggestedQuestions,
                    dialogOptions.qnaDialogResponseOptions.activeLearningCardTitle,
                    dialogOptions.qnaDialogResponseOptions.cardNoMatchText
                );
                await step.context.sendActivity(message);

                step.activeDialog.state[this.options] = dialogOptions;

                return Dialog.EndOfTurn;
            }
        }

        const result: QnAMakerResult[] = [];

        if (response.answers && response.answers.length > 0) {
            result.push(response.answers[0]);
        }

        step.values[this.qnAData] = result;
        step.activeDialog.state[this.options] = dialogOptions;
        return await step.next(result);
    }

    /**
     * If active learning options were displayed in the previous step and the user has selected an option other
     * than 'no match' then the training API is called, passing the user's chosen question back to the knowledgebase.
     * If no active learning options were displayed in the previous step, the incoming result is immediately passed to the next step.
     **/
    private async callTrain(step: WaterfallStepContext): Promise<DialogTurnResult> {
        const dialogOptions: QnAMakerDialogOptions = step.activeDialog.state[this.options];
        const trainResponses: QnAMakerResult[] = step.values[this.qnAData];
        const currentQuery: string = step.values[this.currentQuery];

        const reply = step.context.activity.text;

        if (trainResponses && trainResponses.length > 1) {
            const qnaResult = trainResponses.filter((r) => r.questions[0] == reply);

            if (qnaResult && qnaResult.length > 0) {
                const results: QnAMakerResult[] = [];
                results.push(qnaResult[0]);
                step.values[this.qnAData] = results;

                const records: FeedbackRecord[] = [];
                records.push({
                    userId: step.context.activity.id,
                    userQuestion: currentQuery,
                    qnaId: qnaResult[0].id.toString(),
                });

                const feedbackRecords: FeedbackRecords = { feedbackRecords: records };

                const qnaClient = await this.getQnAClient(step)
                await qnaClient.callTrainAsync(feedbackRecords);

                return await step.next(qnaResult);
            } else if (reply == dialogOptions.qnaDialogResponseOptions.cardNoMatchText) {
                const activity = dialogOptions.qnaDialogResponseOptions.cardNoMatchResponse;
                await step.context.sendActivity(activity || this.defaultCardNoMatchResponse);
                return step.endDialog();
            } else {
                return await super.runStep(step, 0, DialogReason.beginCalled);
            }
        }

        return await step.next(step.result);
    }

    /**
     * If multi turn prompts are included with the answer returned from the knowledgebase, this step constructs
     * and sends an activity with a hero card displaying the answer and the multi turn prompt options.
     * If no multi turn prompts exist then the result incoming result is passed to the next step.
     **/
    private async checkForMultiTurnPrompt(step: WaterfallStepContext): Promise<DialogTurnResult> {
        const dialogOptions: QnAMakerDialogOptions = step.activeDialog.state[this.options];
        const response: QnAMakerResult[] = step.result;

        if (response && response.length > 0) {
            const answer = response[0];

            if (answer.context && answer.context.prompts.length > 0) {
                const previousContextData: { [key: string]: number } = {};

                answer.context.prompts.forEach((prompt) => {
                    previousContextData[prompt.displayText] = prompt.qnaId;
                });

                step.activeDialog.state[this.qnAContextData] = previousContextData;
                step.activeDialog.state[this.previousQnAId] = answer.id;
                step.activeDialog.state[this.options] = dialogOptions;

                const message = QnACardBuilder.getQnAPromptsCard(answer);
                await step.context.sendActivity(message);

                return Dialog.EndOfTurn;
            }
        }

        return step.next(step.result);
    }

    /**
     * Displays an appropriate response based on the incoming result to the user.If an answer has been identified it
     * is sent to the user. Alternatively, if no answer has been identified or the user has indicated 'no match' on an
     * active learning card, then an appropriate message is sent to the user.
     **/
    private async displayQnAResult(step: WaterfallStepContext): Promise<DialogTurnResult> {
        const dialogOptions: QnAMakerDialogOptions = step.activeDialog.state[this.options];
        const reply = step.context.activity.text;

        if (reply == dialogOptions.qnaDialogResponseOptions.cardNoMatchText) {
            const activity = dialogOptions.qnaDialogResponseOptions.cardNoMatchResponse;
            await step.context.sendActivity(activity || this.defaultCardNoMatchResponse);
            return step.endDialog();
        }

        const previousQnaId = step.activeDialog.state[this.previousQnAId];
        if (previousQnaId > 0) {
            return await super.runStep(step, 0, DialogReason.beginCalled);
        }

        const response: QnAMakerResult[] = step.result;
        if (response && response.length > 0) {
            await step.context.sendActivity(response[0].answer);
        } else {
            const activity = dialogOptions.qnaDialogResponseOptions.noAnswer;
            await step.context.sendActivity(activity || this.defaultNoAnswer);
        }

        return await step.endDialog(step.result);
    }

    /**
     * Creates and returns an instance of the QnAMaker class used to query the knowledgebase.
<<<<<<< HEAD
    **/
    private async getQnAClient(dc: DialogContext): Promise<QnAMaker> {
        const endpoint = {
            knowledgeBaseId: this.knowledgeBaseId.getValue(dc.state),
            endpointKey: this.endpointKey.getValue(dc.state),
            host: this.getHost(dc)
=======
     **/
    private getQnAClient(): QnAMaker {
        const endpoint = {
            knowledgeBaseId: this.knowledgeBaseId,
            endpointKey: this.endpointKey,
            host: this.getHost(),
>>>>>>> dbe95711
        };
        const options = await this.getQnAMakerOptions(dc);
        const logPersonalInformation = this.logPersonalInformation && this.logPersonalInformation.getValue(dc.state);
        return new QnAMaker(endpoint, options, this.telemetryClient, logPersonalInformation);
    }

    /**
     * Gets unmodified v5 API hostName or constructs v4 API hostName
     * @remarks
     * Example of a complete v5 API endpoint: "https://qnamaker-acom.azure.com/qnamaker/v5.0"
     * Template literal to construct v4 API endpoint: `https://${ this.hostName }.azurewebsites.net/qnamaker`
     */
    private getHost(dc: DialogContext): string {
        let host: string = this.hostname.getValue(dc.state);
        // If hostName includes 'qnamaker/v5', return the v5 API hostName.
        if (host.includes('qnamaker/v5')) {
            return host;
        }

        // V4 API logic
        // If the hostname contains all the necessary information, return it
        if (/^https:\/\/.*\.azurewebsites\.net\/qnamaker\/?/i.test(host)) {
            return host;
        }

        // Otherwise add required components
        if (!/https?:\/\//i.test(host)) {
            host = 'https://' + host;
        }

        // Web App Bots provisioned through the QnAMaker portal have "xxx.azurewebsites.net" in their
        // environment variables
        if (host.endsWith('.azurewebsites.net')) {
            // Add the remaining required path
            return host + '/qnamaker';
        }

        // If this.hostName is just the azurewebsite subdomain, finish the remaining V4 API behavior shipped in 4.8.0
        // e.g. `https://${ this.hostName }.azurewebsites.net/qnamaker`
        if (!host.endsWith('.azurewebsites.net/qnamaker')) {
            host = host + '.azurewebsites.net/qnamaker';
        }

        return host;
    }
}<|MERGE_RESOLUTION|>--- conflicted
+++ resolved
@@ -5,21 +5,35 @@
  * Copyright (c) Microsoft Corporation. All rights reserved.
  * Licensed under the MIT License.
  */
-<<<<<<< HEAD
+import {
+    ArrayExpression,
+    ArrayExpressionConverter,
+    BoolExpression,
+    BoolExpressionConverter,
+    EnumExpression,
+    EnumExpressionConverter,
+    Expression,
+    IntExpression,
+    IntExpressionConverter,
+    NumberExpression,
+    NumberExpressionConverter,
+    StringExpression,
+    StringExpressionConverter,
+} from 'adaptive-expressions';
 import { Activity, ActivityTypes, MessageFactory } from 'botbuilder-core';
-import { WaterfallDialog, Dialog, DialogTurnResult, DialogContext, WaterfallStepContext, DialogReason, TemplateInterface } from 'botbuilder-dialogs';
-import { StringExpression, NumberExpression, IntExpression, ArrayExpression, BoolExpression, EnumExpression } from 'adaptive-expressions';
-=======
-import { Activity, ActivityTypes } from 'botbuilder-core';
 import {
+    Converter,
+    ConverterFactory,
     WaterfallDialog,
     Dialog,
+    DialogConfiguration,
+    DialogContext,
+    DialogReason,
+    DialogStateManager,
     DialogTurnResult,
-    DialogContext,
+    TemplateInterface,
     WaterfallStepContext,
-    DialogReason,
 } from 'botbuilder-dialogs';
->>>>>>> dbe95711
 import { QnAMakerOptions } from './qnamaker-interfaces/qnamakerOptions';
 import { RankerTypes } from './qnamaker-interfaces/rankerTypes';
 import { JoinOperator } from './qnamaker-interfaces/joinOperator';
@@ -29,9 +43,15 @@
 import { BindToActivity } from './qnamaker-utils/bindToActivity';
 import { ActiveLearningUtils } from './qnamaker-utils/activeLearningUtils';
 
-export class QnAMakerDialogActivityConverter {
-    public convert(value: string): TemplateInterface<Activity> {
-        return new BindToActivity(MessageFactory.text(value) as Activity);
+class QnAMakerDialogActivityConverter
+    implements Converter<string, TemplateInterface<Partial<Activity>, DialogStateManager>> {
+    public convert(
+        value: string | TemplateInterface<Partial<Activity>, DialogStateManager>
+    ): TemplateInterface<Partial<Activity>, DialogStateManager> {
+        if (typeof value === 'string') {
+            return new BindToActivity(MessageFactory.text(value) as Activity);
+        }
+        return value;
     }
 }
 
@@ -50,11 +70,11 @@
     /**
      * Activity to be sent in the event of no answer found in KB.
      */
-    noAnswer: Activity;
+    noAnswer: Partial<Activity>;
     /**
      * Activity to be sent in the end that the 'no match' option is selected on active learning card.
      */
-    cardNoMatchResponse: Activity;
+    cardNoMatchResponse: Partial<Activity>;
 }
 
 /**
@@ -69,6 +89,22 @@
      * QnAMakerDialog response options.
      */
     qnaDialogResponseOptions: QnAMakerDialogResponseOptions;
+}
+
+export interface QnAMakerDialogConfiguration extends DialogConfiguration {
+    knowledgeBaseId?: string | Expression | StringExpression;
+    hostname?: string | Expression | StringExpression;
+    endpointKey?: string | Expression | StringExpression;
+    threshold?: number | string | Expression | NumberExpression;
+    top?: number | string | Expression | IntExpression;
+    noAnswer?: string | Partial<Activity> | TemplateInterface<Partial<Activity>, DialogStateManager>;
+    activeLearningCardTitle?: string | Expression | StringExpression;
+    cardNoMatchText?: string | Expression | StringExpression;
+    cardNoMatchResponse?: string | Partial<Activity> | TemplateInterface<Partial<Activity>, DialogStateManager>;
+    strictFilters?: QnAMakerMetadata[] | string | Expression | ArrayExpression<QnAMakerMetadata>;
+    logPersonalInformation?: boolean | string | Expression | BoolExpression;
+    isTest?: boolean;
+    rankerType?: RankerTypes | string | Expression | EnumExpression<RankerTypes>;
 }
 
 /**
@@ -79,7 +115,8 @@
  * It supports knowledge bases that include follow-up prompt and active learning features.
  * The dialog will also present user with appropriate multi-turn prompt or active learning options.
  */
-export class QnAMakerDialog extends WaterfallDialog {
+export class QnAMakerDialog extends WaterfallDialog implements QnAMakerDialogConfiguration {
+    public static $kind = 'Microsoft.QnAMakerDialog';
     // state and step value key constants
     /**
      * The path for storing and retrieving QnA Maker context data.
@@ -120,13 +157,17 @@
     public endpointKey: StringExpression;
     public threshold: NumberExpression = new NumberExpression(0.3);
     public top: IntExpression = new IntExpression(3);
-    public noAnswer: TemplateInterface<Activity> = new BindToActivity(MessageFactory.text(this.defaultNoAnswer) as Activity);
+    public noAnswer: TemplateInterface<Partial<Activity>, DialogStateManager> = new BindToActivity(
+        MessageFactory.text(this.defaultNoAnswer) as Activity
+    );
     public activeLearningCardTitle: StringExpression;
     public cardNoMatchText: StringExpression;
-    public cardNoMatchResponse: TemplateInterface<Activity> = new BindToActivity(MessageFactory.text(this.defaultCardNoMatchResponse) as Activity);
+    public cardNoMatchResponse: TemplateInterface<Partial<Activity>, DialogStateManager> = new BindToActivity(
+        MessageFactory.text(this.defaultCardNoMatchResponse) as Activity
+    );
     public strictFilters: ArrayExpression<QnAMakerMetadata>;
     public logPersonalInformation: BoolExpression = new BoolExpression('=settings.telemetry.logPersonalInformation');
-    public isTest: boolean = false;
+    public isTest = false;
     public rankerType: EnumExpression<RankerTypes> = new EnumExpression(RankerTypes.default);
     private strictFiltersJoinOperator: JoinOperator;
 
@@ -144,14 +185,11 @@
      * @param strictFilters (Optional) QnA Maker metadata with which to filter or boost queries to the knowledge base; or null to apply none.
      * @param dialogId (Optional) Id of the created dialog. Default is 'QnAMakerDialog'.
      */
-<<<<<<< HEAD
     public constructor();
-    public constructor(knowledgeBaseId?: string, endpointKey?: string, hostname?: string, noAnswer?: Activity, threshold: number = 0.3, activeLearningCardTitle: string = 'Did you mean:', cardNoMatchText: string = 'None of the above.', top: number = 3, cardNoMatchResponse?: Activity, strictFilters?: QnAMakerMetadata[], dialogId: string = 'QnAMakerDialog', strictFiltersJoinOperator: JoinOperator = JoinOperator.AND ) {
-=======
     public constructor(
-        knowledgeBaseId: string,
-        endpointKey: string,
-        hostName: string,
+        knowledgeBaseId?: string,
+        endpointKey?: string,
+        hostname?: string,
         noAnswer?: Activity,
         threshold = 0.3,
         activeLearningCardTitle = 'Did you mean:',
@@ -162,24 +200,74 @@
         dialogId = 'QnAMakerDialog',
         strictFiltersJoinOperator: JoinOperator = JoinOperator.AND
     ) {
->>>>>>> dbe95711
         super(dialogId);
-        if (knowledgeBaseId) { this.knowledgeBaseId = new StringExpression(knowledgeBaseId); }
-        if (endpointKey) { this.endpointKey = new StringExpression(endpointKey); }
-        if (hostname) { this.hostname = new StringExpression(hostname); }
-        if (threshold) { this.threshold = new NumberExpression(threshold); }
-        if (top) { this.top = new IntExpression(top); }
-        if (activeLearningCardTitle) { this.activeLearningCardTitle = new StringExpression(activeLearningCardTitle); }
-        if (cardNoMatchText) { this.cardNoMatchText = new StringExpression(cardNoMatchText); }
-        if (strictFilters) { this.strictFilters = new ArrayExpression(strictFilters); }
-        if (noAnswer) { this.noAnswer = new BindToActivity(noAnswer); }
-        if (cardNoMatchResponse) { this.cardNoMatchResponse = new BindToActivity(cardNoMatchResponse); }
+        if (knowledgeBaseId) {
+            this.knowledgeBaseId = new StringExpression(knowledgeBaseId);
+        }
+        if (endpointKey) {
+            this.endpointKey = new StringExpression(endpointKey);
+        }
+        if (hostname) {
+            this.hostname = new StringExpression(hostname);
+        }
+        if (threshold) {
+            this.threshold = new NumberExpression(threshold);
+        }
+        if (top) {
+            this.top = new IntExpression(top);
+        }
+        if (activeLearningCardTitle) {
+            this.activeLearningCardTitle = new StringExpression(activeLearningCardTitle);
+        }
+        if (cardNoMatchText) {
+            this.cardNoMatchText = new StringExpression(cardNoMatchText);
+        }
+        if (strictFilters) {
+            this.strictFilters = new ArrayExpression(strictFilters);
+        }
+        if (noAnswer) {
+            this.noAnswer = new BindToActivity(noAnswer);
+        }
+        if (cardNoMatchResponse) {
+            this.cardNoMatchResponse = new BindToActivity(cardNoMatchResponse);
+        }
 
         this.strictFiltersJoinOperator = strictFiltersJoinOperator;
         this.addStep(this.callGenerateAnswer.bind(this));
         this.addStep(this.callTrain.bind(this));
         this.addStep(this.checkForMultiTurnPrompt.bind(this));
         this.addStep(this.displayQnAResult.bind(this));
+    }
+
+    public getConverter(property: keyof QnAMakerDialogConfiguration): Converter | ConverterFactory {
+        switch (property) {
+            case 'knowledgeBaseId':
+                return new StringExpressionConverter();
+            case 'hostname':
+                return new StringExpressionConverter();
+            case 'endpointKey':
+                return new StringExpressionConverter();
+            case 'threshold':
+                return new NumberExpressionConverter();
+            case 'top':
+                return new IntExpressionConverter();
+            case 'noAnswer':
+                return new QnAMakerDialogActivityConverter();
+            case 'activeLearningCardTitle':
+                return new StringExpressionConverter();
+            case 'cardNoMatchText':
+                return new StringExpressionConverter();
+            case 'cardNoMatchResponse':
+                return new QnAMakerDialogActivityConverter();
+            case 'strictFilters':
+                return new ArrayExpressionConverter();
+            case 'logPersonalInformation':
+                return new BoolExpressionConverter();
+            case 'rankerType':
+                return new EnumExpressionConverter(RankerTypes);
+            default:
+                return super.getConverter(property);
+        }
     }
 
     /**
@@ -206,13 +294,8 @@
         }
 
         const dialogOptions: QnAMakerDialogOptions = {
-<<<<<<< HEAD
             qnaDialogResponseOptions: await this.getQnAResponseOptions(dc),
-            qnaMakerOptions: await this.getQnAMakerOptions(dc)
-=======
-            qnaDialogResponseOptions: await this.getQnAResponseOptions(),
-            qnaMakerOptions: await this.getQnAMakerOptions(),
->>>>>>> dbe95711
+            qnaMakerOptions: await this.getQnAMakerOptions(dc),
         };
 
         if (options) {
@@ -225,7 +308,7 @@
     /**
      * Gets the options for the QnA Maker client that the dialog will use to query the knowledge base.
      * @param dc The dialog context for the current turn of conversation.
-     * @remarks If the task is successful, the result contains the QnA Maker options to use. 
+     * @remarks If the task is successful, the result contains the QnA Maker options to use.
      * @returns A new instance of QnAMakerOptions.
      */
     private async getQnAMakerOptions(dc: DialogContext): Promise<QnAMakerOptions> {
@@ -234,15 +317,9 @@
             strictFilters: this.strictFilters && this.strictFilters.getValue(dc.state),
             top: this.top && this.top.getValue(dc.state),
             qnaId: 0,
-<<<<<<< HEAD
-            rankerType: this.rankerType && this.rankerType.getValue(dc.state) as string,
+            rankerType: this.rankerType && (this.rankerType.getValue(dc.state) as string),
             isTest: this.isTest,
-            strictFiltersJoinOperator: this.strictFiltersJoinOperator
-=======
-            rankerType: RankerTypes.default,
-            isTest: false,
             strictFiltersJoinOperator: this.strictFiltersJoinOperator,
->>>>>>> dbe95711
         };
     }
 
@@ -254,17 +331,10 @@
      */
     private async getQnAResponseOptions(dc: DialogContext): Promise<QnAMakerDialogResponseOptions> {
         return {
-<<<<<<< HEAD
             activeLearningCardTitle: this.activeLearningCardTitle && this.activeLearningCardTitle.getValue(dc.state),
-            cardNoMatchResponse: this.cardNoMatchResponse && await this.cardNoMatchResponse.bind(dc, dc.state),
+            cardNoMatchResponse: this.cardNoMatchResponse && (await this.cardNoMatchResponse.bind(dc, dc.state)),
             cardNoMatchText: this.cardNoMatchText && this.cardNoMatchText.getValue(dc.state),
-            noAnswer: this.noAnswer && await this.noAnswer.bind(dc, dc.state)
-=======
-            activeLearningCardTitle: this.activeLearningCardTitle,
-            cardNoMatchResponse: this.cardNoMatchResponse,
-            cardNoMatchText: this.cardNoMatchText,
-            noAnswer: this.noAnswer,
->>>>>>> dbe95711
+            noAnswer: this.noAnswer && (await this.noAnswer.bind(dc, dc.state)),
         };
     }
 
@@ -288,7 +358,7 @@
                 dialogOptions.qnaMakerOptions.qnaId = previousContextData[step.context.activity.text];
             }
         }
-        
+
         const qna = await this.getQnAClient(step);
 
         const response = await qna.getAnswersRaw(step.context, dialogOptions.qnaMakerOptions);
@@ -370,7 +440,7 @@
 
                 const feedbackRecords: FeedbackRecords = { feedbackRecords: records };
 
-                const qnaClient = await this.getQnAClient(step)
+                const qnaClient = await this.getQnAClient(step);
                 await qnaClient.callTrainAsync(feedbackRecords);
 
                 return await step.next(qnaResult);
@@ -452,21 +522,12 @@
 
     /**
      * Creates and returns an instance of the QnAMaker class used to query the knowledgebase.
-<<<<<<< HEAD
-    **/
+     **/
     private async getQnAClient(dc: DialogContext): Promise<QnAMaker> {
         const endpoint = {
             knowledgeBaseId: this.knowledgeBaseId.getValue(dc.state),
             endpointKey: this.endpointKey.getValue(dc.state),
-            host: this.getHost(dc)
-=======
-     **/
-    private getQnAClient(): QnAMaker {
-        const endpoint = {
-            knowledgeBaseId: this.knowledgeBaseId,
-            endpointKey: this.endpointKey,
-            host: this.getHost(),
->>>>>>> dbe95711
+            host: this.getHost(dc),
         };
         const options = await this.getQnAMakerOptions(dc);
         const logPersonalInformation = this.logPersonalInformation && this.logPersonalInformation.getValue(dc.state);
