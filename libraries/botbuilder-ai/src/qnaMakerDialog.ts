/**
 * @module botbuilder-ai
 */
/**
 * Copyright (c) Microsoft Corporation. All rights reserved.
 * Licensed under the MIT License.
 */
import { Activity, ActivityTypes, MessageFactory } from 'botbuilder-core';
import { WaterfallDialog, Dialog, DialogTurnResult, DialogContext, WaterfallStepContext, DialogReason, TemplateInterface } from 'botbuilder-dialogs';
import { StringExpression, NumberExpression, IntExpression, ArrayExpression, BoolExpression, EnumExpression } from 'adaptive-expressions';
import { QnAMakerOptions } from './qnamaker-interfaces/qnamakerOptions';
import { RankerTypes } from './qnamaker-interfaces/rankerTypes';
import { QnAMaker, QnAMakerResult } from './';
import { FeedbackRecord, FeedbackRecords, QnAMakerMetadata } from './qnamaker-interfaces';
import { QnACardBuilder } from './qnaCardBuilder';
<<<<<<< HEAD
import { BindToActivity } from './qnamaker-utils/bindToActivity';
=======
import { ActiveLearningUtils } from './qnamaker-utils/activeLearningUtils';
>>>>>>> b05fb963

export class QnAMakerDialogActivityConverter {
    public convert(value: string): TemplateInterface<Activity> {
        return new BindToActivity(MessageFactory.text(value) as Activity);
    }
}

/**
 * QnAMakerDialog response options.
 */
export interface QnAMakerDialogResponseOptions {
    /**
    * Title for active learning card.
    */
    activeLearningCardTitle: string;
    /**
    * Text shown for 'no match' option on active learning card.
    */
    cardNoMatchText: string;
    /**
    * Activity to be sent in the event of no answer found in KB.
    */
    noAnswer: Activity;
    /**
    * Activity to be sent in the end that the 'no match' option is selected on active learning card.
    */
    cardNoMatchResponse: Activity;
}

/**
 * Options for QnAMakerDialog.
 */
export interface QnAMakerDialogOptions {
    /**
    * Options for QnAMaker knowledgebase.
    */
    qnaMakerOptions: QnAMakerOptions;
    /**
    * QnAMakerDialog response options.
    */
    qnaDialogResponseOptions: QnAMakerDialogResponseOptions;
}

/**
 * A dialog that supports multi-step and adaptive-learning QnA Maker services.
 * 
 * @remarks
 * An instance of this class targets a specific QnA Maker knowledge base.
 * It supports knowledge bases that include follow-up prompt and active learning features.
 * The dialog will also present user with appropriate multi-turn prompt or active learning options.
 */
export class QnAMakerDialog extends WaterfallDialog {
    
    // state and step value key constants
    /**
     * The path for storing and retrieving QnA Maker context data.
     *
     * @remarks
     * This represents context about the current or previous call to QnA Maker.
     * It is stored within the current step's [WaterfallStepContext](xref:botbuilder-dialogs.WaterfallStepContext).
     * It supports QnA Maker's follow-up prompt and active learning features.
     */
    private qnAContextData: string = 'previousContextData';
    /**
     * The path for storing and retrieving the previous question ID.
     *   
     * @remarks
     * This represents the QnA question ID from the previous turn.
     * It is stored within the current step's [WaterfallStepContext](xref:botbuilder-dialogs.WaterfallStepContext).
     * It supports QnA Maker's follow-up prompt and active learning features.
     */
    private previousQnAId: string = 'previousQnAId';
    /**
     * The path for storing and retrieving the options for this instance of the dialog.
     * 
     * @remarks
     * This includes the options with which the dialog was started and options expected by the QnA Maker service.
     * It is stored within the current step's [WaterfallStepContext](xref:botbuilder-dialogs.WaterfallStepContext).
     * It supports QnA Maker and the dialog system.
     */
    private options: string = 'options';
    private qnAData: string = 'qnaData';
    private currentQuery: string = 'currentQuery';

    // Dialog options parameters
    private defaultCardNoMatchResponse: string = `Thanks for the feedback.`;
    private defaultNoAnswer: string = `No QnAMaker answers found.`;

    public knowledgeBaseId: StringExpression;
    public hostname: StringExpression;
    public endpointKey: StringExpression;
    public threshold: NumberExpression = new NumberExpression(0.3);
    public top: IntExpression = new IntExpression(3);
    public noAnswer: TemplateInterface<Activity> = new BindToActivity(MessageFactory.text(this.defaultNoAnswer) as Activity);
    public activeLearningCardTitle: StringExpression;
    public cardNoMatchText: StringExpression;
    public cardNoMatchResponse: TemplateInterface<Activity> = new BindToActivity(MessageFactory.text(this.defaultCardNoMatchResponse) as Activity);
    public strictFilters: ArrayExpression<QnAMakerMetadata>;
    public logPersonalInformation: BoolExpression = new BoolExpression('=settings.telemetry.logPersonalInformation');
    public isTest: boolean = false;
    public rankerType: EnumExpression<RankerTypes> = new EnumExpression(RankerTypes.default);

    /**
<<<<<<< HEAD
     * Creates a new QnAMakerDialog instance.
     * @param knowledgeBaseId The Id of the QnAMaker knowledgebase to be queried.
     * @param endpointKey The endpoint key to use when querying the knowledgebase.
     * @param hostname Hostname to be used to form the QnAMaker host URL, which follows the following format https://{hostName}.azurewebsites.net/qnamaker
     * @param noAnswer (Optional) Activity to be sent in the event no answer is found within the knowledgebase.
=======
     * Initializes a new instance of the [QnAMakerDialog](xref:QnAMakerDialog) class.
     * @param knowledgeBaseId The ID of the QnA Maker knowledge base to query.
     * @param endpointKey The QnA Maker endpoint key to use to query the knowledge base.
     * @param hostName The QnA Maker host URL for the knowledge base, starting with "https://" and ending with "/qnamaker".
     * @param noAnswer (Optional) The activity to send the user when QnA Maker does not find an answer.
>>>>>>> b05fb963
     * @param threshold (Optional) The threshold above which to treat answers found from the knowledgebase as a match.
     * @param activeLearningCardTitle (Optional) The card title to use when showing active learning options to the user, if active learning is enabled.
     * @param cardNoMatchText (Optional) The button text to use with active learning options, allowing a user to indicate none of the options are applicable.
     * @param top (Optional) Maximum number of answers to return from the knowledge base.
     * @param cardNoMatchResponse (Optional) The activity to send the user if they select the no match option on an active learning card.
     * @param strictFilters (Optional) QnA Maker metadata with which to filter or boost queries to the knowledge base; or null to apply none.
     * @param dialogId (Optional) Id of the created dialog. Default is 'QnAMakerDialog'.
     */
    public constructor();
    public constructor(knowledgeBaseId?: string, endpointKey?: string, hostname?: string, noAnswer?: Activity, threshold: number = 0.3, activeLearningCardTitle: string = 'Did you mean:', cardNoMatchText: string = 'None of the above.', top: number = 3, cardNoMatchResponse?: Activity, strictFilters?: QnAMakerMetadata[], dialogId: string = 'QnAMakerDialog') {
        super(dialogId);
        if (knowledgeBaseId) { this.knowledgeBaseId = new StringExpression(knowledgeBaseId); }
        if (endpointKey) { this.endpointKey = new StringExpression(endpointKey); }
        if (hostname) { this.hostname = new StringExpression(hostname); }
        if (threshold) { this.threshold = new NumberExpression(threshold); }
        if (top) { this.top = new IntExpression(top); }
        if (activeLearningCardTitle) { this.activeLearningCardTitle = new StringExpression(activeLearningCardTitle); }
        if (cardNoMatchText) { this.cardNoMatchText = new StringExpression(cardNoMatchText); }
        if (strictFilters) { this.strictFilters = new ArrayExpression(strictFilters); }
        if (noAnswer) { this.noAnswer = new BindToActivity(noAnswer); }
        if (cardNoMatchResponse) { this.cardNoMatchResponse = new BindToActivity(cardNoMatchResponse); }

        this.addStep(this.callGenerateAnswer.bind(this));
        this.addStep(this.callTrain.bind(this));
        this.addStep(this.checkForMultiTurnPrompt.bind(this));
        this.addStep(this.displayQnAResult.bind(this));
    }

    /**
     * Called when the dialog is started and pushed onto the dialog stack.
     * 
     * @remarks
     * If the task is successful, the result indicates whether the dialog is still
     * active after the turn has been processed by the dialog.
     * 
     * You can use the [options](#options) parameter to include the QnA Maker context data,
     * which represents context from the previous query. To do so, the value should include a
     * `context` property of type [QnAResponseContext](#QnAResponseContext).
     * 
     * @param dc The [DialogContext](xref:botbuilder-dialogs.DialogContext) for the current turn of conversation.
     * @param options (Optional) Initial information to pass to the dialog.
     */
    public async beginDialog(dc: DialogContext, options?: object): Promise<DialogTurnResult> {
        if (!dc) { throw new Error('Missing DialogContext'); }
        
        if (dc.context.activity.type != ActivityTypes.Message) 
        { 
            return dc.endDialog(); 
        }

        const dialogOptions: QnAMakerDialogOptions = {
            qnaDialogResponseOptions: await this.getQnAResponseOptions(dc),
            qnaMakerOptions: await this.getQnAMakerOptions(dc)
        };

        if(options)
        {
            Object.assign(dialogOptions, options);
        }

        return await super.beginDialog(dc, dialogOptions);
    }

    /**
<<<<<<< HEAD
     * Returns a new instance of QnAMakerOptions.
    **/
    private getQnAMakerOptions(dc: DialogContext): QnAMakerOptions {
=======
     * Gets the options for the QnA Maker client that the dialog will use to query the knowledge base.
     * @remarks If the task is successful, the result contains the QnA Maker options to use. 
     * @returns A new instance of QnAMakerOptions.
     */
    private getQnAMakerOptions(): QnAMakerOptions {
>>>>>>> b05fb963
        return {
            scoreThreshold: this.threshold && this.threshold.getValue(dc.state),
            strictFilters: this.strictFilters && this.strictFilters.getValue(dc.state),
            top: this.top && this.top.getValue(dc.state),
            qnaId: 0,
            rankerType: this.rankerType && this.rankerType.getValue(dc.state) as string,
            isTest: this.isTest
        };
    };
    
    /**
<<<<<<< HEAD
     * Returns a new instance of QnAMakerResponseOptions.
    **/
    private async getQnAResponseOptions(dc: DialogContext): Promise<QnAMakerDialogResponseOptions> {
=======
     * Gets the options the dialog will use to display query results to the user.
     * @remarks If the task is successful, the result contains the response options to use.
     * @returns A new instance of QnAMakerDialogResponseOptions.
     */
    private getQnAResponseOptions(): QnAMakerDialogResponseOptions {
>>>>>>> b05fb963
        return {
            activeLearningCardTitle: this.activeLearningCardTitle && this.activeLearningCardTitle.getValue(dc.state),
            cardNoMatchResponse: this.cardNoMatchResponse && await this.cardNoMatchResponse.bindToData(dc.context, dc.state),
            cardNoMatchText: this.cardNoMatchText && this.cardNoMatchText.getValue(dc.state),
            noAnswer: this.noAnswer && await this.noAnswer.bindToData(dc.context, dc.state)
        };
    }

    /**
     * Queries the knowledgebase and either passes result to the next step or constructs and displays an active learning card
     * if active learning is enabled and multiple score close answers are returned.
    **/
    private async callGenerateAnswer(step: WaterfallStepContext): Promise<DialogTurnResult> {
        const dialogOptions: QnAMakerDialogOptions = step.activeDialog.state[this.options];
        dialogOptions.qnaMakerOptions.qnaId = 0;
        dialogOptions.qnaMakerOptions.context = { previousQnAId: 0, previousUserQuery: '' };

        step.values[this.currentQuery] = step.context.activity.text;
        const previousContextData: { [key: string]: number } = step.activeDialog.state[this.qnAContextData] || {};
        var previousQnAId = step.activeDialog.state[this.previousQnAId] || 0;
        
        if (previousQnAId > 0) {
            dialogOptions.qnaMakerOptions.context = { previousQnAId: previousQnAId, previousUserQuery: '' };
            
            if (previousContextData[step.context.activity.text]) {
                dialogOptions.qnaMakerOptions.qnaId = previousContextData[step.context.activity.text];
            }
        }
        
        const qna = await this.getQnAClient(step);

        const response = await qna.getAnswersRaw(step.context, dialogOptions.qnaMakerOptions);
            
        const qnaResponse = {
            activeLearningEnabled: response.activeLearningEnabled,
            answers: response.answers
        };

        previousQnAId = -1;
        step.activeDialog.state[this.previousQnAId] = previousQnAId;
        const isActiveLearningEnabled = qnaResponse.activeLearningEnabled;
        
        step.values[this.qnAData] = response.answers;
        
        if (qnaResponse.answers.length > 0 && qnaResponse.answers[0].score <= ActiveLearningUtils.MaximumScoreForLowScoreVariation / 100) {
            qnaResponse.answers = qna.getLowScoreVariation(qnaResponse.answers);
            
            if (isActiveLearningEnabled && qnaResponse.answers && qnaResponse.answers.length > 1) {
                var suggestedQuestions: string[] = [];
                
                qnaResponse.answers.forEach(answer => {
                    suggestedQuestions.push(answer.questions[0]);
                });

                var message = QnACardBuilder.getSuggestionsCard(suggestedQuestions, dialogOptions.qnaDialogResponseOptions.activeLearningCardTitle, dialogOptions.qnaDialogResponseOptions.cardNoMatchText); 
                await step.context.sendActivity(message);

                step.activeDialog.state[this.options] = dialogOptions;
            
                return Dialog.EndOfTurn;
            }
        }

        const result: QnAMakerResult[] = [];
        
        if (response.answers && response.answers.length > 0) {
            result.push(response.answers[0]);
        }
        
        step.values[this.qnAData] = result;
        step.activeDialog.state[this.options] = dialogOptions;
        return await step.next(result);
    }

    /**
     * If active learning options were displayed in the previous step and the user has selected an option other
     * than 'no match' then the training API is called, passing the user's chosen question back to the knowledgebase.
     * If no active learning options were displayed in the previous step, the incoming result is immediately passed to the next step.
    **/
    private async callTrain(step: WaterfallStepContext): Promise<DialogTurnResult> {
        const dialogOptions: QnAMakerDialogOptions = step.activeDialog.state[this.options];
        const trainResponses: QnAMakerResult[] = step.values[this.qnAData];
        const currentQuery: string = step.values[this.currentQuery];

        const reply = step.context.activity.text;

        if(trainResponses && trainResponses.length > 1)
        {
            const qnaResult = trainResponses.filter(r => r.questions[0] == reply);

            if(qnaResult && qnaResult.length > 0)
            {
                var results: QnAMakerResult[] = [];
                results.push(qnaResult[0]);
                step.values[this.qnAData] = results;

                var records: FeedbackRecord[] = [];
                records.push({
                    userId: step.context.activity.id,
                    userQuestion: currentQuery,
                    qnaId: qnaResult[0].id.toString()
                });

                var feedbackRecords: FeedbackRecords = { feedbackRecords: records };

                const qnaClient = await this.getQnAClient(step)
                await qnaClient.callTrainAsync(feedbackRecords);

                return await step.next(qnaResult);
            } 
            else if(reply == dialogOptions.qnaDialogResponseOptions.cardNoMatchText)
            {
                const activity = dialogOptions.qnaDialogResponseOptions.cardNoMatchResponse;
                await step.context.sendActivity(activity || this.defaultCardNoMatchResponse);
                return step.endDialog();
            }
            else
            {
                return await super.runStep(step, 0, DialogReason.beginCalled);
            }
        }

        return await step.next(step.result);
    }

    /**
     * If multi turn prompts are included with the answer returned from the knowledgebase, this step constructs
     * and sends an activity with a hero card displaying the answer and the multi turn prompt options.
     * If no multi turn prompts exist then the result incoming result is passed to the next step.
    **/
    private async checkForMultiTurnPrompt(step: WaterfallStepContext): Promise<DialogTurnResult> {
        const dialogOptions: QnAMakerDialogOptions = step.activeDialog.state[this.options];
        const response: QnAMakerResult[] = step.result;

        if(response && response.length > 0)
        {
            const answer = response[0];

            if(answer.context && answer.context.prompts.length > 0)
            {
                var previousContextData: { [key: string]: number } = {};

                answer.context.prompts.forEach(prompt => {
                    previousContextData[prompt.displayText] = prompt.qnaId;
                });

                step.activeDialog.state[this.qnAContextData] = previousContextData;
                step.activeDialog.state[this.previousQnAId] = answer.id;
                step.activeDialog.state[this.options] = dialogOptions;

                var message = QnACardBuilder.getQnAPromptsCard(answer); 
                await step.context.sendActivity(message);

                return Dialog.EndOfTurn;
            }
        }

        return step.next(step.result);
    }

    /**
     * Displays an appropriate response based on the incoming result to the user.If an answer has been identified it 
     * is sent to the user. Alternatively, if no answer has been identified or the user has indicated 'no match' on an
     * active learning card, then an appropriate message is sent to the user.
    **/
    private async displayQnAResult(step: WaterfallStepContext): Promise<DialogTurnResult> {
        const dialogOptions: QnAMakerDialogOptions = step.activeDialog.state[this.options];
        const reply = step.context.activity.text;

        if (reply == dialogOptions.qnaDialogResponseOptions.cardNoMatchText)
        {
            const activity = dialogOptions.qnaDialogResponseOptions.cardNoMatchResponse;
            await step.context.sendActivity(activity || this.defaultCardNoMatchResponse);
            return step.endDialog();
        }

        const previousQnaId = step.activeDialog.state[this.previousQnAId];
        if(previousQnaId > 0)
        {
            return await super.runStep(step, 0, DialogReason.beginCalled);
        }

        const response: QnAMakerResult[] = step.result;
        if(response && response.length > 0)
        {
            await step.context.sendActivity(response[0].answer);
        }
        else
        {
            const activity = dialogOptions.qnaDialogResponseOptions.noAnswer;
            await step.context.sendActivity(activity || this.defaultNoAnswer);
        }

        return await step.endDialog(step.result);
    }

    /**
     * Creates and returns an instance of the QnAMaker class used to query the knowledgebase.
    **/
    private async getQnAClient(dc: DialogContext): Promise<QnAMaker> {
        const endpoint = {
            knowledgeBaseId: this.knowledgeBaseId.getValue(dc.state),
            endpointKey: this.endpointKey.getValue(dc.state),
            host: this.getHost(dc)
        };
        const options = await this.getQnAMakerOptions(dc);
        const logPersonalInformation = this.logPersonalInformation && this.logPersonalInformation.getValue(dc.state);
        return new QnAMaker(endpoint, options, this.telemetryClient, logPersonalInformation);
    }

    /**
     * Gets unmodified v5 API hostName or constructs v4 API hostName
     * @remarks
     * Example of a complete v5 API endpoint: "https://qnamaker-acom.azure.com/qnamaker/v5.0"
     * Template literal to construct v4 API endpoint: `https://${ this.hostName }.azurewebsites.net/qnamaker`
     */
    private getHost(dc: DialogContext): string {
        let host: string = this.hostname.getValue(dc.state);
        // If hostName includes 'qnamaker/v5', return the v5 API hostName.
        if (host.includes('qnamaker/v5')) {
            return host;
        }
        
        // V4 API logic
        // If the hostname contains all the necessary information, return it
        if (/^https:\/\/.*\.azurewebsites\.net\/qnamaker\/?/i.test(host)) {
            return host;
        }

        // Otherwise add required components
        if (!(/https?:\/\//i.test(host))) {
            host = 'https://' + host;
        }

        // Web App Bots provisioned through the QnAMaker portal have "xxx.azurewebsites.net" in their
        // environment variables
        if (host.endsWith('.azurewebsites.net')) {
            // Add the remaining required path
            return host + '/qnamaker';
        }

        // If this.hostName is just the azurewebsite subdomain, finish the remaining V4 API behavior shipped in 4.8.0
        // e.g. `https://${ this.hostName }.azurewebsites.net/qnamaker`
        if (!host.endsWith('.azurewebsites.net/qnamaker')) {
            host = host + '.azurewebsites.net/qnamaker';
        }

        return host;
    }
}<|MERGE_RESOLUTION|>--- conflicted
+++ resolved
@@ -13,11 +13,8 @@
 import { QnAMaker, QnAMakerResult } from './';
 import { FeedbackRecord, FeedbackRecords, QnAMakerMetadata } from './qnamaker-interfaces';
 import { QnACardBuilder } from './qnaCardBuilder';
-<<<<<<< HEAD
 import { BindToActivity } from './qnamaker-utils/bindToActivity';
-=======
 import { ActiveLearningUtils } from './qnamaker-utils/activeLearningUtils';
->>>>>>> b05fb963
 
 export class QnAMakerDialogActivityConverter {
     public convert(value: string): TemplateInterface<Activity> {
@@ -121,19 +118,11 @@
     public rankerType: EnumExpression<RankerTypes> = new EnumExpression(RankerTypes.default);
 
     /**
-<<<<<<< HEAD
-     * Creates a new QnAMakerDialog instance.
-     * @param knowledgeBaseId The Id of the QnAMaker knowledgebase to be queried.
-     * @param endpointKey The endpoint key to use when querying the knowledgebase.
-     * @param hostname Hostname to be used to form the QnAMaker host URL, which follows the following format https://{hostName}.azurewebsites.net/qnamaker
-     * @param noAnswer (Optional) Activity to be sent in the event no answer is found within the knowledgebase.
-=======
      * Initializes a new instance of the [QnAMakerDialog](xref:QnAMakerDialog) class.
      * @param knowledgeBaseId The ID of the QnA Maker knowledge base to query.
      * @param endpointKey The QnA Maker endpoint key to use to query the knowledge base.
      * @param hostName The QnA Maker host URL for the knowledge base, starting with "https://" and ending with "/qnamaker".
      * @param noAnswer (Optional) The activity to send the user when QnA Maker does not find an answer.
->>>>>>> b05fb963
      * @param threshold (Optional) The threshold above which to treat answers found from the knowledgebase as a match.
      * @param activeLearningCardTitle (Optional) The card title to use when showing active learning options to the user, if active learning is enabled.
      * @param cardNoMatchText (Optional) The button text to use with active learning options, allowing a user to indicate none of the options are applicable.
@@ -198,17 +187,12 @@
     }
 
     /**
-<<<<<<< HEAD
-     * Returns a new instance of QnAMakerOptions.
-    **/
-    private getQnAMakerOptions(dc: DialogContext): QnAMakerOptions {
-=======
      * Gets the options for the QnA Maker client that the dialog will use to query the knowledge base.
+     * @param dc The dialog context for the current turn of conversation.
      * @remarks If the task is successful, the result contains the QnA Maker options to use. 
      * @returns A new instance of QnAMakerOptions.
      */
-    private getQnAMakerOptions(): QnAMakerOptions {
->>>>>>> b05fb963
+    private async getQnAMakerOptions(dc: DialogContext): Promise<QnAMakerOptions> {
         return {
             scoreThreshold: this.threshold && this.threshold.getValue(dc.state),
             strictFilters: this.strictFilters && this.strictFilters.getValue(dc.state),
@@ -220,22 +204,17 @@
     };
     
     /**
-<<<<<<< HEAD
-     * Returns a new instance of QnAMakerResponseOptions.
-    **/
-    private async getQnAResponseOptions(dc: DialogContext): Promise<QnAMakerDialogResponseOptions> {
-=======
      * Gets the options the dialog will use to display query results to the user.
+     * @param dc The dialog context for the current turn of conversation.
      * @remarks If the task is successful, the result contains the response options to use.
      * @returns A new instance of QnAMakerDialogResponseOptions.
      */
-    private getQnAResponseOptions(): QnAMakerDialogResponseOptions {
->>>>>>> b05fb963
+    private async getQnAResponseOptions(dc: DialogContext): Promise<QnAMakerDialogResponseOptions> {
         return {
             activeLearningCardTitle: this.activeLearningCardTitle && this.activeLearningCardTitle.getValue(dc.state),
-            cardNoMatchResponse: this.cardNoMatchResponse && await this.cardNoMatchResponse.bindToData(dc.context, dc.state),
+            cardNoMatchResponse: this.cardNoMatchResponse && await this.cardNoMatchResponse.bind(dc, dc.state),
             cardNoMatchText: this.cardNoMatchText && this.cardNoMatchText.getValue(dc.state),
-            noAnswer: this.noAnswer && await this.noAnswer.bindToData(dc.context, dc.state)
+            noAnswer: this.noAnswer && await this.noAnswer.bind(dc, dc.state)
         };
     }
 
