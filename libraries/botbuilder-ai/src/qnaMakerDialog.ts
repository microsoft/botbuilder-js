--- conflicted
+++ resolved
@@ -5,11 +5,6 @@
  * Copyright (c) Microsoft Corporation. All rights reserved.
  * Licensed under the MIT License.
  */
-<<<<<<< HEAD
-import { BoolExpression } from 'adaptive-expressions';
-import { Activity, ActivityTypes } from 'botbuilder-core';
-=======
->>>>>>> b685c129
 import {
     ArrayExpression,
     ArrayExpressionConverter,
@@ -120,8 +115,9 @@
  * It supports knowledge bases that include follow-up prompt and active learning features.
  * The dialog will also present user with appropriate multi-turn prompt or active learning options.
  */
-<<<<<<< HEAD
 export class QnAMakerDialog extends WaterfallDialog {
+    public static $kind = 'Microsoft.QnAMakerDialog';
+
     /**
      * Log personal information flag.
      *
@@ -131,10 +127,6 @@
      */
     public logPersonalInformation = new BoolExpression('=settings.logPersonalInformation');
 
-=======
-export class QnAMakerDialog extends WaterfallDialog implements QnAMakerDialogConfiguration {
-    public static $kind = 'Microsoft.QnAMakerDialog';
->>>>>>> b685c129
     // state and step value key constants
     /**
      * The path for storing and retrieving QnA Maker context data.
@@ -184,7 +176,6 @@
         MessageFactory.text(this.defaultCardNoMatchResponse) as Activity
     );
     public strictFilters: ArrayExpression<QnAMakerMetadata>;
-    public logPersonalInformation: BoolExpression = new BoolExpression('=settings.telemetry.logPersonalInformation');
     public isTest = false;
     public rankerType: EnumExpression<RankerTypes> = new EnumExpression(RankerTypes.default);
     private strictFiltersJoinOperator: JoinOperator;
@@ -378,11 +369,7 @@
             }
         }
 
-<<<<<<< HEAD
-        const qna = this.getQnAClient(step);
-=======
         const qna = await this.getQnAClient(step);
->>>>>>> b685c129
 
         const response = await qna.getAnswersRaw(step.context, dialogOptions.qnaMakerOptions);
 
@@ -463,11 +450,7 @@
 
                 const feedbackRecords: FeedbackRecords = { feedbackRecords: records };
 
-<<<<<<< HEAD
-                const qnaClient = this.getQnAClient(step)
-=======
                 const qnaClient = await this.getQnAClient(step);
->>>>>>> b685c129
                 await qnaClient.callTrainAsync(feedbackRecords);
 
                 return await step.next(qnaResult);
@@ -550,33 +533,23 @@
     /**
      * Creates and returns an instance of the QnAMaker class used to query the knowledgebase.
      **/
-<<<<<<< HEAD
-    private getQnAClient(dc: DialogContext): QnAMaker {
-=======
     private async getQnAClient(dc: DialogContext): Promise<QnAMaker> {
->>>>>>> b685c129
         const endpoint = {
             knowledgeBaseId: this.knowledgeBaseId.getValue(dc.state),
             endpointKey: this.endpointKey.getValue(dc.state),
             host: this.getHost(dc),
         };
-<<<<<<< HEAD
-
-        const logPii = this.logPersonalInformation instanceof BoolExpression ?
+
+        const logPersonalInformation = this.logPersonalInformation instanceof BoolExpression ?
             this.logPersonalInformation.getValue(dc.state)
             : this.logPersonalInformation
 
         return new QnAMaker(
             endpoint,
-            this.getQnAMakerOptions(),
+            await this.getQnAMakerOptions(dc),
             this.telemetryClient,
-            logPii,
+            logPersonalInformation,
         );
-=======
-        const options = await this.getQnAMakerOptions(dc);
-        const logPersonalInformation = this.logPersonalInformation && this.logPersonalInformation.getValue(dc.state);
-        return new QnAMaker(endpoint, options, this.telemetryClient, logPersonalInformation);
->>>>>>> b685c129
     }
 
     /**
