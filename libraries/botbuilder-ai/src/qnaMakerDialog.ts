--- conflicted
+++ resolved
@@ -121,18 +121,6 @@
 export class QnAMakerDialog extends WaterfallDialog implements QnAMakerDialogConfiguration {
     public static $kind = 'Microsoft.QnAMakerDialog';
 
-<<<<<<< HEAD
-=======
-    /**
-     * Log personal information flag.
-     *
-     * @summary
-     * Defauls to a value of `=settings.logPersonalInformation`, which retrieves
-     * `logPersonalInformation` flag from settings.
-     */
-    public logPersonalInformation = new BoolExpression('=settings.logPersonalInformation');
->>>>>>> 16734d55
-
     // state and step value key constants
 
     /**
@@ -569,19 +557,12 @@
         return step.next(step.result);
     }
 
-<<<<<<< HEAD
     /**
      * Displays an appropriate response based on the incoming result to the user.If an answer has been identified it
      * is sent to the user. Alternatively, if no answer has been identified or the user has indicated 'no match' on an
      * active learning card, then an appropriate message is sent to the user.
      **/
     protected async displayQnAResult(step: WaterfallStepContext): Promise<DialogTurnResult> {
-=======
-    // Displays an appropriate response based on the incoming result to the user.If an answer has been identified it
-    // is sent to the user. Alternatively, if no answer has been identified or the user has indicated 'no match' on an
-    // active learning card, then an appropriate message is sent to the user.
-    private async displayQnAResult(step: WaterfallStepContext): Promise<DialogTurnResult> {
->>>>>>> 16734d55
         const dialogOptions: QnAMakerDialogOptions = step.activeDialog.state[this.options];
         const reply = step.context.activity.text;
 
