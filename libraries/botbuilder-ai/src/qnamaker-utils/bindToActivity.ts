--- conflicted
+++ resolved
@@ -15,12 +15,7 @@
     public constructor(activity: Partial<Activity>) {
         this._activity = activity;
     }
-<<<<<<< HEAD
     public async bind(context: DialogContext, data?: object): Promise<Partial<Activity>> {
-=======
-
-    public async bind(): Promise<Partial<Activity>> {
->>>>>>> 16734d55
         return this._activity;
     }
 }