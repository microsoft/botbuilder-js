/**
 * @module botbuilder-ai
 */
/**
 * Copyright (c) Microsoft Corporation. All rights reserved.
 * Licensed under the MIT License.
 */

import { BotTelemetryClient, NullTelemetryClient, TurnContext } from 'botbuilder-core';

import {
    FeedbackRecords,
    JoinOperator,
    QnAMakerEndpoint,
    QnAMakerMetadata,
    QnAMakerOptions,
    QnAMakerResult,
    QnAMakerResults,
    RankerTypes,
} from './qnamaker-interfaces';
import { ActiveLearningUtils, GenerateAnswerUtils, TrainUtils } from './qnamaker-utils';
import { QnATelemetryConstants } from './qnaTelemetryConstants';

export const QNAMAKER_TRACE_TYPE = 'https://www.qnamaker.ai/schemas/trace';
export const QNAMAKER_TRACE_NAME = 'QnAMaker';
export const QNAMAKER_TRACE_LABEL = 'QnAMaker Trace';

export interface QnAMakerTelemetryClient {
    /**
     * Gets a value indicating whether determines whether to log personal information that came from the user.
     */
    readonly logPersonalInformation: boolean;

    /**
     * Gets the currently configured botTelemetryClient that logs the events.
     */
    readonly telemetryClient: BotTelemetryClient;

    /**
     * Calls the QnA Maker service to generate answer(s) for a question.
     *
     * @remarks
     * Returns an array of answers sorted by score with the top scoring answer returned first.
     *
     * In addition to returning the results from QnA Maker, [getAnswers()](#getAnswers) will also
     * emit a trace activity that contains the QnA Maker results.
     *
     * @param context The Turn Context that contains the user question to be queried against your knowledge base.
     * @param options (Optional) The options for the QnA Maker knowledge base. If null, constructor option is used for this instance.
     * @param telemetryProperties Additional properties to be logged to telemetry with the QnaMessage event.
     * @param telemetryMetrics Additional metrics to be logged to telemetry with the QnaMessage event.
     */
    getAnswers(
        context: TurnContext,
        options?: QnAMakerOptions,
        telemetryProperties?: { [key: string]: string },
        telemetryMetrics?: { [key: string]: number }
    ): Promise<QnAMakerResult[]>;
}

/**
 * Query a QnA Maker knowledge base for answers and provide feedbacks.
 *
 * @remarks
 * This class is used to make queries to a single QnA Maker knowledge base and return the result.
 *
 * Use this to process incoming messages with the [getAnswers()](#getAnswers) method.
 */
export class QnAMaker implements QnAMakerTelemetryClient {
    private readonly _logPersonalInformation: boolean;
    private readonly _telemetryClient: BotTelemetryClient;

    private readonly _options: QnAMakerOptions;
    private readonly generateAnswerUtils: GenerateAnswerUtils;
    private readonly trainUtils: TrainUtils;

    /**
     * Creates a new QnAMaker instance.
     * @param endpoint The endpoint of the knowledge base to query.
     * @param options (Optional) additional settings used to configure the instance.
     * @param telemetryClient The BotTelemetryClient used for logging telemetry events.
     * @param logPersonalInformation Set to true to include personally indentifiable information in telemetry events.
     */
    constructor(
        private readonly endpoint: QnAMakerEndpoint,
        options: QnAMakerOptions = {} as QnAMakerOptions,
        telemetryClient?: BotTelemetryClient,
        logPersonalInformation?: boolean
    ) {
        if (!endpoint) {
            throw new TypeError('QnAMaker requires valid QnAMakerEndpoint.');
        }

        const {
            scoreThreshold = 0.3,
            top = 1,
            strictFilters = [] as QnAMakerMetadata[],
            metadataBoost = [] as QnAMakerMetadata[],
            timeout = 100000,
            rankerType = RankerTypes.default,
            strictFiltersJoinOperator = JoinOperator.AND,
        } = options;

        this._options = {
            scoreThreshold,
            top,
            strictFilters,
            metadataBoost,
            timeout,
            rankerType,
            strictFiltersJoinOperator,
        } as QnAMakerOptions;

        this.generateAnswerUtils = new GenerateAnswerUtils(this._options, this.endpoint);
        this.trainUtils = new TrainUtils(this.endpoint);

        this._telemetryClient = telemetryClient || new NullTelemetryClient();
        this._logPersonalInformation = logPersonalInformation || false;
    }

    /**
     * Gets a value indicating whether determines whether to log personal information that came from the user.
     */
    public get logPersonalInformation(): boolean {
        return this._logPersonalInformation;
    }

    /**
     * Gets the currently configured botTelemetryClient that logs the events.
     */
    public get telemetryClient(): BotTelemetryClient {
        return this._telemetryClient;
    }

    /**
     * Calls the QnA Maker service to generate answer(s) for a question.
     *
     * @remarks
     * Returns an array of answers sorted by score with the top scoring answer returned first.
     *
     * In addition to returning the results from QnA Maker, [getAnswers()](#getAnswers) will also
     * emit a trace activity that contains the QnA Maker results.
     *
     * @param context The Turn Context that contains the user question to be queried against your knowledge base.
     * @param options (Optional) The options for the QnA Maker knowledge base. If null, constructor option is used for this instance.
     * @param telemetryProperties Additional properties to be logged to telemetry with the QnaMessage event.
     * @param telemetryMetrics Additional metrics to be logged to telemetry with the QnaMessage event.
     */
    public async getAnswers(
        context: TurnContext,
        options?: QnAMakerOptions,
        telemetryProperties?: { [key: string]: string },
        telemetryMetrics?: { [key: string]: number }
    ): Promise<QnAMakerResult[]> {
        if (!context) {
            throw new TypeError('QnAMaker.getAnswers() requires a TurnContext.');
        }

        const response = await this.getAnswersRaw(context, options, telemetryProperties, telemetryMetrics);

        if (!response) {
            return [];
        }

        return response.answers;
    }

<<<<<<< HEAD
    /**
     * Generates an answer from the knowledge base.
     * @param context The Turn Context that contains the user question to be queried against your knowledge base.
     * @param options (Optional) The options for the QnA Maker knowledge base. If null, constructor option is used for this instance.
     * @param telemetryProperties (Optional) Additional properties to be logged to telemetry with the QnaMessage event.
     * @param telemetryMetrics (Optional) Additional metrics to be logged to telemetry with the QnaMessage event.
     * @returns A list of answers for the user query, sorted in decreasing order of ranking score.
     */
    public async getAnswersRaw(context: TurnContext, options?: QnAMakerOptions, telemetryProperties?: {[key: string]:string}, telemetryMetrics?: {[key: string]:number} ): Promise<QnAMakerResults> {
=======
    public async getAnswersRaw(
        context: TurnContext,
        options?: QnAMakerOptions,
        telemetryProperties?: { [key: string]: string },
        telemetryMetrics?: { [key: string]: number }
    ): Promise<QnAMakerResults> {
>>>>>>> fd8a5a2f
        if (!context) {
            throw new TypeError('QnAMaker.getAnswers() requires a TurnContext.');
        }

        const queryResult: QnAMakerResult[] = [] as QnAMakerResult[];
        const question: string = this.getTrimmedMessageText(context);
        const queryOptions: QnAMakerOptions = { ...this._options, ...options } as QnAMakerOptions;

        this.generateAnswerUtils.validateOptions(queryOptions);

        let result: QnAMakerResults;

        if (question.length > 0) {
            result = await this.generateAnswerUtils.queryQnaServiceRaw(this.endpoint, question, queryOptions);

            const sortedQnaAnswers: QnAMakerResult[] = GenerateAnswerUtils.sortAnswersWithinThreshold(
                result.answers,
                queryOptions
            );
            queryResult.push(...sortedQnaAnswers);
        }

        if (!result) {
            return result;
        }

        // Log telemetry
        this.onQnaResults(queryResult, context, telemetryProperties, telemetryMetrics);

        await this.generateAnswerUtils.emitTraceInfo(context, queryResult, queryOptions);

        const qnaResponse: QnAMakerResults = {
            activeLearningEnabled: result.activeLearningEnabled,
            answers: queryResult,
        };

        return qnaResponse;
    }

    /**
     * Calls [generateAnswer()](#generateanswer) and sends the resulting answer as a reply to the user.
     * @deprecated Instead, favor using [QnAMaker.getAnswers()](#getAnswers) to generate answers for a question.
     *
     * @remarks
     * Returns a value of `true` if an answer was found and sent. If multiple answers are
     * returned the first one will be delivered.
     * @param context Context for the current turn of conversation with the user.
     */
    public async answer(context: TurnContext): Promise<boolean> {
        if (!context) {
            throw new TypeError('QnAMaker.answer() requires a TurnContext.');
        }

        const { top, scoreThreshold } = this._options;
        const question: string = this.getTrimmedMessageText(context);
        const answers: QnAMakerResult[] = await this.generateAnswer(question, top, scoreThreshold);

        await this.generateAnswerUtils.emitTraceInfo(context, answers, this._options);

        if (answers.length > 0) {
            await context.sendActivity({ text: answers[0].answer, type: 'message' });

            return true;
        }

        return false;
    }

    /**
     * Calls the QnA Maker service to generate answer(s) for a question.
     *
     * @deprecated Instead, favor using [QnAMaker.getAnswers()](#getAnswers) to generate answers for a question.
     *
     * @remarks
     * Returns an array of answers sorted by score with the top scoring answer returned first.
     *
     * @param question The question to answer.
     * @param top (Optional) number of answers to return. Defaults to a value of `1`.
     * @param scoreThreshold (Optional) minimum answer score needed to be considered a match to questions. Defaults to a value of `0.001`.
     */
    public async generateAnswer(
        question: string | undefined,
        top?: number,
        scoreThreshold?: number
    ): Promise<QnAMakerResult[]> {
        const trimmedAnswer: string = question ? question.trim() : '';

        if (trimmedAnswer.length > 0) {
            const result: QnAMakerResults = await this.callService(
                this.endpoint,
                question,
                typeof top === 'number' ? top : 1
            );
            const minScore: number = typeof scoreThreshold === 'number' ? scoreThreshold : 0.001;

            return result.answers
                .filter((ans: QnAMakerResult) => ans.score >= minScore)
                .sort((a: QnAMakerResult, b: QnAMakerResult) => b.score - a.score);
        }

        return [] as QnAMakerResult[];
    }

    /**
     * Filters the ambiguous question for active learning.
     *
     * @remarks
     * Returns a filtered array of ambiguous question.
     *
     * @param queryResult User query output.
     */
    public getLowScoreVariation(queryResult: QnAMakerResult[]) {
        return ActiveLearningUtils.getLowScoreVariation(queryResult);
    }

    /**
     * Send feedback to the knowledge base.
     *
     * @param feedbackRecords Feedback records.
     */
    public async callTrainAsync(feedbackRecords: FeedbackRecords) {
        return await this.trainUtils.callTrain(feedbackRecords);
    }

    /**
     * Called internally to query the QnA Maker service.
     *
     * @remarks
     * This is exposed to enable better unit testing of the service.
     */
    protected async callService(endpoint: QnAMakerEndpoint, question: string, top: number): Promise<QnAMakerResults> {
        return this.generateAnswerUtils.queryQnaServiceRaw(endpoint, question, { top } as QnAMakerOptions);
    }

    /**
     * Invoked prior to a QnaMessage Event being logged.
     * @param qnaResult The QnA Results for the call.
     * @param turnContext Context object containing information for a single turn of conversation with a user.
     * @param telemetryProperties Additional properties to be logged to telemetry with the QnaMessage event.
     * @param telemetryMetrics Additional metrics to be logged to telemetry with the QnaMessage event.
     */
    protected async onQnaResults(
        qnaResults: QnAMakerResult[],
        turnContext: TurnContext,
        telemetryProperties?: { [key: string]: string },
        telemetryMetrics?: { [key: string]: number }
    ): Promise<void> {
        this.fillQnAEvent(qnaResults, turnContext, telemetryProperties, telemetryMetrics).then((data) => {
            this.telemetryClient.trackEvent({
                name: QnATelemetryConstants.qnaMessageEvent,
                properties: data[0],
                metrics: data[1],
            });
        });
        return;
    }

    /**
     * Fills the event properties for QnaMessage event for telemetry.
     * These properties are logged when the recognizer is called.
     * @param qnaResult Last activity sent from user.
     * @param turnContext Context object containing information for a single turn of conversation with a user.
     * @param telemetryProperties Additional properties to be logged to telemetry with the QnaMessage event.
     * @returns A dictionary that is sent as properties to BotTelemetryClient.trackEvent method for the QnaMessage event.
     */
    protected async fillQnAEvent(
        qnaResults: QnAMakerResult[],
        turnContext: TurnContext,
        telemetryProperties?: { [key: string]: string },
        telemetryMetrics?: { [key: string]: number }
    ): Promise<[{ [key: string]: string }, { [key: string]: number }]> {
        let properties: { [key: string]: string } = {};
        let metrics: { [key: string]: number } = {};

        properties[QnATelemetryConstants.knowledgeBaseIdProperty] = this.endpoint.knowledgeBaseId;

        const text = turnContext.activity.text;
        const userName = 'from' in turnContext.activity ? turnContext.activity.from.name : '';
        // Use the LogPersonalInformation flag to toggle logging PII data, text is a common example
        if (this.logPersonalInformation) {
            if (text) {
                properties[QnATelemetryConstants.questionProperty] = text;
            }
            if (userName) {
                properties[QnATelemetryConstants.usernameProperty] = userName;
            }
        }

        // Fill in Qna Results (found or not)
        if (qnaResults.length > 0) {
            const queryResult = qnaResults[0];
            properties[QnATelemetryConstants.matchedQuestionProperty] = JSON.stringify(queryResult.questions);
            properties[QnATelemetryConstants.questionIdProperty] = String(queryResult.id);
            properties[QnATelemetryConstants.answerProperty] = queryResult.answer;
            metrics[QnATelemetryConstants.scoreMetric] = queryResult.score;
            properties[QnATelemetryConstants.articleFoundProperty] = 'true';
        } else {
            properties[QnATelemetryConstants.matchedQuestionProperty] = 'No Qna Question matched';
            properties[QnATelemetryConstants.questionIdProperty] = 'No Qna Question Id matched';
            properties[QnATelemetryConstants.answerProperty] = 'No Qna Answer matched';
            properties[QnATelemetryConstants.articleFoundProperty] = 'false';
        }

        // Additional Properties can override "stock" properties.
        if (telemetryProperties != null) {
            properties = Object.assign({}, properties, telemetryProperties);
        }

        // Additional Metrics can override "stock" metrics.
        if (telemetryMetrics != null) {
            metrics = Object.assign({}, metrics, telemetryMetrics);
        }

        return [properties, metrics];
    }

    /**
     * Gets the message from the Activity in the TurnContext, trimmed of whitespaces.
     */
    private getTrimmedMessageText(context: TurnContext): string {
        const question: string = context && context.activity && context.activity.text ? context.activity.text : '';

        return question.trim();
    }
}<|MERGE_RESOLUTION|>--- conflicted
+++ resolved
@@ -165,7 +165,6 @@
         return response.answers;
     }
 
-<<<<<<< HEAD
     /**
      * Generates an answer from the knowledge base.
      * @param context The Turn Context that contains the user question to be queried against your knowledge base.
@@ -174,15 +173,12 @@
      * @param telemetryMetrics (Optional) Additional metrics to be logged to telemetry with the QnaMessage event.
      * @returns A list of answers for the user query, sorted in decreasing order of ranking score.
      */
-    public async getAnswersRaw(context: TurnContext, options?: QnAMakerOptions, telemetryProperties?: {[key: string]:string}, telemetryMetrics?: {[key: string]:number} ): Promise<QnAMakerResults> {
-=======
     public async getAnswersRaw(
         context: TurnContext,
         options?: QnAMakerOptions,
         telemetryProperties?: { [key: string]: string },
         telemetryMetrics?: { [key: string]: number }
     ): Promise<QnAMakerResults> {
->>>>>>> fd8a5a2f
         if (!context) {
             throw new TypeError('QnAMaker.getAnswers() requires a TurnContext.');
         }
