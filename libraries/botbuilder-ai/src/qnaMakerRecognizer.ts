--- conflicted
+++ resolved
@@ -328,26 +328,16 @@
     }
 
     /**
-<<<<<<< HEAD
      * Uses the recognizer result to create a collection of properties to be included when tracking the result in telemetry.
      *
      * @param {RecognizerResult} recognizerResult The result of the intent recognized by the recognizer.
      * @param {Record<string, string>} telemetryProperties A list of properties created using the RecognizerResult.
      * @param {DialogContext} dc The DialogContext.
      * @returns {Record<string, string>} A collection of properties that can be used when calling the trackEvent method on the telemetry client.
-=======
-     * Uses the RecognizerResult to create a list of properties to be included when tracking the result in telemetry.
-     *
-     * @param {RecognizerResult} recognizerResult Recognizer result.
-     * @param {Record<string, string>} telemetryProperties A list of properties to append or override the properties created using the RecognizerResult.
-     * @param {DialogContext} dialogContext Dialog context.
-     * @returns {Record<string, string>} A dictionary that can be included when calling the trackEvent method on the TelemetryClient.
->>>>>>> 2ee1beb1
      */
     protected fillRecognizerResultTelemetryProperties(
         recognizerResult: RecognizerResult,
         telemetryProperties: Record<string, string>,
-<<<<<<< HEAD
         dc: DialogContext
     ): Record<string, string> {
         if (!dc) {
@@ -383,41 +373,5 @@
         return this.logPersonalInformation instanceof BoolExpression
             ? this.logPersonalInformation.getValue(dc.state)
             : this.logPersonalInformation;
-=======
-        dialogContext: DialogContext
-    ): Record<string, string> {
-        if (!dialogContext) {
-            throw new Error(
-                'DialogContext needed for state in QnAMakerRecognizer.fillRecognizerResultTelemetryProperties method.'
-            );
-        }
-
-        const { intent: topIntent, score: topScore } = getTopScoringIntent(recognizerResult);
-        const properties: Record<string, string> = {
-            TopIntent: Object.entries(recognizerResult.intents).length > 0 ? topIntent : undefined,
-            TopIntentScore: Object.entries(recognizerResult.intents).length > 0 ? topScore.toString() : undefined,
-            Intents:
-                Object.entries(recognizerResult.intents).length > 0
-                    ? JSON.stringify(recognizerResult.intents)
-                    : undefined,
-            Entities: recognizerResult.entities ? JSON.stringify(recognizerResult.entities) : undefined,
-            AdditionalProperties: JSON.stringify(
-                omit(recognizerResult, ['text', 'alteredText', 'intents', 'entities'])
-            ),
-        };
-
-        const { value: logPersonalInformation } = this.logPersonalInformation.tryGetValue(dialogContext.state);
-        if (logPersonalInformation && recognizerResult.text) {
-            properties.Text = recognizerResult.text;
-            properties.AlteredText = recognizerResult.alteredText;
-        }
-
-        // Additional properties can override "stock" properties.
-        if (telemetryProperties) {
-            return Object.assign({}, properties, telemetryProperties);
-        }
-
-        return properties;
->>>>>>> 2ee1beb1
     }
 }