--- conflicted
+++ resolved
@@ -10,14 +10,8 @@
 export * from './geographyV2';
 export * from './instanceData';
 export * from './intentData';
-<<<<<<< HEAD
-export * from './numberWithUnits';
-export * from './qnamaker-interfaces/index'
-export * from './ordinalV2';
-=======
 export * from './luisRecognizer';
 export * from './numberWithUnits';
 export * from './ordinalV2';
 export * from './qnaMaker';
-export * from './qnaMakerDialog';
->>>>>>> 3776cd11
+export * from './qnaMakerDialog';