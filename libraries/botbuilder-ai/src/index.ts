--- conflicted
+++ resolved
@@ -6,18 +6,6 @@
  * Licensed under the MIT License.
  */
 export * from './luisRecognizer';
-<<<<<<< HEAD
+export * from './qnaMaker';
 export * from './languageTranslator';
-export * from './languageMap';
-export * from './qnaMaker';
-export * from './bingEntitySearch';
-export * from './localeConverter';
-
-declare global {
-    export interface EntityTypes {
-        luis: string
-    }
-}
-=======
-export * from './qnaMaker';
->>>>>>> 5925ece0
+export * from './localeConverter';