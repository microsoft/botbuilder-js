--- conflicted
+++ resolved
@@ -20,7 +20,8 @@
 
 
 describe('QnAMakerDialog', function() {
-    this.timeout(3000);
+    // this.timeout(3000);
+    this.timeout(120000);
     const testFiles = fs.readdirSync(`${ __dirname }/TestData/${ this.title }/`);
 
     beforeEach(function(done){
@@ -63,101 +64,19 @@
     });
 
     describe('getQnAClient()', () => {
-<<<<<<< HEAD
         const kbId = 'dummyKbId';
         const endpointKey = 'dummyEndpointKey';
 
         it('should return unmodified v5 hostName value', async () => {
-            // Add QnAMakerDialog
             const V5_HOSTNAME = 'https://qnamaker-acom.azure.com/qnamaker/v5.0';
-            
-            const convoState = new ConversationState(new MemoryStorage());
-            const dialogState = convoState.createProperty('dialogState');
-            const dialogs = new DialogSet(dialogState);
-            dialogs.add(new QnAMakerDialog(kbId, endpointKey, V5_HOSTNAME));
-            const qnaDialog = dialogs.find('QnAMakerDialog');
-
-            // QnAMakerDialog automatically adds at least 4 steps in ctor.
-            // Add custom assertion step to beginning of waterfall dialog
-            qnaDialog.steps.unshift(async (step) => {
-                ok(step);
-                const qnaClient = qnaDialog.getQnAClient(step);
-
-                ok(qnaClient instanceof QnAMaker);
-                strictEqual(qnaClient.endpoint.knowledgeBaseId,  kbId);
-                strictEqual(qnaClient.endpoint.endpointKey, endpointKey);
-                strictEqual(qnaClient.endpoint.host, V5_HOSTNAME);
-                
-                return Dialog.EndOfTurn;
-            });
-
-            const adapter = new TestAdapter(async (turnContext) => {
-                const dc = await dialogs.createContext(turnContext);
-                const results = await dc.continueDialog();
-
-                if (results.status === DialogTurnStatus.empty) {
-                    await dc.beginDialog('QnAMakerDialog');
-                }
-                
-                await convoState.saveChanges(turnContext);
-            });
-
-            await adapter.send(beginMessage);
-        });
-
-        it('should construct v4 API endpoint', async () => {
-            // Add QnAMakerDialog
-            const INCOMPLETE_HOSTNAME = 'myqnainstance';
-            const hostname = 'https://myqnainstance.azurewebsites.net/qnamaker';
-            
-            const convoState = new ConversationState(new MemoryStorage());
-            const dialogState = convoState.createProperty('dialogState');
-            const dialogs = new DialogSet(dialogState);
-            dialogs.add(new QnAMakerDialog(kbId, endpointKey, INCOMPLETE_HOSTNAME));
-
-            const adapter = new TestAdapter(async (turnContext) => {
-                const dc = await dialogs.createContext(turnContext);
-                const results = await dc.continueDialog();
-
-                if (results.status === DialogTurnStatus.empty) {
-                    await dc.beginDialog('QnAMakerDialog');
-                }
-                
-                await convoState.saveChanges(turnContext);
-            });
-            
-            // Add custom assertion step as the first step of QnAMakerDialog steps
-            const qnaDialog = dialogs.find('QnAMakerDialog');
-            qnaDialog.steps.unshift(async (step) => {
-                ok(step);
-                const fixedClient = qnaDialog.getQnAClient(step);
-
-                ok(fixedClient instanceof QnAMaker);
-                strictEqual(fixedClient.endpoint.knowledgeBaseId, kbId);
-                strictEqual(fixedClient.endpoint.endpointKey, endpointKey);
-                strictEqual(fixedClient.endpoint.host, hostname);
-                
-                return Dialog.EndOfTurn;
-            });
-
-            // Begin dialog
-            await adapter.send(beginMessage);
-        });
-
-
-        it('should construct BAD v4 hostnames', async () => {
-            // Add QnAMakerDialog
-=======
-        it('should return unmodified v5 hostName value', async () => {
-            const V5_HOSTNAME = 'https://qnamaker-acom.azure.com/qnamaker/v5.0';
     
             // Create QnAMakerDialog
-            const qna = new QnAMakerDialog(KB_ID, ENDPOINT_KEY, V5_HOSTNAME);
+            const qna = new QnAMakerDialog(kbId, endpointKey, V5_HOSTNAME);
             const client = await qna.getQnAClient({state: {}});
     
             ok(client instanceof QnAMaker);
-            strictEqual(client.endpoint.knowledgeBaseId,  KB_ID);
-            strictEqual(client.endpoint.endpointKey, ENDPOINT_KEY);
+            strictEqual(client.endpoint.knowledgeBaseId,  kbId);
+            strictEqual(client.endpoint.endpointKey, endpointKey);
             strictEqual(client.endpoint.host, V5_HOSTNAME);
         });
     
@@ -166,54 +85,27 @@
             const HOSTNAME = 'https://myqnainstance.azurewebsites.net/qnamaker';
     
             // Create QnAMakerDialog with incomplete hostname
-            const qnaDialog = new QnAMakerDialog(KB_ID, ENDPOINT_KEY, INCOMPLETE_HOSTNAME);
+            const qnaDialog = new QnAMakerDialog(kbId, endpointKey, INCOMPLETE_HOSTNAME);
             const fixedClient = await qnaDialog.getQnAClient({state: {}});
     
             ok(fixedClient instanceof QnAMaker);
-            strictEqual(fixedClient.endpoint.knowledgeBaseId, KB_ID);
-            strictEqual(fixedClient.endpoint.endpointKey, ENDPOINT_KEY);
+            strictEqual(fixedClient.endpoint.knowledgeBaseId, kbId);
+            strictEqual(fixedClient.endpoint.endpointKey, endpointKey);
             strictEqual(fixedClient.endpoint.host, HOSTNAME);
         });
     
         it('should construct BAD v4 hostnames', async () => {
->>>>>>> b685c129
             const createHostName = (hostName) => `https://${ hostName }.azurewebsites.net/qnamaker`;
             const NOT_V5_HOSTNAME = 'myqnainstance.net/qnamaker';
-            
-            const convoState = new ConversationState(new MemoryStorage());
-            const dialogState = convoState.createProperty('dialogState');
-            const dialogs = new DialogSet(dialogState);
+    
             // Missing authority
-<<<<<<< HEAD
-            dialogs.add(new QnAMakerDialog(kbId, endpointKey, NOT_V5_HOSTNAME));
-
-            const adapter = new TestAdapter(async (turnContext) => {
-                const dc = await dialogs.createContext(turnContext);
-                const results = await dc.continueDialog();
-
-                if (results.status === DialogTurnStatus.empty) {
-                    await dc.beginDialog('QnAMakerDialog');
-                }
-                
-                await convoState.saveChanges(turnContext);
-            });
-            
-            // Add custom assertion step as the first step of QnAMakerDialog steps
-            const qnaDialog = dialogs.find('QnAMakerDialog');
-            qnaDialog.steps.unshift(async (step) => {
-                ok(step);
-                const noAuthorityClient = qnaDialog.getQnAClient(step);
-
-                ok(noAuthorityClient instanceof QnAMaker);
-                strictEqual(noAuthorityClient.endpoint.knowledgeBaseId,  kbId);
-                strictEqual(noAuthorityClient.endpoint.endpointKey, endpointKey);
-                strictEqual(noAuthorityClient.endpoint.host, createHostName(NOT_V5_HOSTNAME));
-                
-                return Dialog.EndOfTurn;
-            });
-
-            // Begin dialog
-            await adapter.send(beginMessage);
+            const noAuthority = new QnAMakerDialog(kbId, endpointKey, NOT_V5_HOSTNAME);
+            const noAuthorityClient = await noAuthority.getQnAClient({state: {}});
+    
+            ok(noAuthorityClient instanceof QnAMaker);
+            strictEqual(noAuthorityClient.endpoint.knowledgeBaseId,  kbId);
+            strictEqual(noAuthorityClient.endpoint.endpointKey, endpointKey);
+            strictEqual(noAuthorityClient.endpoint.host, createHostName(NOT_V5_HOSTNAME));
         });
         
         it('should log telemetry that includes question and username if logPersonalInformation is true in env file', async () => {
@@ -226,7 +118,7 @@
             const qnaDialog = new QnAMakerDialog(kbId, endpointKey, HOSTNAME);
             qnaDialog.steps.unshift(async (step) => {
                 ok(step);
-                const qnaClient = qnaDialog.getQnAClient(step);
+                const qnaClient = await qnaDialog.getQnAClient(step);
 
                 ok(qnaClient instanceof QnAMaker);
                 ok(qnaClient.telemetryClient);
@@ -288,10 +180,6 @@
                     .assertReply('Welcome to the **Smart lightbulb** bot.');
             strictEqual(qnaMessageCount, 1);
         });
-=======
-            const noAuthority = new QnAMakerDialog(KB_ID, ENDPOINT_KEY, NOT_V5_HOSTNAME);
-            const noAuthorityClient = await noAuthority.getQnAClient({state: {}});
->>>>>>> b685c129
     
         it('should log telemetry that excludes question and username if logPersonalInformation is false', async () => {
             const convoState = new ConversationState(new MemoryStorage());
@@ -305,7 +193,7 @@
 
             qnaDialog.steps.unshift(async (step) => {
                 ok(step);
-                const qnaClient = qnaDialog.getQnAClient(step);
+                const qnaClient = await qnaDialog.getQnAClient(step);
 
                 ok(qnaClient instanceof QnAMaker);
                 ok(qnaClient.telemetryClient);
