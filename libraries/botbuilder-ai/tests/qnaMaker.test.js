--- conflicted
+++ resolved
@@ -253,8 +253,6 @@
             assert.strictEqual(qnaResults[0].score < 1, true, 'score should be low');
         });
 
-<<<<<<< HEAD
-=======
         it('should call qnamaker with isTest true', async function() {
             const qna = new QnAMaker(endpoint);
             const turnContext = new TestContext({ text: "Q11" });
@@ -275,7 +273,6 @@
             assert.strictEqual(qnaResults.length, 2, 'no answers should be returned');
         });
 
->>>>>>> 3776cd11
         it('should return answer with timeout option specified', async function() {
             const timeoutOption = { timeout: 500000 };
             const qna = new QnAMaker(endpoint, timeoutOption);
@@ -751,8 +748,6 @@
             assert.strictEqual(qnaResults, descendingQnaResults, 'answers should be sorted from greatest to least score');
         });
     });
-<<<<<<< HEAD
-=======
 
     describe('getFetch()', function(){    
 
@@ -772,7 +767,6 @@
             assert(typeof fetch === 'function');
         });
     });
->>>>>>> 3776cd11
 });
 
 class overrideTwoEventsWithOverrideLogger extends QnAMaker
