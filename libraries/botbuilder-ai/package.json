{
  "name": "botbuilder-ai",
  "author": "Microsoft Corp.",
  "description": "Cognitive services extensions for Microsoft BotBuilder.",
  "version": "4.1.6",
  "license": "MIT",
  "keywords": [
    "botbuilder",
    "botframework",
    "bots",
    "chatbots"
  ],
  "bugs": {
    "url": "https://github.com/Microsoft/botbuilder-js/issues"
  },
  "repository": {
    "type": "git",
    "url": "https://github.com/Microsoft/botbuilder-js.git"
  },
  "main": "./lib/index.js",
  "typings": "./lib/index.d.ts",
  "dependencies": {
    "@azure/cognitiveservices-luis-runtime": "2.0.0",
    "@azure/ms-rest-js": "1.9.0",
    "@microsoft/recognizers-text-date-time": "1.1.4",
<<<<<<< HEAD
    "@types/node": "^10.17.27",
=======
>>>>>>> b685c129
    "adaptive-expressions": "4.1.6",
    "botbuilder-core": "4.1.6",
    "botbuilder-dialogs": "4.1.6",
    "dotenv": "^8.1.0",
    "node-fetch": "^2.6.0",
    "url-parse": "^1.4.4"
  },
  "devDependencies": {
    "@microsoft/api-extractor": "^7.7.12",
    "@types/mocha": "^5.2.7",
    "@types/node": "^10.17.27",
    "@types/node-fetch": "^2.5.7",
    "codelyzer": "^4.1.0",
    "fs-extra": "^7.0.1",
    "mocha": "^6.2.3",
    "nock": "^11.9.1",
    "nyc": "^15.1.0",
    "source-map-support": "^0.5.3",
    "ts-node": "^4.1.0",
    "typescript": "3.5.3"
  },
  "scripts": {
    "build": "tsc",
    "build-docs": "typedoc --theme markdown --entryPoint botbuilder-ai --excludePrivate --includeDeclarations --ignoreCompilerErrors --module amd --out ..\\..\\doc\\botbuilder-ai .\\lib\\index.d.ts --hideGenerator --name \"Bot Builder SDK - AI\" --readme none",
    "build:rollup": "npm run clean && npm run build && api-extractor run --verbose --local",
    "clean": "erase /q /s .\\lib",
    "set-version": "npm version --allow-same-version ${Version}",
    "test": "tsc && nyc mocha tests/",
    "test:compat": "api-extractor run --verbose"
  },
  "files": [
    "lib",
    "src"
  ]
}<|MERGE_RESOLUTION|>--- conflicted
+++ resolved
@@ -23,10 +23,7 @@
     "@azure/cognitiveservices-luis-runtime": "2.0.0",
     "@azure/ms-rest-js": "1.9.0",
     "@microsoft/recognizers-text-date-time": "1.1.4",
-<<<<<<< HEAD
     "@types/node": "^10.17.27",
-=======
->>>>>>> b685c129
     "adaptive-expressions": "4.1.6",
     "botbuilder-core": "4.1.6",
     "botbuilder-dialogs": "4.1.6",
