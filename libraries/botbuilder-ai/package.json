--- conflicted
+++ resolved
@@ -28,14 +28,10 @@
   },
   "dependencies": {
     "@azure/cognitiveservices-luis-runtime": "2.0.0",
-<<<<<<< HEAD
     "@azure/ms-rest-js": "^2.6.1",
     "adaptive-expressions": "4.1.6",
     "botbuilder-core": "4.1.6",
     "botbuilder-dialogs": "4.1.6",
-=======
-    "@azure/ms-rest-js": "1.9.1",
->>>>>>> 0388aa2b
     "botbuilder-dialogs-adaptive-runtime-core": "4.1.6",
     "botbuilder-dialogs-declarative": "4.1.6",
     "lodash": "^4.17.21",
