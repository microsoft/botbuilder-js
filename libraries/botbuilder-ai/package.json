--- conflicted
+++ resolved
@@ -25,10 +25,7 @@
     "@microsoft/recognizers-text-date-time": "1.1.2",
     "@types/node": "^10.12.18",
     "botbuilder-core": "4.1.6",
-<<<<<<< HEAD
-=======
     "botbuilder-dialogs": "4.1.6",
->>>>>>> 3776cd11
     "moment": "^2.20.1",
     "node-fetch": "^2.3.0",
     "url-parse": "^1.4.4"
