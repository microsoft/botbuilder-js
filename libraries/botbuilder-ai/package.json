{
  "name": "botbuilder-ai",
  "author": "Microsoft Corp.",
  "description": "Cognitive services extensions for Microsoft BotBuilder.",
  "version": "4.1.6",
  "license": "MIT",
  "keywords": [
    "botbuilder",
    "botframework",
    "bots",
    "chatbots"
  ],
  "bugs": {
    "url": "https://github.com/Microsoft/botbuilder-js/issues"
  },
  "repository": {
    "type": "git",
    "url": "https://github.com/Microsoft/botbuilder-js.git"
  },
  "main": "./lib/index.js",
  "typings": "./lib/index.d.ts",
  "dependencies": {
    "@azure/cognitiveservices-luis-runtime": "2.0.0",
    "@azure/ms-rest-js": "1.8.15",
    "@microsoft/recognizers-text-date-time": "1.1.4",
<<<<<<< HEAD
    "@types/node": "^10.12.18",
    "adaptive-expressions": "4.1.6",
=======
    "@types/node": "^10.17.27",
>>>>>>> b05fb963
    "botbuilder-core": "4.1.6",
    "botbuilder-dialogs": "4.1.6",
    "node-fetch": "^2.6.0",
    "url-parse": "^1.4.4"
  },
  "devDependencies": {
    "@microsoft/api-extractor": "^7.7.12",
    "@types/mocha": "^5.2.7",
    "@types/node-fetch": "^2.5.7",
    "codelyzer": "^4.1.0",
    "fs-extra": "^7.0.1",
    "mocha": "^6.2.3",
    "nock": "^11.9.1",
    "nyc": "^15.1.0",
    "source-map-support": "^0.5.3",
    "ts-node": "^4.1.0",
    "typescript": "3.5.3"
  },
  "scripts": {
    "build": "tsc",
    "build-docs": "typedoc --theme markdown --entryPoint botbuilder-ai --excludePrivate --includeDeclarations --ignoreCompilerErrors --module amd --out ..\\..\\doc\\botbuilder-ai .\\lib\\index.d.ts --hideGenerator --name \"Bot Builder SDK - AI\" --readme none",
    "build:rollup": "npm run clean && npm run build && api-extractor run --verbose --local",
    "clean": "erase /q /s .\\lib",
    "set-version": "npm version --allow-same-version ${Version}",
    "test": "tsc && nyc mocha tests/",
    "test:compat": "api-extractor run --verbose"
  },
  "files": [
    "/lib",
    "/src"
  ]
}<|MERGE_RESOLUTION|>--- conflicted
+++ resolved
@@ -23,12 +23,8 @@
     "@azure/cognitiveservices-luis-runtime": "2.0.0",
     "@azure/ms-rest-js": "1.8.15",
     "@microsoft/recognizers-text-date-time": "1.1.4",
-<<<<<<< HEAD
-    "@types/node": "^10.12.18",
+    "@types/node": "^10.17.27",
     "adaptive-expressions": "4.1.6",
-=======
-    "@types/node": "^10.17.27",
->>>>>>> b05fb963
     "botbuilder-core": "4.1.6",
     "botbuilder-dialogs": "4.1.6",
     "node-fetch": "^2.6.0",
