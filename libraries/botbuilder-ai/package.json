{
  "name": "botbuilder-ai",
  "author": "Microsoft Corp.",
  "description": "Cognitive services extensions for Microsoft BotBuilder.",
  "version": "4.0.0-h4.1",
  "license": "MIT",
  "keywords": [
    "botbuilder",
    "botframework",
    "bots",
    "chatbots"
  ],
  "bugs": {
    "url": "https://github.com/Microsoft/BotBuilder/issues"
  },
  "repository": {
    "type": "git",
    "url": "https://github.com/Microsoft/BotBuilder.git"
  },
  "main": "./lib/index.js",
  "typings": "./lib/index.d.ts",
  "dependencies": {
    "botbuilder": "^4.0.0-h4.1",
    "botframework-luis": "^4.0.0-h4.1",
    "html-entities": "^1.2.1",
    "mstranslator": "^3.0.0",
    "request": "2.83.0",
    "request-promise-native": "1.0.5"
  },
  "devDependencies": {
    "@types/html-entities": "^1.2.16",
    "@types/node": "^9.3.0",
    "@types/request-promise-native": "^1.0.10",
    "codelyzer": "^4.1.0",
    "mocha": "^5.0.0"
  },
  "scripts": {
    "test": "mocha tests/*.js",
<<<<<<< HEAD
    "build-docs": "typedoc --theme markdown --entryPoint botbuilder-ai --excludePrivate --includeDeclarations --ignoreCompilerErrors --module amd --out ..\\..\\doc\\botbuilder-ai .\\lib\\index.d.ts --hideGenerator --name \"Bot Builder SDK - AI\" --readme none"
=======
    "build": "tsc",
    "clean": "erase /q lib\\*.*"
>>>>>>> 72753313
  }
}<|MERGE_RESOLUTION|>--- conflicted
+++ resolved
@@ -36,11 +36,8 @@
   },
   "scripts": {
     "test": "mocha tests/*.js",
-<<<<<<< HEAD
-    "build-docs": "typedoc --theme markdown --entryPoint botbuilder-ai --excludePrivate --includeDeclarations --ignoreCompilerErrors --module amd --out ..\\..\\doc\\botbuilder-ai .\\lib\\index.d.ts --hideGenerator --name \"Bot Builder SDK - AI\" --readme none"
-=======
     "build": "tsc",
+    "build-docs": "typedoc --theme markdown --entryPoint botbuilder-ai --excludePrivate --includeDeclarations --ignoreCompilerErrors --module amd --out ..\\..\\doc\\botbuilder-ai .\\lib\\index.d.ts --hideGenerator --name \"Bot Builder SDK - AI\" --readme none",
     "clean": "erase /q lib\\*.*"
->>>>>>> 72753313
   }
 }