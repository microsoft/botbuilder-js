{
  "name": "botbuilder-azure-blobs",
  "author": "Microsoft Corp.",
  "description": "BotBuilder storage bindings for Azure Blobs services",
  "version": "4.1.6",
  "license": "MIT",
  "keywords": [
    "botbuilder",
    "botframework",
    "bots",
    "chatbots"
  ],
  "bugs": {
    "url": "https://github.com/Microsoft/botbuilder-js/issues"
  },
  "repository": {
    "type": "git",
    "url": "https://github.com/Microsoft/botbuilder-js.git"
  },
  "main": "lib/index.js",
  "types": "lib/index.d.ts",
  "typesVersions": {
    "<3.9": {
      "*": [
        "_ts3.4/*"
      ]
    }
  },
  "dependencies": {
    "@azure/storage-blob": "^12.24.0",
    "botbuilder-core": "4.1.6",
    "botbuilder-stdlib": "4.1.6",
<<<<<<< HEAD
    "p-map": "^4.0.0",
    "zod": "^3.23.8"
=======
    "p-map": "^7.0.3",
    "zod": "^3.23.8",
    "@azure/core-http": "^3.0.4"
>>>>>>> 7534989c
  },
  "scripts": {
    "build": "tsc -b",
    "build-docs": "typedoc --theme markdown --entryPoint botbuilder-azure-blobs --excludePrivate --includeDeclarations --ignoreCompilerErrors --module amd --out ..\\..\\doc\\botbuilder-azure-blobs .\\lib\\index.d.ts --hideGenerator --name \"Bot Builder SDK - Azure Blobs\" --readme none",
    "clean": "rimraf _ts3.4 lib vendors tsconfig.tsbuildinfo",
    "depcheck": "depcheck --config ../../.depcheckrc",
    "lint": "eslint . --config ../../eslint.config.cjs",
    "prebuild": "tsup ./node_modules/p-map/*.js --format cjs --dts --out-dir vendors/p-map --clean --sourcemap",
    "postbuild": "downlevel-dts lib _ts3.4/lib --checksum",
    "test": "yarn build && nyc mocha --check-leaks tests",
    "test:compat": "api-extractor run --verbose"
  },
  "files": [
    "_ts3.4",
    "lib",
    "src",
    "vendors"
  ]
}<|MERGE_RESOLUTION|>--- conflicted
+++ resolved
@@ -30,14 +30,8 @@
     "@azure/storage-blob": "^12.24.0",
     "botbuilder-core": "4.1.6",
     "botbuilder-stdlib": "4.1.6",
-<<<<<<< HEAD
-    "p-map": "^4.0.0",
+    "p-map": "^7.0.3",
     "zod": "^3.23.8"
-=======
-    "p-map": "^7.0.3",
-    "zod": "^3.23.8",
-    "@azure/core-http": "^3.0.4"
->>>>>>> 7534989c
   },
   "scripts": {
     "build": "tsc -b",
