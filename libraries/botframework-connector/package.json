{
  "name": "botframework-connector",
  "author": "Microsoft Corp.",
  "description": "Bot Connector is autorest generated connector client.",
  "version": "4.1.6",
  "license": "MIT",
  "keywords": [
    "botconnector",
    "bots",
    "chatbots"
  ],
  "bugs": {
    "url": "https://github.com/Microsoft/botbuilder-js/issues"
  },
  "repository": {
    "type": "git",
    "url": "https://github.com/Microsoft/botbuilder-js.git"
  },
  "main": "lib/index.js",
  "browser": "lib/browser.js",
  "types": "lib/index.d.ts",
  "typesVersions": {
    "<3.9": {
      "*": [
        "_ts3.4/*"
      ]
    }
  },
  "dependencies": {
    "@azure/core-http": "^3.0.4",
    "@azure/identity": "^4.4.1",
    "@azure/msal-node": "^2.13.1",
    "@types/jsonwebtoken": "9.0.6",
    "axios": "^1.7.7",
    "base64url": "^3.0.0",
    "botbuilder-stdlib": "4.1.6",
    "botframework-schema": "4.1.6",
    "buffer": "^6.0.3",
    "cross-fetch": "^4.0.0",
<<<<<<< HEAD
=======
    "crypto-browserify": "^3.12.0",
    "eslint-plugin-only-warn": "^1.1.0",
    "https-browserify": "^1.0.0",
>>>>>>> 6ef82744
    "https-proxy-agent": "^7.0.5",
    "jsonwebtoken": "^9.0.2",
    "node-fetch": "^2.7.0",
    "openssl-wrapper": "^0.3.4",
    "rsa-pem-from-mod-exp": "^0.8.6",
    "zod": "^3.23.8"
  },
  "devDependencies": {
    "@types/node": "18.19.47",
    "botbuilder-test-utils": "0.0.0",
    "dotenv": "^16.4.5",
    "nock": "^13.5.5",
    "should": "^13.2.3"
  },
  "scripts": {
    "build": "tsc -b",
    "build:browser": "npm-run-all build:browser:clean build:browser:run",
    "build:browser:clean": "rimraf --glob lib/browser.*",
    "build:browser:run": "tsup --config ../../tsup/browser.config.ts",
    "build:downlevel-dts": "downlevel-dts lib _ts3.4/lib --checksum",
    "clean": "rimraf _ts3.4 lib tsconfig.tsbuildinfo",
    "depcheck": "depcheck --config ../../.depcheckrc --ignores azure,sinon,browserify-fs,buffer,crypto-browserify,https-browserify,stream-browserify,stream-http",
<<<<<<< HEAD
    "lint": "eslint . --ext .js,.ts",
    "postbuild": "npm-run-all -p build:browser build:downlevel-dts",
=======
    "lint": "eslint .",
    "postbuild": "npm-run-all -p build:tsup build:downlevel-dts",
>>>>>>> 6ef82744
    "test": "yarn build && yarn test:mocha",
    "test:mocha": "nyc mocha tests --recursive"
  },
  "files": [
    "_ts3.4",
    "lib",
    "src"
  ]
}<|MERGE_RESOLUTION|>--- conflicted
+++ resolved
@@ -37,12 +37,6 @@
     "botframework-schema": "4.1.6",
     "buffer": "^6.0.3",
     "cross-fetch": "^4.0.0",
-<<<<<<< HEAD
-=======
-    "crypto-browserify": "^3.12.0",
-    "eslint-plugin-only-warn": "^1.1.0",
-    "https-browserify": "^1.0.0",
->>>>>>> 6ef82744
     "https-proxy-agent": "^7.0.5",
     "jsonwebtoken": "^9.0.2",
     "node-fetch": "^2.7.0",
@@ -65,13 +59,8 @@
     "build:downlevel-dts": "downlevel-dts lib _ts3.4/lib --checksum",
     "clean": "rimraf _ts3.4 lib tsconfig.tsbuildinfo",
     "depcheck": "depcheck --config ../../.depcheckrc --ignores azure,sinon,browserify-fs,buffer,crypto-browserify,https-browserify,stream-browserify,stream-http",
-<<<<<<< HEAD
-    "lint": "eslint . --ext .js,.ts",
+    "lint": "eslint .",
     "postbuild": "npm-run-all -p build:browser build:downlevel-dts",
-=======
-    "lint": "eslint .",
-    "postbuild": "npm-run-all -p build:tsup build:downlevel-dts",
->>>>>>> 6ef82744
     "test": "yarn build && yarn test:mocha",
     "test:mocha": "nyc mocha tests --recursive"
   },
