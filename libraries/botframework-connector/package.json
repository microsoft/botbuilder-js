{
  "name": "botframework-connector",
  "author": "Microsoft Corp.",
  "description": "Bot Connector is autorest generated connector client.",
  "version": "4.1.6",
  "license": "MIT",
  "keywords": [
    "botconnector",
    "bots",
    "chatbots"
  ],
  "bugs": {
    "url": "https://github.com/Microsoft/botbuilder-js/issues"
  },
  "repository": {
    "type": "git",
    "url": "https://github.com/Microsoft/botbuilder-js.git"
  },
  "main": "lib/index.js",
  "browser": "lib/browser.js",
  "types": "lib/index.d.ts",
  "typesVersions": {
    "<3.9": {
      "*": [
        "_ts3.4/*"
      ]
    }
  },
  "dependencies": {
    "@azure/core-http": "^3.0.2",
    "@azure/identity": "^2.0.4",
<<<<<<< HEAD
    "@azure/msal-node": "^1.2.0",
=======
    "@azure/msal-node": "^1.18.4",
>>>>>>> dfb6043f
    "base64url": "^3.0.0",
    "botbuilder-stdlib": "4.1.6",
    "botframework-schema": "4.1.6",
    "cross-fetch": "^3.0.5",
    "https-proxy-agent": "^7.0.2",
    "jsonwebtoken": "^9.0.0",
    "node-fetch": "^2.6.7",
    "rsa-pem-from-mod-exp": "^0.8.4",
    "zod": "^3.22.4",
    "openssl-wrapper": "^0.3.4"
  },
  "devDependencies": {
    "@types/jsonwebtoken": "8.3.5",
    "@types/node": "^10.17.27",
    "botbuilder-test-utils": "0.0.0",
    "dotenv": "^6.2.0",
    "nock": "^11.9.1",
    "should": "^13.2.3"
  },
  "scripts": {
    "build": "tsc -b",
    "build:browserify": "npm-run-all build:browserify:clean build:browserify:init build:browserify:run",
    "build:browserify:clean": "rimraf lib/browser.*",
    "build:browserify:init": "shx cp lib/index.js lib/browser.js",
    "build:browserify:run": "browserify -s BFC --debug lib/browser.js | exorcist lib/browser.js.map | sponge lib/browser.js",
    "build:downlevel-dts": "downlevel-dts lib _ts3.4/lib --checksum",
    "clean": "rimraf _ts3.4 lib tsconfig.tsbuildinfo",
    "depcheck": "depcheck --config ../../.depcheckrc --ignores azure,sinon",
    "lint": "eslint . --ext .js,.ts",
    "postbuild": "npm-run-all -p build:browserify build:downlevel-dts",
    "test": "yarn build && yarn test:mocha",
    "test:mocha": "nyc mocha tests --recursive"
  },
  "files": [
    "_ts3.4",
    "lib",
    "src"
  ]
}<|MERGE_RESOLUTION|>--- conflicted
+++ resolved
@@ -29,11 +29,7 @@
   "dependencies": {
     "@azure/core-http": "^3.0.2",
     "@azure/identity": "^2.0.4",
-<<<<<<< HEAD
-    "@azure/msal-node": "^1.2.0",
-=======
     "@azure/msal-node": "^1.18.4",
->>>>>>> dfb6043f
     "base64url": "^3.0.0",
     "botbuilder-stdlib": "4.1.6",
     "botframework-schema": "4.1.6",
