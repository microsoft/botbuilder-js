{
  "name": "botframework-connector",
  "author": "Microsoft Corp.",
  "description": "Bot Connector is autorest generated connector client.",
  "version": "4.1.6",
  "license": "MIT",
  "keywords": [
    "botconnector",
    "bots",
    "chatbots"
  ],
  "bugs": {
    "url": "https://github.com/Microsoft/botbuilder-js/issues"
  },
  "repository": {
    "type": "git",
    "url": "https://github.com/Microsoft/botbuilder-js.git"
  },
  "main": "lib/index.js",
  "browser": "lib/browser.js",
  "types": "lib/index.d.ts",
  "typesVersions": {
    "<3.9": {
      "*": [
        "_ts3.4/*"
      ]
    }
  },
  "dependencies": {
    "@azure/core-http": "^3.0.2",
<<<<<<< HEAD
    "@azure/identity": "^2.0.4",
    "@azure/msal-node": "^1.18.4",
    "axios": "^1.7.4",
=======
    "@azure/identity": "^4.4.1",
    "@azure/msal-node": "^2.13.0",
    "@types/jsonwebtoken": "8.3.5",
    "axios": "^1.7.2",
>>>>>>> 604e190e
    "base64url": "^3.0.0",
    "botbuilder-stdlib": "4.1.6",
    "botframework-schema": "4.1.6",
    "browserify-fs": "^1.0.0",
    "buffer": "^6.0.3",
    "cross-fetch": "^3.0.5",
    "crypto-browserify": "^3.12.0",
    "https-browserify": "^1.0.0",
    "https-proxy-agent": "^7.0.2",
    "jsonwebtoken": "^9.0.2",
    "node-fetch": "^2.6.7",
    "openssl-wrapper": "^0.3.4",
    "rsa-pem-from-mod-exp": "^0.8.4",
    "stream-browserify": "^3.0.0",
    "stream-http": "^3.2.0",
    "zod": "^3.22.4"
  },
  "devDependencies": {
    "@types/node": "^10.17.27",
    "botbuilder-test-utils": "0.0.0",
    "dotenv": "^6.2.0",
    "esbuild-plugin-polyfill-node": "^0.3.0",
    "nock": "^11.9.1",
    "should": "^13.2.3",
    "tsup": "^8.2.4"
  },
  "scripts": {
    "build": "tsc -b",
    "build:tsup": "npm-run-all build:tsup:clean build:tsup:run",
    "build:tsup:clean": "rimraf lib/browser.*",
    "build:tsup:run": "tsup",
    "build:downlevel-dts": "downlevel-dts lib _ts3.4/lib --checksum",
    "clean": "rimraf _ts3.4 lib tsconfig.tsbuildinfo",
    "depcheck": "depcheck --config ../../.depcheckrc --ignores azure,sinon,browserify-fs,buffer,crypto-browserify,https-browserify,stream-browserify,stream-http",
    "lint": "eslint . --ext .js,.ts",
    "postbuild": "npm-run-all -p build:tsup build:downlevel-dts",
    "test": "yarn build && yarn test:mocha",
    "test:mocha": "nyc mocha tests --recursive"
  },
  "files": [
    "_ts3.4",
    "lib",
    "src"
  ]
}<|MERGE_RESOLUTION|>--- conflicted
+++ resolved
@@ -28,16 +28,10 @@
   },
   "dependencies": {
     "@azure/core-http": "^3.0.2",
-<<<<<<< HEAD
-    "@azure/identity": "^2.0.4",
-    "@azure/msal-node": "^1.18.4",
-    "axios": "^1.7.4",
-=======
     "@azure/identity": "^4.4.1",
     "@azure/msal-node": "^2.13.0",
     "@types/jsonwebtoken": "8.3.5",
-    "axios": "^1.7.2",
->>>>>>> 604e190e
+    "axios": "^1.7.4",
     "base64url": "^3.0.0",
     "botbuilder-stdlib": "4.1.6",
     "botframework-schema": "4.1.6",
