/*
* Copyright (c) Microsoft Corporation. All rights reserved.
* Licensed under the MIT License. See License.txt in the project root for
* license information.
*/

/*
* WORKING WITH THESE TESTS
*   To run mocked and without recording:
*    1. Supply .env with:
*       * NOCK_OFF=false
*
*   To run live or unmocked:
*    1. Supply .env with (all must be valid): 
*       * CLIENT_ID (appID)
*       * CLIENT_SECRET (appPass)
*       * USER_ID (from Slack)
*       * BOT_ID (from slack)
*       * AZURE_SUBSCRIPTION_ID
*       * NOCK_OFF=true 
*    2. Ensure appId has Slack channel enabled and you've installed the bot in Slack
*
*   To re-record:
*    1. All from live/unmocked, except NOCK_OFF=false and AZURE_NOCK_RECORD=true
*    2. GetAttachment should work fine, provided SuiteBase appropriately replaces the encoded stream with fs.createReadStream('tests/bot-framework.png')
*       * You shouldn't need to adjust/change anything unless the test image or path changes.
*
*   Notes: tokenApiClient.userToken.get*Token has to be mocked/stubbed because the bot can't be logged in to create a valid token
*/
var fs = require('fs');
var assert = require('assert');

require('dotenv').config({ path: 'tests/.env' });

// function to encode file data to base64 encoded string
function base64_encode(file) {
    // read binary data
    var bitmap = fs.readFileSync(file);
    // convert binary data to base64 encoded string
    return Buffer.from(bitmap);
}

const BotConnector = require('../lib');

const ConnectorClient = BotConnector.ConnectorClient;
const TokenApiClient = BotConnector.TokenApiClient;
const Credentials = BotConnector.MicrosoftAppCredentials;

var SuiteBase = require('../../../tools/framework/suite-base');
var should = require('should');

var requiredEnvironment = [
    'USER_ID',
    'BOT_ID',
    'HOST_URL'
];

const clientId = process.env['CLIENT_ID'];
const clientSecret = process.env['CLIENT_SECRET'];
const hostURL = process.env['HOST_URL'] || 'https://slack.botframework.com';

const user = {
    id: process.env['USER_ID'] || 'UK8CH2281:TKGSUQHQE'
};
const bot = {
    id: process.env['BOT_ID'] || 'BKGSYSTFG:TKGSUQHQE'
};

const testPrefix = 'botFramework-connector-tests';
const libraryPath = 'botframework-connector';
var suite;
var credentials;
var client;
var tokenApiClient;

var createActivity = () => ({
    type: 'message',
    text: 'test activity',
    recipient: user,
    from: bot
});

var createConversation = () => ({
    members: [ user ],
    bot: bot
});

var createAttachment = () => ({
    name: 'bot-framework.png',
    type: 'image/png',
    originalBase64: base64_encode(__dirname + '/bot-framework.png')
});

var readStreamToBuffer = function(stream, callback) {
    var buffer = [];
    stream.on('data', d => buffer.push(d));
    stream.on('end', () => callback(null, buffer.join('')));
    stream.on('error', (err) => callback(err, null));
};

describe('Bot Framework Connector SDK', function() {
    before(function(done) {
        suite = new SuiteBase(this, testPrefix, requiredEnvironment, libraryPath);
        suite.setupSuite(function() {
            credentials = new BotConnector.MicrosoftAppCredentials(clientId, clientSecret);
            client = new ConnectorClient(credentials, { baseUri: hostURL });
            tokenApiClient = new TokenApiClient(credentials, { baseUri: 'https://token.botframework.com' });
        });
        Credentials.trustServiceUrl(hostURL);
        Credentials.trustServiceUrl('https://token.botframework.com');
        done();
<<<<<<< HEAD
    });
	
    after(function(done) {
        suite.teardownSuite(done);
    });
	
    beforeEach(function(done) {
        suite.setupTest(done);
    });
	
    afterEach(function(done) {
        suite.baseTeardownTest(done);
    });
	
    describe('Conversations', function() {
        describe('CreateConversation', function() {
            it('should return a valid conversation ID', function(done) {
                var params = createConversation();
                params.activity = createActivity();
				
                client.conversations.createConversation(params)
                    .then((result) => assert(!!result.id))
                    .then(done, done);
            });
            
            it('should fail with invalid bot', function(done) {
                var params = createConversation();
                params.bot = { id: 'invalid-id' };
        
                client.conversations.createConversation(params).then((result) => {
                    assert.fail();
                }, (error) => {
                    assert(!!error.code);
                    assert(!!error.message);
                }).then(done, done);
            });
            it('should fail without members', function(done) {
                var params = createConversation();
                params.members = [];
				
                client.conversations.createConversation(params).then((result) => {
                    assert.fail();
                }, (error) => {
                    assert(!!error.code);
                    assert(!!error.message);
                }).then(done, done);
            });
            it('should fail with bot member', function(done) {
                var params = createConversation();
                params.members = [ bot ];
				
                client.conversations.createConversation(params).then((result) => {
                    assert.fail();
                }, (error) => {
                    assert(!!error.code);
                    assert(!!error.message);
                }).then(done, done);
            });
        });
		
        describe('GetConversationMembers', function() {
            it('should have the userId', function(done) {
                var params = createConversation();
				
                client.conversations.createConversation(params)
                    .then((result) => client.conversations.getConversationMembers(result.id))
                    .then((result) => {
                        result.should.matchAny((member) => member.id === user.id);
                    })
                    .then(done, done);
            });
            it('should fail with invalid conversationId', function(done) {
                var params = createConversation();
				
                client.conversations.createConversation(params)
                    .then((result) => client.conversations.getConversationMembers(result.id.concat('M')))
                    .then((result) => {
                        assert.fail();
                    }, (error) => {
                        assert(!!error.code);
                        assert(!!error.message);
                    })
                    .then(done, done);
            });
        });
		
        describe('SendToConversation', function() {
            it('should return a valid activityId', function(done) {
                var params = createConversation();
				
                client.conversations.createConversation(params)
                    .then((result) => client.conversations.sendToConversation(result.id, createActivity()))
                    .then((result) => {
                        assert(!!result.id);
                    })
                    .then(done, done);
            });
            it('should return a valid activityId with Teams activity', function(done) {
                var params = createConversation();
                var activity = createActivity();
                activity.entities = [
                    {
                        type: 'mention',
                        text: `<at>User1</at>`,
                        mentioned: {
                            name: 'User1',
                            id: `${ user.id }_1`
                        }
                    },
                    {
                        type: 'mention',
                        text: `<at>User2</at>`,
                        mentioned: {
                            name: 'User2',
                            id: `${ user.id }_2`
                        }
                    }
                ];
				
                client.conversations.createConversation(params)
                    .then((result) => client.conversations.sendToConversation(result.id, activity))
                    .then((result) => {
                        assert(!!result.id);
                    })
                    .then(done, done);
            });
            it('should fail with invalid conversationId', function(done) {
                var params = createConversation();
				
                client.conversations.createConversation(params)
                    .then((result) => client.conversations.sendToConversation(result.id.concat('M'), createActivity()))
                    .then((result) => {
                        assert.fail();
                    }, (error) => {
                        assert(!!error.code);
                        assert(!!error.message);
                    })
                    .then(done, done);
            });
            it('should send a Hero card', function(done) {
                var params = createConversation();
                var activity = createActivity();
                activity.attachments = [
                    {
                        contentType: 'application/vnd.microsoft.card.hero',
                        content: {
                            title: 'A static image',
                            subtitle: 'JPEG image',
                            images: [
                                { url: 'https://docs.microsoft.com/en-us/bot-framework/media/designing-bots/core/dialogs-screens.png'}
                            ]
                        }
                    }
                ];
				
                client.conversations.createConversation(params)
                    .then((result) => client.conversations.sendToConversation(result.id, activity))
                    .then((result) => {
                        assert(!!result.id);
                    })
                    .then(done, done);
            });
        });
		
        describe('GetActivityMembers', function() {
            it('should have the userId', function(done) {
                var params = createConversation();
                params.activity = createActivity();
				
                client.conversations.createConversation(params)
                    .then((result) => client.conversations.getActivityMembers(result.id, result.activityId))
                    .then((result) => {
                        result.should.matchAny((member) => member.id === user.id);
                    })
                    .then(done, done);
            });
            it('should fail with invalid conversatoinId', function(done) {
                var params = createConversation();
                params.activity = createActivity();
				
                client.conversations.createConversation(params)
                    .then((result) => client.conversations.getActivityMembers(result.id.concat('M'), result.activityId))
                    .then((result) => {
                        assert.fail();
                    }, (error) => {
                        assert(!!error.code);
                        assert(!!error.message);
                    })
                    .then(done, done);
            });
        });
		
        describe('ReplyToActivity', function() {
            it('should return a valid activityId', function(done) {
                var params = createConversation();
                var reply = createActivity();
                reply.text = 'reply';
				
                var conversationId = '';
				
                client.conversations.createConversation(params)
                    .then((result) => {
                        conversationId = result.id;
                        return client.conversations.sendToConversation(result.id, createActivity());
                    })
                    .then((result) => client.conversations.replyToActivity(conversationId, result.id, reply))
                    .then((result) => {
                        assert(!!result.id);
                    })
                    .then(done, done);
            });
            it('should fail with invalid conversationId', function(done) {
                client.conversations.createConversation(createConversation())
                    .then((result) => client.conversations.sendToConversation(result.id, createActivity()))
                    .then((result) => client.conversations.replyToActivity('invalid-id', result.id, createActivity()))
                    .then((result) => {
                        assert.fail();
                    }, (error) => {
                        assert(!!error.code);
                        assert(!!error.message);
                    })
                    .then(done, done);
            });
			
        });
		
        describe('DeleteActivity', function() {
            it('should delete the activity', function(done) {
                var conversation = createConversation();
                conversation.activity = createActivity();
                client.conversations.createConversation(conversation)
                    .then((result) => client.conversations.deleteActivity(result.id, result.activityId))
                    .then(ok => done(), done);
            });
            it('should fail with invalid conversationId', function(done) {
                client.conversations.createConversation(createConversation())
                    .then((result) => client.conversations.sendToConversation(result.id, createActivity()))
                    .then((result) => client.conversations.deleteActivity('invalid-id', result.id))
                    .then((result) => {
                        assert.fail();
                    }, (error) => {
                        assert(!!error.code);
                        assert(!!error.message);
                    })
                    .then(done, done);
            });
			
        });
		
        describe('UpdateActivity', function() {
            it('should return a valid activityId', function(done) {
                var conversationId = '';
                var updatedActivity = createActivity();
                updatedActivity.text = 'updated activity';
				
                client.conversations.createConversation(createConversation())
                    .then((result) => {
                        conversationId = result.id;
                        return client.conversations.sendToConversation(result.id, createActivity());
                    })
                    .then((result) => {
                        updatedActivity.id = result.id;
                        return client.conversations.updateActivity(conversationId, result.id, updatedActivity);
                    })
                    .then((result) => {
                        assert(!!result.id);
                    })
                    .then(done, done);
            });
            it('should fail with invalid conversationId', function(done) {
                client.conversations.createConversation(createConversation())
                    .then((result) => client.conversations.sendToConversation(result.id, createActivity()))
                    .then((result) => client.conversations.updateActivity('invalid-id', result.id, createActivity()))
                    .then((result) => {
                        assert.fail();
                    }, (error) => {
                        assert(!!error.code);
                        assert(!!error.message);
                    })
                    .then(done, done);
            });
			
        });
		
        describe('UploadAttachment', function() {
            it('should return a valid attachmentId', function(done) {
                client.conversations.createConversation(createConversation())
                    .then((result) => client.conversations.uploadAttachment(result.id, createAttachment()))
                    .then((result) => {
                        assert(!!result.id);
                    })
                    .then(done, done);
            });
			
        });
		
    });
	
    describe('Attachments', function() {
        describe('GetAttachmentInfo', function() {
            it('should return a valid attachmentId', function(done) {
                var attachment = createAttachment();
                client.conversations.createConversation(createConversation())
                    .then((result) => { return client.conversations.uploadAttachment(result.id, attachment); })
                    .then((result) => { return client.attachments.getAttachmentInfo(result.id); })
                    .then((result) => {
                        result.name.should.be.exactly(attachment.name);
                    })
                    .then(done, done);
            });
			
        });
		
        describe('GetAttachment', function() {
            it('should return valid attachment', function(done) {
                var attachment = createAttachment();
                var attachmentId = '';
                client.conversations.createConversation(createConversation())
                    .then((result) => {
                        return client.conversations.uploadAttachment(result.id, attachment);
                    })
                    .then((result) => {
                        attachmentId = result.id;
                        return client.attachments.getAttachmentInfo(result.id);
                    })
                    .then((result) => {
                        return client.attachments.getAttachment(attachmentId, result.views[0].viewId);
                    })
                    .then((result) => {
                        return readStreamToBuffer(result._response.readableStreamBody, (err, buffer) => {
                            buffer.toString().should.be.exactly(attachment.originalBase64.toString());
                        });
                    })
                    .then(done, done);
            });
        });
    });
    describe('TokenApiClient', function() {
        describe('tokenApiClient Construction', function() {
            it('should not throw on http url', function(done) {
                var client = new TokenApiClient(credentials, {
                    baseUri: 'http://localhost'
                });
                assert(client);
                done();
            });
            it('should throw on null credentials', function(done) {
                try {
                    var client = new TokenApiClient(null, {
                        baseUri: 'http://localhost'
                    });
                    assert.fail();
                } catch (err) {
                    assert(!!err.message);
                }
                done();
            });
        });
        describe('botSignIn', function() {
            it('should return a valid sign in url', function(done) {
                const urlRegex = /https:\/\/token.botframework.com\/api\/oauth\/signin\?signin=.*/i;
                var conversation = createConversation();
                conversation.user = user;
                const state = {
                    ConnectionName: 'github',
                    Conversation: conversation,
                    MsAppId: credentials.appId
                };
                const finalState = Buffer.from(JSON.stringify(state)).toString('base64');
                tokenApiClient.botSignIn.getSignInUrl(finalState)
                    .then((result) => {
                        assert.equal(result._response.status, 200);
                        assert(result._response.bodyAsText.match(urlRegex));
                        done();
                    }, (error) => {
                        assert.fail(error);
                    });              
            });
        });
        describe('userToken', function() {
            describe('getToken', function() {
                it('should throw on null userId', function(done) {
                    tokenApiClient.userToken.getToken(null, 'mockConnection')
                        .then((result) => {
                            assert.fail();
                        }, (error) => {
                            assert(!!error.message);
                        }).then(done, done);
                });
                it('should throw on null connectionName', function(done) {
                    tokenApiClient.userToken.getToken(user.id, null)
                        .then((result) => {
                            assert.fail();
                        }, (error) => {
                            assert(!!error.message);
                        }).then(done, done);
                });
                it('should return null on invalid connection string', function(done) {
                    tokenApiClient.userToken.getToken(user.id, 'invalid')
                        .then((result) => {
                            assert.equal(result.token, null);
                            done();
                        });
                });
                it('should return token with no magic code', function(done) {
                    tokenApiClient.userToken.getToken(user.id, 'slack', { code: null })
                        .then((result) => {
                            assert(result.channelId);
                            assert(result.connectionName);
                            assert(result.token);
                            assert(result.expiration);
                            done();
                        });
                });
            });
            describe('getAadTokens', function() {
                it('should throw on null userId', function(done) {
                    tokenApiClient.userToken.getAadTokens(null, 'mockConnection', { resourceUrls: ['http://localhost' ]})
                        .then((result) => {
                            assert.fail();
                        }, (error) => {
                            assert(!!error.message);
                        }).then(done, done);
                });
                it('should throw on null connectionName', function(done) {
                    tokenApiClient.userToken.getAadTokens(user.id, null, { resourceUrls: ['http://localhost' ]})
                        .then((result) => {
                            assert.fail();
                        }, (error) => {
                            assert(!!error.message);
                        }).then(done, done);
                });
                it('should return token', function(done) {
                    tokenApiClient.userToken.getAadTokens(user.id, 'slack', { resourceUrls: ['http://localhost' ]})
                        .then((result) => {
                            assert(result.channelId);
                            assert(result.connectionName);
                            assert(result.token);
                            assert(result.expiration);
                            done();
                        });
                });
            });
            describe('getTokenStatus', function() {
                it('should throw on null userId', function(done) {
                    tokenApiClient.userToken.getTokenStatus(null)
                        .then((result) => {
                            assert.fail();
                        }, (error) => {
                            assert(!!error.message);
                        }).then(done, done);
                });
                it('should return token', function(done) {
                    tokenApiClient.userToken.getTokenStatus(user.id)
                        .then((result) => {
                            assert(result.channelId);
                            assert(result.connectionName);
                            assert.notEqual(result.hasToken, null);
                            assert(result.serviceProviderDisplayName);
                            done();
                        });
                });
            });
            describe('signOut', function() {
                it('should throw on null userId', function(done) {
                    tokenApiClient.userToken.signOut(null)
                        .then((result) => {
                            assert.fail();
                        }, (error) => {
                            assert(!!error.message);
                        }).then(done, done);
                });
                it('should return a response', function(done) {
                    tokenApiClient.userToken.signOut(user.id)
                        .then((result) => {
                            assert(result.body);
                            assert(result._response);
                            assert.equal(result._response.status, 200);
                            assert(result._response.bodyAsText);
                            assert(result._response.parsedBody);
                            done();
                        });
                });
            });
        });
=======
    });
	
    after(function(done) {
        suite.teardownSuite(done);
    });
	
    beforeEach(function(done) {
        suite.setupTest(done);
    });
	
    afterEach(function(done) {
        suite.baseTeardownTest(done);
    });
	
    describe('Conversations', function() {
        describe('CreateConversation', function() {
            it('should return a valid conversation ID', function(done) {
                var params = createConversation();
                params.activity = createActivity();
				
                client.conversations.createConversation(params)
                    .then((result) => assert(!!result.id))
                    .then(done, done);
            });
            
            it('should fail with invalid bot', function(done) {
                var params = createConversation();
                params.bot = { id: 'invalid-id' };
        
                client.conversations.createConversation(params).then((result) => {
                    assert.fail();
                }, (error) => {
                    assert(!!error.code);
                    assert(!!error.message);
                }).then(done, done);
            });
            it('should fail without members', function(done) {
                var params = createConversation();
                params.members = [];
				
                client.conversations.createConversation(params).then((result) => {
                    assert.fail();
                }, (error) => {
                    assert(!!error.code);
                    assert(!!error.message);
                }).then(done, done);
            });
            it('should fail with bot member', function(done) {
                var params = createConversation();
                params.members = [ bot ];
				
                client.conversations.createConversation(params).then((result) => {
                    assert.fail();
                }, (error) => {
                    assert(!!error.code);
                    assert(!!error.message);
                }).then(done, done);
            });
        });
		
        describe('GetConversationMembers', function() {
            it('should have the userId', function(done) {
                var params = createConversation();
				
                client.conversations.createConversation(params)
                    .then((result) => client.conversations.getConversationMembers(result.id))
                    .then((result) => {
                        result.should.matchAny((member) => member.id === user.id);
                    })
                    .then(done, done);
            });
            it('should fail with invalid conversationId', function(done) {
                var params = createConversation();
				
                client.conversations.createConversation(params)
                    .then((result) => client.conversations.getConversationMembers(result.id.concat('M')))
                    .then((result) => {
                        assert.fail();
                    }, (error) => {
                        assert(!!error.code);
                        assert(!!error.message);
                    })
                    .then(done, done);
            });
        });
		
        describe('SendToConversation', function() {
            it('should return a valid activityId', function(done) {
                var params = createConversation();
				
                client.conversations.createConversation(params)
                    .then((result) => client.conversations.sendToConversation(result.id, createActivity()))
                    .then((result) => {
                        assert(!!result.id);
                    })
                    .then(done, done);
            });
            it('should return a valid activityId with Teams activity', function(done) {
                var params = createConversation();
                var activity = createActivity();
                activity.entities = [
                    {
                        type: 'mention',
                        text: `<at>User1</at>`,
                        mentioned: {
                            name: 'User1',
                            id: `${ user.id }_1`
                        }
                    },
                    {
                        type: 'mention',
                        text: `<at>User2</at>`,
                        mentioned: {
                            name: 'User2',
                            id: `${ user.id }_2`
                        }
                    }
                ];
				
                client.conversations.createConversation(params)
                    .then((result) => client.conversations.sendToConversation(result.id, activity))
                    .then((result) => {
                        assert(!!result.id);
                    })
                    .then(done, done);
            });
            it('should fail with invalid conversationId', function(done) {
                var params = createConversation();
				
                client.conversations.createConversation(params)
                    .then((result) => client.conversations.sendToConversation(result.id.concat('M'), createActivity()))
                    .then((result) => {
                        assert.fail();
                    }, (error) => {
                        assert(!!error.code);
                        assert(!!error.message);
                    })
                    .then(done, done);
            });
            it('should send a Hero card', function(done) {
                var params = createConversation();
                var activity = createActivity();
                activity.attachments = [
                    {
                        contentType: 'application/vnd.microsoft.card.hero',
                        content: {
                            title: 'A static image',
                            subtitle: 'JPEG image',
                            images: [
                                { url: 'https://docs.microsoft.com/en-us/bot-framework/media/designing-bots/core/dialogs-screens.png'}
                            ]
                        }
                    }
                ];
				
                client.conversations.createConversation(params)
                    .then((result) => client.conversations.sendToConversation(result.id, activity))
                    .then((result) => {
                        assert(!!result.id);
                    })
                    .then(done, done);
            });
        });
		
        describe('GetActivityMembers', function() {
            it('should have the userId', function(done) {
                var params = createConversation();
                params.activity = createActivity();
				
                client.conversations.createConversation(params)
                    .then((result) => client.conversations.getActivityMembers(result.id, result.activityId))
                    .then((result) => {
                        result.should.matchAny((member) => member.id === user.id);
                    })
                    .then(done, done);
            });
            it('should fail with invalid conversatoinId', function(done) {
                var params = createConversation();
                params.activity = createActivity();
				
                client.conversations.createConversation(params)
                    .then((result) => client.conversations.getActivityMembers(result.id.concat('M'), result.activityId))
                    .then((result) => {
                        assert.fail();
                    }, (error) => {
                        assert(!!error.code);
                        assert(!!error.message);
                    })
                    .then(done, done);
            });
        });
		
        describe('ReplyToActivity', function() {
            it('should return a valid activityId', function(done) {
                var params = createConversation();
                var reply = createActivity();
                reply.text = 'reply';
				
                var conversationId = '';
				
                client.conversations.createConversation(params)
                    .then((result) => {
                        conversationId = result.id;
                        return client.conversations.sendToConversation(result.id, createActivity());
                    })
                    .then((result) => client.conversations.replyToActivity(conversationId, result.id, reply))
                    .then((result) => {
                        assert(!!result.id);
                    })
                    .then(done, done);
            });
            it('should fail with invalid conversationId', function(done) {
                client.conversations.createConversation(createConversation())
                    .then((result) => client.conversations.sendToConversation(result.id, createActivity()))
                    .then((result) => client.conversations.replyToActivity('invalid-id', result.id, createActivity()))
                    .then((result) => {
                        assert.fail();
                    }, (error) => {
                        assert(!!error.code);
                        assert(!!error.message);
                    })
                    .then(done, done);
            });
			
        });
		
        describe('DeleteActivity', function() {
            it('should delete the activity', function(done) {
                var conversation = createConversation();
                conversation.activity = createActivity();
                client.conversations.createConversation(conversation)
                    .then((result) => client.conversations.deleteActivity(result.id, result.activityId))
                    .then(ok => done(), done);
            });
            it('should fail with invalid conversationId', function(done) {
                client.conversations.createConversation(createConversation())
                    .then((result) => client.conversations.sendToConversation(result.id, createActivity()))
                    .then((result) => client.conversations.deleteActivity('invalid-id', result.id))
                    .then((result) => {
                        assert.fail();
                    }, (error) => {
                        assert(!!error.code);
                        assert(!!error.message);
                    })
                    .then(done, done);
            });
			
        });
		
        describe('UpdateActivity', function() {
            it('should return a valid activityId', function(done) {
                var conversationId = '';
                var updatedActivity = createActivity();
                updatedActivity.text = 'updated activity';
				
                client.conversations.createConversation(createConversation())
                    .then((result) => {
                        conversationId = result.id;
                        return client.conversations.sendToConversation(result.id, createActivity());
                    })
                    .then((result) => {
                        updatedActivity.id = result.id;
                        return client.conversations.updateActivity(conversationId, result.id, updatedActivity);
                    })
                    .then((result) => {
                        assert(!!result.id);
                    })
                    .then(done, done);
            });
            it('should fail with invalid conversationId', function(done) {
                client.conversations.createConversation(createConversation())
                    .then((result) => client.conversations.sendToConversation(result.id, createActivity()))
                    .then((result) => client.conversations.updateActivity('invalid-id', result.id, createActivity()))
                    .then((result) => {
                        assert.fail();
                    }, (error) => {
                        assert(!!error.code);
                        assert(!!error.message);
                    })
                    .then(done, done);
            });
			
        });
		
        describe('UploadAttachment', function() {
            it('should return a valid attachmentId', function(done) {
                client.conversations.createConversation(createConversation())
                    .then((result) => client.conversations.uploadAttachment(result.id, createAttachment()))
                    .then((result) => {
                        assert(!!result.id);
                    })
                    .then(done, done);
            });
			
        });
		
    });
	
    describe('Attachments', function() {
        describe('GetAttachmentInfo', function() {
            it('should return a valid attachmentId', function(done) {
                var attachment = createAttachment();
                client.conversations.createConversation(createConversation())
                    .then((result) => { return client.conversations.uploadAttachment(result.id, attachment); })
                    .then((result) => { return client.attachments.getAttachmentInfo(result.id); })
                    .then((result) => {
                        result.name.should.be.exactly(attachment.name);
                    })
                    .then(done, done);
            });
			
        });
		
        describe('GetAttachment', function() {
            it('should return valid attachment', function(done) {
                var attachment = createAttachment();
                var attachmentId = '';
                client.conversations.createConversation(createConversation())
                    .then((result) => {
                        return client.conversations.uploadAttachment(result.id, attachment);
                    })
                    .then((result) => {
                        attachmentId = result.id;
                        return client.attachments.getAttachmentInfo(result.id);
                    })
                    .then((result) => {
                        return client.attachments.getAttachment(attachmentId, result.views[0].viewId);
                    })
                    .then((result) => {
                        return readStreamToBuffer(result._response.readableStreamBody, (err, buffer) => {
                            buffer.toString().should.be.exactly(attachment.originalBase64.toString());
                        });
                    })
                    .then(done, done);
            });
        });
    });
    describe('TokenApiClient', function() {
        describe('tokenApiClient Construction', function() {
            it('should not throw on http url', function(done) {
                var client = new TokenApiClient(credentials, {
                    baseUri: 'http://localhost'
                });
                assert(client);
                done();
            });
            it('should throw on null credentials', function(done) {
                try {
                    var client = new TokenApiClient(null, {
                        baseUri: 'http://localhost'
                    });
                    assert.fail();
                } catch (err) {
                    assert(!!err.message);
                }
                done();
            });
        });
        describe('botSignIn', function() {
            it('should return a valid sign in url', function(done) {
                const urlRegex = /https:\/\/token.botframework.com\/api\/oauth\/signin\?signin=.*/i;
                var conversation = createConversation();
                conversation.user = user;
                const state = {
                    ConnectionName: 'github',
                    Conversation: conversation,
                    MsAppId: credentials.appId
                };
                const finalState = Buffer.from(JSON.stringify(state)).toString('base64');
                tokenApiClient.botSignIn.getSignInUrl(finalState)
                    .then((result) => {
                        assert.equal(result._response.status, 200);
                        assert(result._response.bodyAsText.match(urlRegex));
                        done();
                    }, (error) => {
                        assert.fail(error);
                    });              
            });
        });
        describe('userToken', function() {
            describe('getToken', function() {
                it('should throw on null userId', function(done) {
                    tokenApiClient.userToken.getToken(null, 'mockConnection')
                        .then((result) => {
                            assert.fail();
                        }, (error) => {
                            assert(!!error.message);
                        }).then(done, done);
                });
                it('should throw on null connectionName', function(done) {
                    tokenApiClient.userToken.getToken(user.id, null)
                        .then((result) => {
                            assert.fail();
                        }, (error) => {
                            assert(!!error.message);
                        }).then(done, done);
                });
                it('should return null on invalid connection string', function(done) {
                    tokenApiClient.userToken.getToken(user.id, 'invalid')
                        .then((result) => {
                            assert.equal(result.token, null);
                            done();
                        });
                });
                it('should return token with no magic code', function(done) {
                    tokenApiClient.userToken.getToken(user.id, 'slack', { code: null })
                        .then((result) => {
                            assert(result.channelId);
                            assert(result.connectionName);
                            assert(result.token);
                            assert(result.expiration);
                            done();
                        });
                });
            });
            describe('getAadTokens', function() {
                it('should throw on null userId', function(done) {
                    tokenApiClient.userToken.getAadTokens(null, 'mockConnection', { resourceUrls: ['http://localhost' ]})
                        .then((result) => {
                            assert.fail();
                        }, (error) => {
                            assert(!!error.message);
                        }).then(done, done);
                });
                it('should throw on null connectionName', function(done) {
                    tokenApiClient.userToken.getAadTokens(user.id, null, { resourceUrls: ['http://localhost' ]})
                        .then((result) => {
                            assert.fail();
                        }, (error) => {
                            assert(!!error.message);
                        }).then(done, done);
                });
                it('should return token', function(done) {
                    tokenApiClient.userToken.getAadTokens(user.id, 'slack', { resourceUrls: ['http://localhost' ]})
                        .then((result) => {
                            assert(result.channelId);
                            assert(result.connectionName);
                            assert(result.token);
                            assert(result.expiration);
                            done();
                        });
                });
            });
            describe('getTokenStatus', function() {
                it('should throw on null userId', function(done) {
                    tokenApiClient.userToken.getTokenStatus(null)
                        .then((result) => {
                            assert.fail();
                        }, (error) => {
                            assert(!!error.message);
                        }).then(done, done);
                });
                it('should return token', function(done) {
                    tokenApiClient.userToken.getTokenStatus(user.id)
                        .then((result) => {
                            assert(result.channelId);
                            assert(result.connectionName);
                            assert.notEqual(result.hasToken, null);
                            assert(result.serviceProviderDisplayName);
                            done();
                        });
                });
            });
            describe('signOut', function() {
                it('should throw on null userId', function(done) {
                    tokenApiClient.userToken.signOut(null)
                        .then((result) => {
                            assert.fail();
                        }, (error) => {
                            assert(!!error.message);
                        }).then(done, done);
                });
                it('should return a response', function(done) {
                    tokenApiClient.userToken.signOut(user.id)
                        .then((result) => {
                            assert(result.body);
                            assert(result._response);
                            assert.equal(result._response.status, 200);
                            assert(result._response.bodyAsText);
                            assert(result._response.parsedBody);
                            done();
                        });
                });
            });
        });
    });
});

describe('setGlobals()', function(){

    before(function(){
        require('../lib/globals');
    });

    it('Should return fetch and FormData as global functions',async function(){             
        assert(typeof global.fetch === 'function');
        assert(typeof global.FormData === 'function');
>>>>>>> 3776cd11
    });
});<|MERGE_RESOLUTION|>--- conflicted
+++ resolved
@@ -109,7 +109,6 @@
         Credentials.trustServiceUrl(hostURL);
         Credentials.trustServiceUrl('https://token.botframework.com');
         done();
-<<<<<<< HEAD
     });
 	
     after(function(done) {
@@ -595,492 +594,6 @@
                 });
             });
         });
-=======
-    });
-	
-    after(function(done) {
-        suite.teardownSuite(done);
-    });
-	
-    beforeEach(function(done) {
-        suite.setupTest(done);
-    });
-	
-    afterEach(function(done) {
-        suite.baseTeardownTest(done);
-    });
-	
-    describe('Conversations', function() {
-        describe('CreateConversation', function() {
-            it('should return a valid conversation ID', function(done) {
-                var params = createConversation();
-                params.activity = createActivity();
-				
-                client.conversations.createConversation(params)
-                    .then((result) => assert(!!result.id))
-                    .then(done, done);
-            });
-            
-            it('should fail with invalid bot', function(done) {
-                var params = createConversation();
-                params.bot = { id: 'invalid-id' };
-        
-                client.conversations.createConversation(params).then((result) => {
-                    assert.fail();
-                }, (error) => {
-                    assert(!!error.code);
-                    assert(!!error.message);
-                }).then(done, done);
-            });
-            it('should fail without members', function(done) {
-                var params = createConversation();
-                params.members = [];
-				
-                client.conversations.createConversation(params).then((result) => {
-                    assert.fail();
-                }, (error) => {
-                    assert(!!error.code);
-                    assert(!!error.message);
-                }).then(done, done);
-            });
-            it('should fail with bot member', function(done) {
-                var params = createConversation();
-                params.members = [ bot ];
-				
-                client.conversations.createConversation(params).then((result) => {
-                    assert.fail();
-                }, (error) => {
-                    assert(!!error.code);
-                    assert(!!error.message);
-                }).then(done, done);
-            });
-        });
-		
-        describe('GetConversationMembers', function() {
-            it('should have the userId', function(done) {
-                var params = createConversation();
-				
-                client.conversations.createConversation(params)
-                    .then((result) => client.conversations.getConversationMembers(result.id))
-                    .then((result) => {
-                        result.should.matchAny((member) => member.id === user.id);
-                    })
-                    .then(done, done);
-            });
-            it('should fail with invalid conversationId', function(done) {
-                var params = createConversation();
-				
-                client.conversations.createConversation(params)
-                    .then((result) => client.conversations.getConversationMembers(result.id.concat('M')))
-                    .then((result) => {
-                        assert.fail();
-                    }, (error) => {
-                        assert(!!error.code);
-                        assert(!!error.message);
-                    })
-                    .then(done, done);
-            });
-        });
-		
-        describe('SendToConversation', function() {
-            it('should return a valid activityId', function(done) {
-                var params = createConversation();
-				
-                client.conversations.createConversation(params)
-                    .then((result) => client.conversations.sendToConversation(result.id, createActivity()))
-                    .then((result) => {
-                        assert(!!result.id);
-                    })
-                    .then(done, done);
-            });
-            it('should return a valid activityId with Teams activity', function(done) {
-                var params = createConversation();
-                var activity = createActivity();
-                activity.entities = [
-                    {
-                        type: 'mention',
-                        text: `<at>User1</at>`,
-                        mentioned: {
-                            name: 'User1',
-                            id: `${ user.id }_1`
-                        }
-                    },
-                    {
-                        type: 'mention',
-                        text: `<at>User2</at>`,
-                        mentioned: {
-                            name: 'User2',
-                            id: `${ user.id }_2`
-                        }
-                    }
-                ];
-				
-                client.conversations.createConversation(params)
-                    .then((result) => client.conversations.sendToConversation(result.id, activity))
-                    .then((result) => {
-                        assert(!!result.id);
-                    })
-                    .then(done, done);
-            });
-            it('should fail with invalid conversationId', function(done) {
-                var params = createConversation();
-				
-                client.conversations.createConversation(params)
-                    .then((result) => client.conversations.sendToConversation(result.id.concat('M'), createActivity()))
-                    .then((result) => {
-                        assert.fail();
-                    }, (error) => {
-                        assert(!!error.code);
-                        assert(!!error.message);
-                    })
-                    .then(done, done);
-            });
-            it('should send a Hero card', function(done) {
-                var params = createConversation();
-                var activity = createActivity();
-                activity.attachments = [
-                    {
-                        contentType: 'application/vnd.microsoft.card.hero',
-                        content: {
-                            title: 'A static image',
-                            subtitle: 'JPEG image',
-                            images: [
-                                { url: 'https://docs.microsoft.com/en-us/bot-framework/media/designing-bots/core/dialogs-screens.png'}
-                            ]
-                        }
-                    }
-                ];
-				
-                client.conversations.createConversation(params)
-                    .then((result) => client.conversations.sendToConversation(result.id, activity))
-                    .then((result) => {
-                        assert(!!result.id);
-                    })
-                    .then(done, done);
-            });
-        });
-		
-        describe('GetActivityMembers', function() {
-            it('should have the userId', function(done) {
-                var params = createConversation();
-                params.activity = createActivity();
-				
-                client.conversations.createConversation(params)
-                    .then((result) => client.conversations.getActivityMembers(result.id, result.activityId))
-                    .then((result) => {
-                        result.should.matchAny((member) => member.id === user.id);
-                    })
-                    .then(done, done);
-            });
-            it('should fail with invalid conversatoinId', function(done) {
-                var params = createConversation();
-                params.activity = createActivity();
-				
-                client.conversations.createConversation(params)
-                    .then((result) => client.conversations.getActivityMembers(result.id.concat('M'), result.activityId))
-                    .then((result) => {
-                        assert.fail();
-                    }, (error) => {
-                        assert(!!error.code);
-                        assert(!!error.message);
-                    })
-                    .then(done, done);
-            });
-        });
-		
-        describe('ReplyToActivity', function() {
-            it('should return a valid activityId', function(done) {
-                var params = createConversation();
-                var reply = createActivity();
-                reply.text = 'reply';
-				
-                var conversationId = '';
-				
-                client.conversations.createConversation(params)
-                    .then((result) => {
-                        conversationId = result.id;
-                        return client.conversations.sendToConversation(result.id, createActivity());
-                    })
-                    .then((result) => client.conversations.replyToActivity(conversationId, result.id, reply))
-                    .then((result) => {
-                        assert(!!result.id);
-                    })
-                    .then(done, done);
-            });
-            it('should fail with invalid conversationId', function(done) {
-                client.conversations.createConversation(createConversation())
-                    .then((result) => client.conversations.sendToConversation(result.id, createActivity()))
-                    .then((result) => client.conversations.replyToActivity('invalid-id', result.id, createActivity()))
-                    .then((result) => {
-                        assert.fail();
-                    }, (error) => {
-                        assert(!!error.code);
-                        assert(!!error.message);
-                    })
-                    .then(done, done);
-            });
-			
-        });
-		
-        describe('DeleteActivity', function() {
-            it('should delete the activity', function(done) {
-                var conversation = createConversation();
-                conversation.activity = createActivity();
-                client.conversations.createConversation(conversation)
-                    .then((result) => client.conversations.deleteActivity(result.id, result.activityId))
-                    .then(ok => done(), done);
-            });
-            it('should fail with invalid conversationId', function(done) {
-                client.conversations.createConversation(createConversation())
-                    .then((result) => client.conversations.sendToConversation(result.id, createActivity()))
-                    .then((result) => client.conversations.deleteActivity('invalid-id', result.id))
-                    .then((result) => {
-                        assert.fail();
-                    }, (error) => {
-                        assert(!!error.code);
-                        assert(!!error.message);
-                    })
-                    .then(done, done);
-            });
-			
-        });
-		
-        describe('UpdateActivity', function() {
-            it('should return a valid activityId', function(done) {
-                var conversationId = '';
-                var updatedActivity = createActivity();
-                updatedActivity.text = 'updated activity';
-				
-                client.conversations.createConversation(createConversation())
-                    .then((result) => {
-                        conversationId = result.id;
-                        return client.conversations.sendToConversation(result.id, createActivity());
-                    })
-                    .then((result) => {
-                        updatedActivity.id = result.id;
-                        return client.conversations.updateActivity(conversationId, result.id, updatedActivity);
-                    })
-                    .then((result) => {
-                        assert(!!result.id);
-                    })
-                    .then(done, done);
-            });
-            it('should fail with invalid conversationId', function(done) {
-                client.conversations.createConversation(createConversation())
-                    .then((result) => client.conversations.sendToConversation(result.id, createActivity()))
-                    .then((result) => client.conversations.updateActivity('invalid-id', result.id, createActivity()))
-                    .then((result) => {
-                        assert.fail();
-                    }, (error) => {
-                        assert(!!error.code);
-                        assert(!!error.message);
-                    })
-                    .then(done, done);
-            });
-			
-        });
-		
-        describe('UploadAttachment', function() {
-            it('should return a valid attachmentId', function(done) {
-                client.conversations.createConversation(createConversation())
-                    .then((result) => client.conversations.uploadAttachment(result.id, createAttachment()))
-                    .then((result) => {
-                        assert(!!result.id);
-                    })
-                    .then(done, done);
-            });
-			
-        });
-		
-    });
-	
-    describe('Attachments', function() {
-        describe('GetAttachmentInfo', function() {
-            it('should return a valid attachmentId', function(done) {
-                var attachment = createAttachment();
-                client.conversations.createConversation(createConversation())
-                    .then((result) => { return client.conversations.uploadAttachment(result.id, attachment); })
-                    .then((result) => { return client.attachments.getAttachmentInfo(result.id); })
-                    .then((result) => {
-                        result.name.should.be.exactly(attachment.name);
-                    })
-                    .then(done, done);
-            });
-			
-        });
-		
-        describe('GetAttachment', function() {
-            it('should return valid attachment', function(done) {
-                var attachment = createAttachment();
-                var attachmentId = '';
-                client.conversations.createConversation(createConversation())
-                    .then((result) => {
-                        return client.conversations.uploadAttachment(result.id, attachment);
-                    })
-                    .then((result) => {
-                        attachmentId = result.id;
-                        return client.attachments.getAttachmentInfo(result.id);
-                    })
-                    .then((result) => {
-                        return client.attachments.getAttachment(attachmentId, result.views[0].viewId);
-                    })
-                    .then((result) => {
-                        return readStreamToBuffer(result._response.readableStreamBody, (err, buffer) => {
-                            buffer.toString().should.be.exactly(attachment.originalBase64.toString());
-                        });
-                    })
-                    .then(done, done);
-            });
-        });
-    });
-    describe('TokenApiClient', function() {
-        describe('tokenApiClient Construction', function() {
-            it('should not throw on http url', function(done) {
-                var client = new TokenApiClient(credentials, {
-                    baseUri: 'http://localhost'
-                });
-                assert(client);
-                done();
-            });
-            it('should throw on null credentials', function(done) {
-                try {
-                    var client = new TokenApiClient(null, {
-                        baseUri: 'http://localhost'
-                    });
-                    assert.fail();
-                } catch (err) {
-                    assert(!!err.message);
-                }
-                done();
-            });
-        });
-        describe('botSignIn', function() {
-            it('should return a valid sign in url', function(done) {
-                const urlRegex = /https:\/\/token.botframework.com\/api\/oauth\/signin\?signin=.*/i;
-                var conversation = createConversation();
-                conversation.user = user;
-                const state = {
-                    ConnectionName: 'github',
-                    Conversation: conversation,
-                    MsAppId: credentials.appId
-                };
-                const finalState = Buffer.from(JSON.stringify(state)).toString('base64');
-                tokenApiClient.botSignIn.getSignInUrl(finalState)
-                    .then((result) => {
-                        assert.equal(result._response.status, 200);
-                        assert(result._response.bodyAsText.match(urlRegex));
-                        done();
-                    }, (error) => {
-                        assert.fail(error);
-                    });              
-            });
-        });
-        describe('userToken', function() {
-            describe('getToken', function() {
-                it('should throw on null userId', function(done) {
-                    tokenApiClient.userToken.getToken(null, 'mockConnection')
-                        .then((result) => {
-                            assert.fail();
-                        }, (error) => {
-                            assert(!!error.message);
-                        }).then(done, done);
-                });
-                it('should throw on null connectionName', function(done) {
-                    tokenApiClient.userToken.getToken(user.id, null)
-                        .then((result) => {
-                            assert.fail();
-                        }, (error) => {
-                            assert(!!error.message);
-                        }).then(done, done);
-                });
-                it('should return null on invalid connection string', function(done) {
-                    tokenApiClient.userToken.getToken(user.id, 'invalid')
-                        .then((result) => {
-                            assert.equal(result.token, null);
-                            done();
-                        });
-                });
-                it('should return token with no magic code', function(done) {
-                    tokenApiClient.userToken.getToken(user.id, 'slack', { code: null })
-                        .then((result) => {
-                            assert(result.channelId);
-                            assert(result.connectionName);
-                            assert(result.token);
-                            assert(result.expiration);
-                            done();
-                        });
-                });
-            });
-            describe('getAadTokens', function() {
-                it('should throw on null userId', function(done) {
-                    tokenApiClient.userToken.getAadTokens(null, 'mockConnection', { resourceUrls: ['http://localhost' ]})
-                        .then((result) => {
-                            assert.fail();
-                        }, (error) => {
-                            assert(!!error.message);
-                        }).then(done, done);
-                });
-                it('should throw on null connectionName', function(done) {
-                    tokenApiClient.userToken.getAadTokens(user.id, null, { resourceUrls: ['http://localhost' ]})
-                        .then((result) => {
-                            assert.fail();
-                        }, (error) => {
-                            assert(!!error.message);
-                        }).then(done, done);
-                });
-                it('should return token', function(done) {
-                    tokenApiClient.userToken.getAadTokens(user.id, 'slack', { resourceUrls: ['http://localhost' ]})
-                        .then((result) => {
-                            assert(result.channelId);
-                            assert(result.connectionName);
-                            assert(result.token);
-                            assert(result.expiration);
-                            done();
-                        });
-                });
-            });
-            describe('getTokenStatus', function() {
-                it('should throw on null userId', function(done) {
-                    tokenApiClient.userToken.getTokenStatus(null)
-                        .then((result) => {
-                            assert.fail();
-                        }, (error) => {
-                            assert(!!error.message);
-                        }).then(done, done);
-                });
-                it('should return token', function(done) {
-                    tokenApiClient.userToken.getTokenStatus(user.id)
-                        .then((result) => {
-                            assert(result.channelId);
-                            assert(result.connectionName);
-                            assert.notEqual(result.hasToken, null);
-                            assert(result.serviceProviderDisplayName);
-                            done();
-                        });
-                });
-            });
-            describe('signOut', function() {
-                it('should throw on null userId', function(done) {
-                    tokenApiClient.userToken.signOut(null)
-                        .then((result) => {
-                            assert.fail();
-                        }, (error) => {
-                            assert(!!error.message);
-                        }).then(done, done);
-                });
-                it('should return a response', function(done) {
-                    tokenApiClient.userToken.signOut(user.id)
-                        .then((result) => {
-                            assert(result.body);
-                            assert(result._response);
-                            assert.equal(result._response.status, 200);
-                            assert(result._response.bodyAsText);
-                            assert(result._response.parsedBody);
-                            done();
-                        });
-                });
-            });
-        });
     });
 });
 
@@ -1093,6 +606,5 @@
     it('Should return fetch and FormData as global functions',async function(){             
         assert(typeof global.fetch === 'function');
         assert(typeof global.FormData === 'function');
->>>>>>> 3776cd11
     });
 });