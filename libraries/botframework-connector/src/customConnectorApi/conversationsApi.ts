/**
 * Microsoft Bot Connector API - v3.0
 * The Bot Connector REST API allows your bot to send and receive messages to channels configured in the  [Bot Framework Developer Portal](https://dev.botframework.com). The Connector service uses industry-standard REST  and JSON over HTTPS.    Client libraries for this REST API are available. See below for a list.    Many bots will use both the Bot Connector REST API and the associated [Bot State REST API](/en-us/restapi/state). The  Bot State REST API allows a bot to store and retrieve state associated with users and conversations.    Authentication for both the Bot Connector and Bot State REST APIs is accomplished with JWT Bearer tokens, and is  described in detail in the [Connector Authentication](/en-us/restapi/authentication) document.    # Client Libraries for the Bot Connector REST API    * [Bot Builder for C#](/en-us/csharp/builder/sdkreference/)  * [Bot Builder for Node.js](/en-us/node/builder/overview/)  * Generate your own from the [Connector API Swagger file](https://raw.githubusercontent.com/Microsoft/BotBuilder/master/CSharp/Library/Microsoft.Bot.Connector.Shared/Swagger/ConnectorAPI.json)    © 2016 Microsoft
 *
 * The version of the OpenAPI document: v3
 * Contact: botframework@microsoft.com
 *
 * NOTE: This class is auto generated by OpenAPI Generator (https://openapi-generator.tech).
 * https://openapi-generator.tech
 * Do not edit the class manually.
 */

import http = require('http');
import * as HttpStatus from 'http-status-codes';

/* tslint:disable:no-unused-locals */
import { AttachmentData } from './model/attachmentData';
import { Transcript } from './model/transcript';
import { MicrosoftAppCredentials } from '../auth'
<<<<<<< HEAD
import { ObjectSerializer, Authentication, OAuth, VoidAuth, RequestOptions } from './model/models';
=======
import { ObjectSerializer } from './model/models';
>>>>>>> 09801aa9
import { CreateConversationResponse, ConversationParameters, PagedParameters, DeleteActivityResponse, useResourceResponse } from './model';
import { GetConversationMembersResponse } from './model/responses/getConversationMembersResponse';
import { CustomMicrosoftAppCredentials } from '../auth'

const fetch = (new Function('require', 'if (!this.hasOwnProperty("fetch")) { return require("node-fetch"); } else { return this.fetch; }'))(require);
let defaultBasePath = 'https://api.botframework.com';

export enum ConversationsApiApiKeys {
}

export class ConversationsApi {
    protected _basePath = defaultBasePath;
    protected _defaultHeaders: any = {};
    protected _useQuerystring: boolean = false;
    protected credentials: CustomMicrosoftAppCredentials;

    constructor(CustomCredentials: CustomMicrosoftAppCredentials)
    constructor(CustomCredentials: CustomMicrosoftAppCredentials, basePath?: string) {
        if (basePath)
            this.basePath = basePath;

        if (CustomCredentials) {
            this.credentials = CustomCredentials;
        }
    }

    set useQuerystring(value: boolean) {
        this._useQuerystring = value;
    }

    set basePath(basePath: string) {
        this._basePath = basePath;
    }

    get basePath() {
        return this._basePath;
    }

    set defaultHeaders(defaultHeaders: {}) {
        this._defaultHeaders = defaultHeaders;
    }

    private async deserializeResponse<T>(url, requestOptions, type): Promise<T> {
        return new Promise<T>((resolve, reject) => {
            fetch(url, requestOptions).then(response => {
                let httpResponse: http.IncomingMessage = response;

                if (response.status && response.status >= HttpStatus.OK && response.status < HttpStatus.MULTIPLE_CHOICES) {
                    response.json().then(result => {
                        let _body: T = ObjectSerializer.deserialize(result, type);
                        let _bodyAsText: string = _body == undefined ? "" : ObjectSerializer.deserialize(result, "string");
                        let _response = Object.assign(httpResponse, { bodyAsText: _bodyAsText, parsedBody: _body });
                        let toReturn: T = _body == undefined ? Object.assign({ _response: _response }) : Object.assign(_body, { _response: _response });

                        resolve(toReturn);
                    });
                } else {
                    let toReturn: T = Object.assign({ _response: httpResponse });

                    resolve(toReturn);;
                }
            });
        });
    }

    public async createConversation(parameters: ConversationParameters, options: RequestOptions) : Promise<CreateConversationResponse> {
        // verify required parameter 'parameters' is not null or undefined
        if (parameters == null) {
            throw new Error('Required parameter parameters was null or undefined when calling conversationsCreateConversation.');
        }

        const path = this.basePath + '/v3/conversations';
        let queryParameters: any = {};
        let headerParams: any = Object.assign({}, this._defaultHeaders);

        Object.assign(headerParams, options.headers);

        let formParams: any = {};
        let useFormData = false;
        let url = new URL(path);

        Object.keys(queryParameters).forEach(key => url.searchParams.append(key, queryParameters[key]));
<<<<<<< HEAD
        let b = ObjectSerializer.serialize(parameters, "ConversationParameters");
=======
>>>>>>> 09801aa9

        let requestOptions = {
            method: 'POST',
            qs: queryParameters,
            headers: headerParams,
            uri: path,
            useQuerystring: this._useQuerystring,
            json: true,
            body: ObjectSerializer.serialize(parameters, "ConversationParameters"),
            //proxy: parameters.proxyOptions
        };
        
        await this.setDefaultAuthentication(new OAuth(await this.AuthenticateRequest()));

<<<<<<< HEAD
        await this.authentications.default.applyToRequest(requestOptions);

=======
>>>>>>> 09801aa9
        if (Object.keys(formParams).length) {
            useFormData ? requestOptions['formData'] = formParams : requestOptions['form'] = formParams;
        }

<<<<<<< HEAD
        let a = await this.deserializeResponse<CreateConversationResponse>(url, requestOptions, "ConversationResourceResponse");
        return a;
=======
        await this.credentials.signRequest(requestOptions);

        return this.deserializeResponse<CreateConversationResponse>(url, requestOptions, "ConversationResourceResponse");
>>>>>>> 09801aa9
    }

    /**
     * Delete an existing activity.
     * Some channels allow you to delete an existing activity, and if successful this method will remove the specified activity.
     * @summary DeleteActivity
     * @param conversationId Conversation ID
     * @param activityId activityId to delete
     */
    public async deleteActivity(parameters: ConversationParameters, options: RequestOptions)
        : Promise<DeleteActivityResponse> {

        // verify required parameter 'conversationId' is not null or undefined
        if (parameters.conversationId == null) {
            throw new Error('Required parameter conversationId was null or undefined when calling conversationsDeleteActivity.');
        }

        // verify required parameter 'activityId' is not null or undefined
        if (parameters.activity.id == null) {
            throw new Error('Required parameter activityId was null or undefined when calling conversationsDeleteActivity.');
        }

        const path = this.basePath + '/v3/conversations/{conversationId}/activities/{activityId}'
            .replace('{' + 'conversationId' + '}', encodeURIComponent(String(parameters.conversationId)))
            .replace('{' + 'activityId' + '}', encodeURIComponent(String(parameters.activity.id)));
        let queryParameters: {};
<<<<<<< HEAD
        let headerParams = Object.assign({}, this.defaultHeaders);
        
        Object.assign(headerParams, options.headers);
        
=======
        let headerParams = Object.assign({}, this._defaultHeaders);

        Object.assign(headerParams, parameters.headers);

>>>>>>> 09801aa9
        let formParams = {};
        let useFormData = false;
        let url = new URL(path)

        Object.keys(queryParameters).forEach(key => url.searchParams.append(key, queryParameters[key]));

        let requestOptions = {
            method: 'DELETE',
            qs: queryParameters,
            headers: headerParams,
            uri: path,
            useQuerystring: this._useQuerystring,
            json: true,
            proxy: options.proxyOptions
        };

        if (Object.keys(formParams).length) {
            useFormData ? requestOptions['formData'] = formParams : requestOptions['form'] = formParams;
        }

<<<<<<< HEAD
        return await this.deserializeResponse<DeleteActivityResponse>(url, requestOptions, "{ [key: string]: TokenResponse; }");
=======
        await this.credentials.signRequest(requestOptions);

        return this.deserializeResponse<DeleteActivityResponse>(url, requestOptions, "{ [key: string]: TokenResponse; }");
>>>>>>> 09801aa9
    }



    /**
     * Deletes a member from a conversation.
     * This REST API takes a ConversationId and a memberId (of type string) and removes that member from the conversation.
     * If that member was the last member of the conversation, the conversation will also be deleted.
     * @summary DeleteConversationMember
     * @param conversationId Conversation ID
     * @param memberId ID of the member to delete from this conversation
     */
    public async deleteConversationMember(
        memberId: string,
        parameters: ConversationParameters, options: RequestOptions)
        : Promise<DeleteActivityResponse> {

        // verify required parameter 'conversationId' is not null or undefined
        if (parameters.conversationId == null) {
            throw new Error('Required parameter conversationId was null or undefined when calling conversationsDeleteConversationMember.');
        }

        // verify required parameter 'memberId' is not null or undefined
        if (memberId == null) {
            throw new Error('Required parameter memberId was null or undefined when calling conversationsDeleteConversationMember.');
        }

        const path = this.basePath + '/v3/conversations/{conversationId}/members/{memberId}'
            .replace('{' + 'conversationId' + '}', encodeURIComponent(String(parameters.conversationId)))
            .replace('{' + 'memberId' + '}', encodeURIComponent(String(memberId)));
        let queryParameters: any = {};
<<<<<<< HEAD
        let headerParams: any = Object.assign({}, this.defaultHeaders);
        
        Object.assign(headerParams, options.headers);
        
=======
        let headerParams: any = Object.assign({}, this._defaultHeaders);

        Object.assign(headerParams, parameters.headers);

>>>>>>> 09801aa9
        let useFormData = false;
        let formParams: any = {};
        let url = new URL(path)

        Object.keys(queryParameters).forEach(key => url.searchParams.append(key, queryParameters[key]));

        let requestOptions = {
            method: 'DELETE',
            qs: queryParameters,
            headers: headerParams,
            uri: path,
            useQuerystring: this._useQuerystring,
            json: true,
            proxy: options.proxyOptions
        };

        if (Object.keys(formParams).length) {
            useFormData ? requestOptions['formData'] = formParams : requestOptions['form'] = formParams;
        }

<<<<<<< HEAD
        return await this.deserializeResponse<DeleteActivityResponse>(url, requestOptions, "{ [key: string]: TokenResponse; }");
=======
        await this.credentials.signRequest(requestOptions);

        return this.deserializeResponse<DeleteActivityResponse>(url, requestOptions, "{ [key: string]: TokenResponse; }");
>>>>>>> 09801aa9
    }

    /**
     * Enumerate the members of an activity.
     * This REST API takes a ConversationId and a ActivityId, returning an array
     * of ChannelAccount objects representing the members of the particular activity in the conversation.
     * @summary GetActivityMembers
     * @param conversationId Conversation ID
     * @param activityId Activity ID
     */
    public async getActivityMembers(parameters: ConversationParameters, options: RequestOptions): Promise<DeleteActivityResponse> {

        // verify required parameter 'conversationId' is not null or undefined
        if (parameters.conversationId == null) {
            throw new Error('Required parameter conversationId was null or undefined when calling conversationsGetActivityMembers.');
        }

        // verify required parameter 'activityId' is not null or undefined
        if (parameters.activity.id == null) {
            throw new Error('Required parameter activityId was null or undefined when calling conversationsGetActivityMembers.');
        }

        const path = this.basePath + '/v3/conversations/{conversationId}/activities/{activityId}/members'
            .replace('{' + 'conversationId' + '}', encodeURIComponent(String(parameters.conversationId)))
            .replace('{' + 'activityId' + '}', encodeURIComponent(String(parameters.activity.id)));
        let queryParameters: any = {};
<<<<<<< HEAD
        let headerParams: any = Object.assign({}, this.defaultHeaders);
        
        Object.assign(headerParams, options.headers);
        
=======
        let headerParams: any = Object.assign({}, this._defaultHeaders);

        Object.assign(headerParams, parameters.headers);

>>>>>>> 09801aa9
        let useFormData = false;
        let formParams: any = {};
        let url = new URL(path)

        Object.keys(queryParameters).forEach(key => url.searchParams.append(key, queryParameters[key]));

        let requestOptions = {
            method: 'GET',
            qs: queryParameters,
            headers: headerParams,
            uri: path,
            useQuerystring: this._useQuerystring,
            json: true,
            proxy: options.proxyOptions
        };

        if (Object.keys(formParams).length) {
            useFormData ? requestOptions['formData'] = formParams : requestOptions['form'] = formParams;
        }

<<<<<<< HEAD
        return await this.deserializeResponse<DeleteActivityResponse>(url, requestOptions, "{ [key: string]: TokenResponse; }");
=======
        await this.credentials.signRequest(requestOptions);

        return this.deserializeResponse<DeleteActivityResponse>(url, requestOptions, "{ [key: string]: TokenResponse; }");
>>>>>>> 09801aa9
    }

    /**
     * Enumerate the members of a conversation.
     * This REST API takes a ConversationId and returns an array of ChannelAccount objects representing the members of the conversation.
     * @summary GetConversationMembers
     * @param conversationId Conversation ID
     */
    public async getConversationMembers(parameters: ConversationParameters, options: RequestOptions)
        : Promise<GetConversationMembersResponse> {

        // verify required parameter 'conversationId' is not null or undefined
        if (parameters.conversationId == null) {
            throw new Error('Required parameter conversationId was null or undefined when calling conversationsGetConversationMembers.');
        }

        const path = this.basePath + '/v3/conversations/{conversationId}/members'
            .replace('{' + 'conversationId' + '}', encodeURIComponent(String(parameters.conversationId)));
        let queryParameters: any = {};
<<<<<<< HEAD
        let headerParams: any = Object.assign({}, this.defaultHeaders);
        
        Object.assign(headerParams, options.headers);
        
=======
        let headerParams: any = Object.assign({}, this._defaultHeaders);

        Object.assign(headerParams, parameters.headers);

>>>>>>> 09801aa9
        let formParams: any = {};
        let useFormData = false;
        let url = new URL(path)

        Object.keys(queryParameters).forEach(key => url.searchParams.append(key, queryParameters[key]));

        let requestOptions = {
            method: 'GET',
            qs: queryParameters,
            headers: headerParams,
            uri: path,
            useQuerystring: this._useQuerystring,
            json: true,
            proxy: options.proxyOptions
        };

        if (Object.keys(formParams).length) {
            useFormData ? requestOptions['formData'] = formParams : requestOptions['form'] = formParams;
        }

<<<<<<< HEAD
        return await this.deserializeResponse<GetConversationMembersResponse>(url, requestOptions, "Array<ChannelAccount>");
=======
        await this.credentials.signRequest(requestOptions);

        return this.deserializeResponse<GetConversationMembersResponse>(url, requestOptions, "Array<ChannelAccount>");
>>>>>>> 09801aa9
    }

    /**
     * Enumerate the members of a conversation one page at a time.
     * This REST API takes a ConversationId. Optionally a pageSize and/or continuationToken
     * can be provided. It returns a PagedMembersResult, which contains an array
     * of ChannelAccounts representing the members of the conversation and a continuation
     * token that can be used to get more values.
     * One page of ChannelAccounts records are returned with each call.
     * The number of records in a page may vary between channels and calls.
     * The pageSize parameter can be used as a suggestion.
     * If there are no additional results the response will not contain a continuation token.
     * If there are no members in the conversation the Members will be empty or not present in the response.
     * A response to a request that has a continuation token from a prior request may rarely return members
     * from a previous request.
     * @summary GetConversationPagedMembers
     * @param conversationId Conversation ID
     * @param pageSize Suggested page size
     * @param continuationToken Continuation Token
     */
    public async getConversationPagedMembers(parameters: PagedParameters, options: RequestOptions)
        : Promise<useResourceResponse> {

        let queryParameters: any = {};
        // verify required parameter 'conversationId' is not null or undefined
        if (parameters.conversationId == null) {
            throw new Error('Required parameter conversationId was null or undefined when calling conversationsGetConversationPagedMembers.');
        }

        if (parameters.pageSize !== undefined) {
            queryParameters['pageSize'] = ObjectSerializer.serialize(parameters.pageSize, "number");
        }

        if (parameters.continuationToken !== undefined) {
            queryParameters['continuationToken'] = ObjectSerializer.serialize(parameters.continuationToken, "string");
        }

        const path = this.basePath + '/v3/conversations/{conversationId}/pagedmembers'
            .replace('{' + 'conversationId' + '}', encodeURIComponent(String(parameters.conversationId)));
<<<<<<< HEAD
        let headerParams: any = Object.assign({}, this.defaultHeaders);
        
        Object.assign(headerParams, options.headers);
        
=======
        let headerParams: any = Object.assign({}, this._defaultHeaders);

        Object.assign(headerParams, parameters.headers);

>>>>>>> 09801aa9
        let formParams: any = {};
        let url = new URL(path);
        let useFormData = false;

        Object.keys(queryParameters).forEach(key => url.searchParams.append(key, queryParameters[key]));

        let requestOptions = {
            method: 'GET',
            qs: queryParameters,
            headers: headerParams,
            uri: path,
            useQuerystring: this._useQuerystring,
            json: true,
            proxy: options.proxyOptions
        };

        if (Object.keys(formParams).length) {
            useFormData ? requestOptions['formData'] = formParams : requestOptions['form'] = formParams;
        }

<<<<<<< HEAD
        return await this.deserializeResponse<useResourceResponse>(url, requestOptions, "ResourceResponse");
=======
        await this.credentials.signRequest(requestOptions);

        return this.deserializeResponse<useResourceResponse>(url, requestOptions, "ResourceResponse");
>>>>>>> 09801aa9
    }

    /**
     * List the Conversations in which this bot has participated.
     *
     * GET from this method with a skip token
     *
     * The return value is a ConversationsResult, which contains an array of ConversationMembers and a skip token.
     * If the skip token is not empty, then there are further values to be returned.
     * Call this method again with the returned token to get more values.
     *
     * Each ConversationMembers object contains the ID of the conversation and an array of
     * ChannelAccounts that describe the members of the conversation.
     * @summary GetConversations
     * @param continuationToken skip or continuation token
     */
    public async getConversations(parameters: ConversationParameters, options: RequestOptions)
        : Promise<useResourceResponse> {
        const path = this.basePath + '/v3/conversations';
        let queryParameters: any = {};
        let headerParams: any = Object.assign({}, this._defaultHeaders);

        Object.assign(headerParams, options.headers);

        let formParams: any = {};
        let url = new URL(path);
        let useFormData = false;

        Object.keys(queryParameters).forEach(key => url.searchParams.append(key, queryParameters[key]));

        let requestOptions = {
            method: 'GET',
            qs: queryParameters,
            headers: headerParams,
            uri: path,
            useQuerystring: this._useQuerystring,
            json: true,
<<<<<<< HEAD
            proxy: options.proxyOptions
        };     

        this.authentications.default.applyToRequest(requestOptions);
=======
            proxy: parameters.proxyOptions
        };
>>>>>>> 09801aa9

        if (Object.keys(formParams).length) {
            useFormData ? requestOptions['formData'] = formParams : requestOptions['form'] = formParams;
        }

<<<<<<< HEAD
        return await this.deserializeResponse<useResourceResponse>(url, requestOptions, "ResourceResponse");
=======
        await this.credentials.signRequest(requestOptions);

        return this.deserializeResponse<useResourceResponse>(url, requestOptions, "ResourceResponse");
>>>>>>> 09801aa9
    }

    /**
     * This method allows you to reply to an activity.
     * This is slightly different from SendToConversation().
     * * SendToConversation(conversationId) - will append the activity to the end of the conversation according to the timestamp or semantics of the channel.
     * * ReplyToActivity(conversationId,ActivityId) - adds the activity as a reply to another activity, if the channel supports it.
     * If the channel does not support nested replies, ReplyToActivity falls back to SendToConversation.
     * Use ReplyToActivity when replying to a specific activity in the conversation.
     * Use SendToConversation in all other cases.
     * @summary ReplyToActivity
     * @param activity Activity to send
     * @param conversationId Conversation ID
     * @param activityId activityId the reply is to (OPTIONAL)
     */
    public async replyToActivity(parameters: ConversationParameters, options: RequestOptions)
        : Promise<useResourceResponse> {

        // verify required parameter 'activity' is not null or undefined
        if (parameters.activity == null) {
            throw new Error('Required parameter activity was null or undefined when calling conversationsReplyToActivity.');
        }

        // verify required parameter 'conversationId' is not null or undefined
        if (parameters.activity.conversation.id == null) {
            throw new Error('Required parameter conversationId was null or undefined when calling conversationsReplyToActivity.');
        }

        // verify required parameter 'activityId' is not null or undefined
        if (parameters.activity.id == null) {
            throw new Error('Required parameter activityId was null or undefined when calling conversationsReplyToActivity.');
        }
        const path = this.basePath + '/v3/conversations/{conversationId}/activities/{activityId}'
            .replace('{' + 'conversationId' + '}', encodeURIComponent(String(parameters.activity.conversation.id)))
            .replace('{' + 'activityId' + '}', encodeURIComponent(String(parameters.activity.id)));
        let queryParameters: any = {};
<<<<<<< HEAD
        let headerParams: any = Object.assign({}, this.defaultHeaders);
        
        Object.assign(headerParams, options.headers);
        
=======
        let headerParams: any = Object.assign({}, this._defaultHeaders);

        Object.assign(headerParams, parameters.headers);

>>>>>>> 09801aa9
        let formParams: any = {};
        let url = new URL(path);
        let useFormData = false;

        Object.keys(queryParameters).forEach(key => url.searchParams.append(key, queryParameters[key]));

        let requestOptions = {
            method: 'POST',
            qs: queryParameters,
            headers: headerParams,
            uri: path,
            useQuerystring: this._useQuerystring,
            json: true,
            body: ObjectSerializer.serialize(parameters.activity, "Activity"),
            proxy: options.proxyOptions
        };

        if (Object.keys(formParams).length) {
            useFormData ? requestOptions['formData'] = formParams : requestOptions['form'] = formParams;
        }

<<<<<<< HEAD
        return await this.deserializeResponse<useResourceResponse>(url, requestOptions, "ResourceResponse");
=======
        await this.credentials.signRequest(requestOptions);

        return this.deserializeResponse<useResourceResponse>(url, requestOptions, "ResourceResponse");
>>>>>>> 09801aa9
    }

    /**
     * This method allows you to upload the historic activities to the conversation.
     * Sender must ensure that the historic activities have unique ids and appropriate timestamps.
     * The ids are used by the client to deal with duplicate activities and the timestamps are used
     * by the client to render the activities in the right order.
     * @summary SendConversationHistory
     * @param history Historic activities
     * @param conversationId Conversation ID
     */
    public async sendConversationHistory(parameters: ConversationParameters,
        history: Transcript, options: RequestOptions)
        : Promise<useResourceResponse> {

        // verify required parameter 'history' is not null or undefined
        if (history == null) {
            throw new Error('Required parameter history was null or undefined when calling SendConversationHistory.');
        }
        // verify required parameter 'conversationId' is not null or undefined
        if (parameters.conversationId == null) {
            throw new Error('Required parameter conversationId was null or undefined when calling SendConversationHistory.');
        }
        const path = this.basePath + '/v3/conversations/{conversationId}/activities/history'
            .replace('{' + 'conversationId' + '}', encodeURIComponent(String(parameters.conversationId)));
        let queryParameters: any = {};
<<<<<<< HEAD
        let headerParams: any = Object.assign({}, this.defaultHeaders);
        
        Object.assign(headerParams, options.headers);
        
=======
        let headerParams: any = Object.assign({}, this._defaultHeaders);

        Object.assign(headerParams, parameters.headers);

>>>>>>> 09801aa9
        let formParams: any = {};
        let useFormData = false;
        let url = new URL(path)

        Object.keys(queryParameters).forEach(key => url.searchParams.append(key, queryParameters[key]));

        let requestOptions = {
            method: 'POST',
            qs: queryParameters,
            headers: headerParams,
            uri: path,
            useQuerystring: this._useQuerystring,
            json: true,
            body: ObjectSerializer.serialize(history, "Transcript"),
            proxy: options.proxyOptions
        };

        if (Object.keys(formParams).length) {
            useFormData ? requestOptions['formData'] = formParams : requestOptions['form'] = formParams;
        }

<<<<<<< HEAD
        return await this.deserializeResponse<useResourceResponse>(url, requestOptions, "ResourceResponse");
=======
        await this.credentials.signRequest(requestOptions);

        return this.deserializeResponse<useResourceResponse>(url, requestOptions, "ResourceResponse");
>>>>>>> 09801aa9
    }

    /**
     * This method allows you to send an activity to the end of a conversation.
     * This is slightly different from ReplyToActivity().
     * * SendToConversation(conversationId) - will append the activity to the end of the conversation according to the timestamp or semantics of the channel.
     * * ReplyToActivity(conversationId,ActivityId) - adds the activity as a reply to another activity, if the channel supports it.
     * If the channel does not support nested replies, ReplyToActivity falls back to SendToConversation.
     * Use ReplyToActivity when replying to a specific activity in the conversation.
     * Use SendToConversation in all other cases.
     * @summary SendToConversation
     * @param activity Activity to send
     * @param conversationId Conversation ID
     */
    public async sendToConversation(parameters: ConversationParameters, options: RequestOptions)
        : Promise<useResourceResponse> {

        // verify required parameter 'activity' is not null or undefined
        if (parameters.activity == null) {
            throw new Error('Required parameter activity was null or undefined when calling SendToConversation.');
        }
        // verify required parameter 'conversationId' is not null or undefined
        if (parameters.conversationId == null) {
            throw new Error('Required parameter conversationId was null or undefined when calling SendToConversation.');
        }
        const path = this.basePath + '/v3/conversations/{conversationId}/activities'
            .replace('{' + 'conversationId' + '}', encodeURIComponent(String(parameters.conversationId)));
        let queryParameters: any = {};
        let headerParams: any = Object.assign({}, this._defaultHeaders);

        Object.assign(headerParams, options.headers);

        let formParams: any = {};
        let url = new URL(path);
        let useFormData = false;

        Object.keys(queryParameters).forEach(key => url.searchParams.append(key, queryParameters[key]));

        let requestOptions = {
            method: 'POST',
            qs: queryParameters,
            headers: headerParams,
            uri: path,
            useQuerystring: this._useQuerystring,
            json: true,
            body: ObjectSerializer.serialize(parameters.activity, "Activity"),
            proxy: options.proxyOptions
        };

        if (Object.keys(formParams).length) {
            useFormData ? requestOptions['formData'] = formParams : requestOptions['form'] = formParams;
        }

<<<<<<< HEAD
        return await this.deserializeResponse<useResourceResponse>(url, requestOptions, "ResourceResponse");
=======
        await this.credentials.signRequest(requestOptions);

        return this.deserializeResponse<useResourceResponse>(url, requestOptions, "ResourceResponse");
>>>>>>> 09801aa9
    }

    /**
     * Edit an existing activity.
     * Some channels allow you to edit an existing activity to reflect the new state of a bot conversation.
     * For example, you can remove buttons after someone has clicked \"Approve\" button.
     * @summary UpdateActivity
     * @param activity replacement Activity
     * @param conversationId Conversation ID
     * @param activityId activityId to update
     */
    public async updateActivity(parameters: ConversationParameters, options: RequestOptions)
        : Promise<useResourceResponse> {

        // verify required parameter 'activity' is not null or undefined
        if (parameters.activity == null) {
            throw new Error('Required parameter activity was null or undefined when calling conversationsUpdateActivity.');
        }

        // verify required parameter 'conversationId' is not null or undefined
        if (parameters.conversationId == null) {
            throw new Error('Required parameter conversationId was null or undefined when calling conversationsUpdateActivity.');
        }

        // verify required parameter 'activityId' is not null or undefined
        if (parameters.activity.id == null) {
            throw new Error('Required parameter activityId was null or undefined when calling conversationsUpdateActivity.');
        }
        const path = this.basePath + '/v3/conversations/{conversationId}/activities/{activityId}'
            .replace('{' + 'conversationId' + '}', encodeURIComponent(String(parameters.conversationId)))
            .replace('{' + 'activityId' + '}', encodeURIComponent(String(parameters.activity.id)));
        let queryParameters: any = {};
        let headerParams: any = Object.assign({}, this._defaultHeaders);

        Object.assign(headerParams, options.headers);

        let formParams: any = {};
        let useFormData = false;
        let url = new URL(path)

        Object.keys(queryParameters).forEach(key => url.searchParams.append(key, queryParameters[key]));

        let requestOptions = {
            method: 'PUT',
            qs: queryParameters,
            headers: headerParams,
            uri: path,
            useQuerystring: this._useQuerystring,
            json: true,
            body: ObjectSerializer.serialize(parameters.activity, "Activity"),
            proxy: options.proxyOptions
        };

        if (Object.keys(formParams).length) {
            useFormData ? requestOptions['formData'] = formParams : requestOptions['form'] = formParams;
        }

<<<<<<< HEAD
        return await this.deserializeResponse<useResourceResponse>(url, requestOptions, "ResourceResponse");
=======
        await this.credentials.signRequest(requestOptions);

        return this.deserializeResponse<useResourceResponse>(url, requestOptions, "ResourceResponse");
>>>>>>> 09801aa9
    }

    /**
     * Upload an attachment directly into a channel\'s blob storage.
     * This is useful because it allows you to store data in a compliant store when dealing with enterprises.
     * The response is a ResourceResponse which contains an AttachmentId which is suitable for using with
     * the attachments API.
     * @summary UploadAttachment
     * @param attachmentUpload Attachment data
     * @param conversationId Conversation ID
     */
    public async uploadAttachment(parameters: ConversationParameters,
        attachmentUpload: AttachmentData, options: RequestOptions)
        : Promise<useResourceResponse> {
        // verify required parameter 'attachmentUpload' is not null or undefined
        if (attachmentUpload == null) {
            throw new Error('Required parameter attachmentUpload was null or undefined when calling conversationsUploadAttachment.');
        }

        // verify required parameter 'conversationId' is not null or undefined
        if (parameters.conversationId == null) {
            throw new Error('Required parameter conversationId was null or undefined when calling conversationsUploadAttachment.');
        }

        const path = this.basePath + '/v3/conversations/{conversationId}/attachments'
            .replace('{' + 'conversationId' + '}', encodeURIComponent(String(parameters.conversationId)));
        let queryParameters: any = {};
        let headerParams: any = Object.assign({}, this._defaultHeaders);

        Object.assign(headerParams, options.headers);

        let formParams: any = {};
        let useFormData = false;
        let url = new URL(path)

        Object.keys(queryParameters).forEach(key => url.searchParams.append(key, queryParameters[key]));

        let requestOptions = {
            method: 'POST',
            qs: queryParameters,
            headers: headerParams,
            uri: path,
            useQuerystring: this._useQuerystring,
            json: true,
            body: ObjectSerializer.serialize(attachmentUpload, "AttachmentData"),
            proxy: options.proxyOptions
        };

        if (Object.keys(formParams).length) {
            useFormData ? requestOptions['formData'] = formParams : requestOptions['form'] = formParams;
        }

<<<<<<< HEAD
        return await this.deserializeResponse<useResourceResponse>(url, requestOptions, "ResourceResponse");
=======
        await this.credentials.signRequest(requestOptions);

        return this.deserializeResponse<useResourceResponse>(url, requestOptions, "ResourceResponse");
>>>>>>> 09801aa9
    }
}<|MERGE_RESOLUTION|>--- conflicted
+++ resolved
@@ -17,11 +17,7 @@
 import { AttachmentData } from './model/attachmentData';
 import { Transcript } from './model/transcript';
 import { MicrosoftAppCredentials } from '../auth'
-<<<<<<< HEAD
-import { ObjectSerializer, Authentication, OAuth, VoidAuth, RequestOptions } from './model/models';
-=======
-import { ObjectSerializer } from './model/models';
->>>>>>> 09801aa9
+import { ObjectSerializer, RequestOptions } from './model/models';
 import { CreateConversationResponse, ConversationParameters, PagedParameters, DeleteActivityResponse, useResourceResponse } from './model';
 import { GetConversationMembersResponse } from './model/responses/getConversationMembersResponse';
 import { CustomMicrosoftAppCredentials } from '../auth'
@@ -104,10 +100,6 @@
         let url = new URL(path);
 
         Object.keys(queryParameters).forEach(key => url.searchParams.append(key, queryParameters[key]));
-<<<<<<< HEAD
-        let b = ObjectSerializer.serialize(parameters, "ConversationParameters");
-=======
->>>>>>> 09801aa9
 
         let requestOptions = {
             method: 'POST',
@@ -120,25 +112,14 @@
             //proxy: parameters.proxyOptions
         };
         
-        await this.setDefaultAuthentication(new OAuth(await this.AuthenticateRequest()));
-
-<<<<<<< HEAD
-        await this.authentications.default.applyToRequest(requestOptions);
-
-=======
->>>>>>> 09801aa9
-        if (Object.keys(formParams).length) {
-            useFormData ? requestOptions['formData'] = formParams : requestOptions['form'] = formParams;
-        }
-
-<<<<<<< HEAD
-        let a = await this.deserializeResponse<CreateConversationResponse>(url, requestOptions, "ConversationResourceResponse");
-        return a;
-=======
+
+        if (Object.keys(formParams).length) {
+            useFormData ? requestOptions['formData'] = formParams : requestOptions['form'] = formParams;
+        }
+
         await this.credentials.signRequest(requestOptions);
 
         return this.deserializeResponse<CreateConversationResponse>(url, requestOptions, "ConversationResourceResponse");
->>>>>>> 09801aa9
     }
 
     /**
@@ -165,17 +146,10 @@
             .replace('{' + 'conversationId' + '}', encodeURIComponent(String(parameters.conversationId)))
             .replace('{' + 'activityId' + '}', encodeURIComponent(String(parameters.activity.id)));
         let queryParameters: {};
-<<<<<<< HEAD
         let headerParams = Object.assign({}, this.defaultHeaders);
         
         Object.assign(headerParams, options.headers);
         
-=======
-        let headerParams = Object.assign({}, this._defaultHeaders);
-
-        Object.assign(headerParams, parameters.headers);
-
->>>>>>> 09801aa9
         let formParams = {};
         let useFormData = false;
         let url = new URL(path)
@@ -196,13 +170,9 @@
             useFormData ? requestOptions['formData'] = formParams : requestOptions['form'] = formParams;
         }
 
-<<<<<<< HEAD
-        return await this.deserializeResponse<DeleteActivityResponse>(url, requestOptions, "{ [key: string]: TokenResponse; }");
-=======
         await this.credentials.signRequest(requestOptions);
 
         return this.deserializeResponse<DeleteActivityResponse>(url, requestOptions, "{ [key: string]: TokenResponse; }");
->>>>>>> 09801aa9
     }
 
 
@@ -234,17 +204,10 @@
             .replace('{' + 'conversationId' + '}', encodeURIComponent(String(parameters.conversationId)))
             .replace('{' + 'memberId' + '}', encodeURIComponent(String(memberId)));
         let queryParameters: any = {};
-<<<<<<< HEAD
         let headerParams: any = Object.assign({}, this.defaultHeaders);
         
         Object.assign(headerParams, options.headers);
         
-=======
-        let headerParams: any = Object.assign({}, this._defaultHeaders);
-
-        Object.assign(headerParams, parameters.headers);
-
->>>>>>> 09801aa9
         let useFormData = false;
         let formParams: any = {};
         let url = new URL(path)
@@ -265,13 +228,9 @@
             useFormData ? requestOptions['formData'] = formParams : requestOptions['form'] = formParams;
         }
 
-<<<<<<< HEAD
-        return await this.deserializeResponse<DeleteActivityResponse>(url, requestOptions, "{ [key: string]: TokenResponse; }");
-=======
         await this.credentials.signRequest(requestOptions);
 
         return this.deserializeResponse<DeleteActivityResponse>(url, requestOptions, "{ [key: string]: TokenResponse; }");
->>>>>>> 09801aa9
     }
 
     /**
@@ -298,17 +257,10 @@
             .replace('{' + 'conversationId' + '}', encodeURIComponent(String(parameters.conversationId)))
             .replace('{' + 'activityId' + '}', encodeURIComponent(String(parameters.activity.id)));
         let queryParameters: any = {};
-<<<<<<< HEAD
         let headerParams: any = Object.assign({}, this.defaultHeaders);
         
         Object.assign(headerParams, options.headers);
         
-=======
-        let headerParams: any = Object.assign({}, this._defaultHeaders);
-
-        Object.assign(headerParams, parameters.headers);
-
->>>>>>> 09801aa9
         let useFormData = false;
         let formParams: any = {};
         let url = new URL(path)
@@ -329,13 +281,9 @@
             useFormData ? requestOptions['formData'] = formParams : requestOptions['form'] = formParams;
         }
 
-<<<<<<< HEAD
-        return await this.deserializeResponse<DeleteActivityResponse>(url, requestOptions, "{ [key: string]: TokenResponse; }");
-=======
         await this.credentials.signRequest(requestOptions);
 
         return this.deserializeResponse<DeleteActivityResponse>(url, requestOptions, "{ [key: string]: TokenResponse; }");
->>>>>>> 09801aa9
     }
 
     /**
@@ -355,17 +303,10 @@
         const path = this.basePath + '/v3/conversations/{conversationId}/members'
             .replace('{' + 'conversationId' + '}', encodeURIComponent(String(parameters.conversationId)));
         let queryParameters: any = {};
-<<<<<<< HEAD
         let headerParams: any = Object.assign({}, this.defaultHeaders);
         
         Object.assign(headerParams, options.headers);
         
-=======
-        let headerParams: any = Object.assign({}, this._defaultHeaders);
-
-        Object.assign(headerParams, parameters.headers);
-
->>>>>>> 09801aa9
         let formParams: any = {};
         let useFormData = false;
         let url = new URL(path)
@@ -386,13 +327,9 @@
             useFormData ? requestOptions['formData'] = formParams : requestOptions['form'] = formParams;
         }
 
-<<<<<<< HEAD
-        return await this.deserializeResponse<GetConversationMembersResponse>(url, requestOptions, "Array<ChannelAccount>");
-=======
         await this.credentials.signRequest(requestOptions);
 
         return this.deserializeResponse<GetConversationMembersResponse>(url, requestOptions, "Array<ChannelAccount>");
->>>>>>> 09801aa9
     }
 
     /**
@@ -432,17 +369,10 @@
 
         const path = this.basePath + '/v3/conversations/{conversationId}/pagedmembers'
             .replace('{' + 'conversationId' + '}', encodeURIComponent(String(parameters.conversationId)));
-<<<<<<< HEAD
         let headerParams: any = Object.assign({}, this.defaultHeaders);
         
         Object.assign(headerParams, options.headers);
         
-=======
-        let headerParams: any = Object.assign({}, this._defaultHeaders);
-
-        Object.assign(headerParams, parameters.headers);
-
->>>>>>> 09801aa9
         let formParams: any = {};
         let url = new URL(path);
         let useFormData = false;
@@ -463,13 +393,9 @@
             useFormData ? requestOptions['formData'] = formParams : requestOptions['form'] = formParams;
         }
 
-<<<<<<< HEAD
-        return await this.deserializeResponse<useResourceResponse>(url, requestOptions, "ResourceResponse");
-=======
         await this.credentials.signRequest(requestOptions);
 
         return this.deserializeResponse<useResourceResponse>(url, requestOptions, "ResourceResponse");
->>>>>>> 09801aa9
     }
 
     /**
@@ -507,27 +433,16 @@
             uri: path,
             useQuerystring: this._useQuerystring,
             json: true,
-<<<<<<< HEAD
             proxy: options.proxyOptions
         };     
 
-        this.authentications.default.applyToRequest(requestOptions);
-=======
-            proxy: parameters.proxyOptions
-        };
->>>>>>> 09801aa9
-
-        if (Object.keys(formParams).length) {
-            useFormData ? requestOptions['formData'] = formParams : requestOptions['form'] = formParams;
-        }
-
-<<<<<<< HEAD
-        return await this.deserializeResponse<useResourceResponse>(url, requestOptions, "ResourceResponse");
-=======
+        if (Object.keys(formParams).length) {
+            useFormData ? requestOptions['formData'] = formParams : requestOptions['form'] = formParams;
+        }
+
         await this.credentials.signRequest(requestOptions);
 
         return this.deserializeResponse<useResourceResponse>(url, requestOptions, "ResourceResponse");
->>>>>>> 09801aa9
     }
 
     /**
@@ -564,17 +479,10 @@
             .replace('{' + 'conversationId' + '}', encodeURIComponent(String(parameters.activity.conversation.id)))
             .replace('{' + 'activityId' + '}', encodeURIComponent(String(parameters.activity.id)));
         let queryParameters: any = {};
-<<<<<<< HEAD
         let headerParams: any = Object.assign({}, this.defaultHeaders);
         
         Object.assign(headerParams, options.headers);
         
-=======
-        let headerParams: any = Object.assign({}, this._defaultHeaders);
-
-        Object.assign(headerParams, parameters.headers);
-
->>>>>>> 09801aa9
         let formParams: any = {};
         let url = new URL(path);
         let useFormData = false;
@@ -596,13 +504,9 @@
             useFormData ? requestOptions['formData'] = formParams : requestOptions['form'] = formParams;
         }
 
-<<<<<<< HEAD
-        return await this.deserializeResponse<useResourceResponse>(url, requestOptions, "ResourceResponse");
-=======
         await this.credentials.signRequest(requestOptions);
 
         return this.deserializeResponse<useResourceResponse>(url, requestOptions, "ResourceResponse");
->>>>>>> 09801aa9
     }
 
     /**
@@ -629,17 +533,10 @@
         const path = this.basePath + '/v3/conversations/{conversationId}/activities/history'
             .replace('{' + 'conversationId' + '}', encodeURIComponent(String(parameters.conversationId)));
         let queryParameters: any = {};
-<<<<<<< HEAD
         let headerParams: any = Object.assign({}, this.defaultHeaders);
         
         Object.assign(headerParams, options.headers);
         
-=======
-        let headerParams: any = Object.assign({}, this._defaultHeaders);
-
-        Object.assign(headerParams, parameters.headers);
-
->>>>>>> 09801aa9
         let formParams: any = {};
         let useFormData = false;
         let url = new URL(path)
@@ -661,13 +558,9 @@
             useFormData ? requestOptions['formData'] = formParams : requestOptions['form'] = formParams;
         }
 
-<<<<<<< HEAD
-        return await this.deserializeResponse<useResourceResponse>(url, requestOptions, "ResourceResponse");
-=======
         await this.credentials.signRequest(requestOptions);
 
         return this.deserializeResponse<useResourceResponse>(url, requestOptions, "ResourceResponse");
->>>>>>> 09801aa9
     }
 
     /**
@@ -721,13 +614,9 @@
             useFormData ? requestOptions['formData'] = formParams : requestOptions['form'] = formParams;
         }
 
-<<<<<<< HEAD
-        return await this.deserializeResponse<useResourceResponse>(url, requestOptions, "ResourceResponse");
-=======
         await this.credentials.signRequest(requestOptions);
 
         return this.deserializeResponse<useResourceResponse>(url, requestOptions, "ResourceResponse");
->>>>>>> 09801aa9
     }
 
     /**
@@ -785,13 +674,9 @@
             useFormData ? requestOptions['formData'] = formParams : requestOptions['form'] = formParams;
         }
 
-<<<<<<< HEAD
-        return await this.deserializeResponse<useResourceResponse>(url, requestOptions, "ResourceResponse");
-=======
         await this.credentials.signRequest(requestOptions);
 
         return this.deserializeResponse<useResourceResponse>(url, requestOptions, "ResourceResponse");
->>>>>>> 09801aa9
     }
 
     /**
@@ -844,12 +729,8 @@
             useFormData ? requestOptions['formData'] = formParams : requestOptions['form'] = formParams;
         }
 
-<<<<<<< HEAD
-        return await this.deserializeResponse<useResourceResponse>(url, requestOptions, "ResourceResponse");
-=======
         await this.credentials.signRequest(requestOptions);
 
         return this.deserializeResponse<useResourceResponse>(url, requestOptions, "ResourceResponse");
->>>>>>> 09801aa9
     }
 }