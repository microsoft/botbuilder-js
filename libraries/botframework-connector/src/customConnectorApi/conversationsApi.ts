--- conflicted
+++ resolved
@@ -72,13 +72,8 @@
                             let _body: T = ObjectSerializer.deserialize(result);
                             let _bodyAsText: string = _body == undefined ? "" : ObjectSerializer.deserialize(result);
                             let _response = Object.assign(httpResponse, { bodyAsText: _bodyAsText, parsedBody: _body });
-<<<<<<< HEAD
                             let toReturn: T = _body == undefined ? Object.assign({ _response: _response }) : Object.assign(_body, _response.parsedBody );
     
-=======
-                            let toReturn: T = _body == undefined? Object.assign( {_response: _response.parsedBody}) : Object.assign(_body, {_response: _response.parsedBody});
-
->>>>>>> 614b2061
                             resolve(toReturn);
                         }).catch(error => {
                                 let toReturn: T =  {}  as any
@@ -93,7 +88,7 @@
         });
     }
 
-    public async createConversation(parameters: ConversationParameters, options?: RequestOptions) : Promise<CreateConversationResponse> {
+    public async createConversation(parameters: ConversationParameters, options: RequestOptions = {headers: {}}) : Promise<CreateConversationResponse> {
         // verify required parameter 'parameters' is not null or undefined
         if (parameters == null) {
             throw new Error('Required parameter parameters was null or undefined when calling conversationsCreateConversation.');
@@ -155,7 +150,7 @@
         const path = this.basePath + '/v3/conversations/{conversationId}/activities/{activityId}'
             .replace('{' + 'conversationId' + '}', encodeURIComponent(String(conversationId)))
             .replace('{' + 'activityId' + '}', encodeURIComponent(String(activityId)));
-        let queryParameters: {};
+        let queryParameters: any = {};
         let headerParams = Object.assign({}, this.defaultHeaders);
         
         Object.assign(headerParams, options.headers);
@@ -211,13 +206,8 @@
         }
 
         const path = this.basePath + `/v3/conversations/{conversationId}/members/{memberId}`
-<<<<<<< HEAD
             .replace('{'+'conversationId'+'}', encodeURIComponent(String(conversationId)))
             .replace('{'+'memberId'+'}', encodeURIComponent(String(memberId)));
-=======
-            .replace('{conversationId}', encodeURIComponent(String(conversationId)))
-            .replace('{memberId}', encodeURIComponent(String(memberId)));
->>>>>>> 614b2061
         let queryParameters: any = {};
         let headerParams: any = Object.assign({}, this.defaultHeaders);
         
