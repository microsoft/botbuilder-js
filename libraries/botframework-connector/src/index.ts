--- conflicted
+++ resolved
@@ -1,5 +1,3 @@
-<<<<<<< HEAD
-=======
 /**
  * @module botbuilder
  */
@@ -11,7 +9,6 @@
 import { TokenResponse } from './connectorApi/models/mappers';
 import './globals'
 
->>>>>>> 573100fe
 /**
  * @module botbuilder
  */
@@ -29,9 +26,5 @@
 export { TokenApiClient, TokenApiModels } from './tokenApi/tokenApiClient';
 export { EmulatorApiClient } from './emulatorApiClient';
 export * from './tokenApi/models'
-<<<<<<< HEAD
 export * from './teams';
-=======
-export * from './teams';
-export { SignInUrlResponse, TokenExchangeRequest } from 'botframework-schema'; 
->>>>>>> 573100fe
+export { SignInUrlResponse, TokenExchangeRequest } from 'botframework-schema'; 