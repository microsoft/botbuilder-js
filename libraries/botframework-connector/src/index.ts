<<<<<<< HEAD
=======
/**
 * @module botbuilder
 */
/**
 * Copyright (c) Microsoft Corporation. All rights reserved.
 * Licensed under the MIT License.
 */

import { TokenResponse } from './connectorApi/models/mappers';
import './globals'

>>>>>>> 3776cd11
/**
 * @module botbuilder
 */
(new Function('require', 'if (!this.hasOwnProperty("FormData")) { this.FormData = require("form-data"); }; if (!this.hasOwnProperty("fetch")) { this.fetch = require("node-fetch"); }'))(require);

import { TokenResponse } from './connectorApi/models/mappers';

export * from './auth';
export { ConnectorClient } from './connectorApi/connectorClient';
export { TokenApiClient, TokenApiModels } from './tokenApi/tokenApiClient';
export { EmulatorApiClient } from './emulatorApiClient';
export * from './tokenApi/models'
export * from './teams';<|MERGE_RESOLUTION|>--- conflicted
+++ resolved
@@ -1,5 +1,3 @@
-<<<<<<< HEAD
-=======
 /**
  * @module botbuilder
  */
@@ -8,16 +6,9 @@
  * Licensed under the MIT License.
  */
 
-import { TokenResponse } from './connectorApi/models/mappers';
-import './globals'
+import './globals';
 
->>>>>>> 3776cd11
-/**
- * @module botbuilder
- */
 (new Function('require', 'if (!this.hasOwnProperty("FormData")) { this.FormData = require("form-data"); }; if (!this.hasOwnProperty("fetch")) { this.fetch = require("node-fetch"); }'))(require);
-
-import { TokenResponse } from './connectorApi/models/mappers';
 
 export * from './auth';
 export { ConnectorClient } from './connectorApi/connectorClient';
