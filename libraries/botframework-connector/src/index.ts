(new Function('require', 'if (!this.hasOwnProperty("FormData")) { this.FormData = require("form-data"); }; if (!this.hasOwnProperty("fetch")) { this.fetch = require("node-fetch"); }'))(require);

import { TokenResponse } from './connectorApi/models/mappers';

/**
 * @module botbuilder
 */
export * from './auth';
export { ConnectorClient } from './connectorApi/connectorClient';
export { TokenApiClient, TokenApiModels } from './tokenApi/tokenApiClient';
export { EmulatorApiClient } from './emulatorApiClient';
<<<<<<< HEAD
export * from './tokenApi/models'
=======
export * from './tokenApi/models'
export * from './teams';
>>>>>>> 88cf80e3
<|MERGE_RESOLUTION|>--- conflicted
+++ resolved
@@ -9,9 +9,5 @@
 export { ConnectorClient } from './connectorApi/connectorClient';
 export { TokenApiClient, TokenApiModels } from './tokenApi/tokenApiClient';
 export { EmulatorApiClient } from './emulatorApiClient';
-<<<<<<< HEAD
 export * from './tokenApi/models'
-=======
-export * from './tokenApi/models'
-export * from './teams';
->>>>>>> 88cf80e3
+export * from './teams';