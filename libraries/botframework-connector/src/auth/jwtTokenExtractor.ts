/**
 * @module botframework-connector
 */
/**
 * Copyright (c) Microsoft Corporation. All rights reserved.
 * Licensed under the MIT License.
 */
import { decode, verify, VerifyOptions } from 'jsonwebtoken';
import { Claim, ClaimsIdentity } from './claimsIdentity';
import { EndorsementsValidator } from './endorsementsValidator';
import { OpenIdMetadata } from './openIdMetadata';
import { AuthenticationError } from './authenticationError';
import { StatusCodes } from 'botframework-schema';

/**
 * A JWT token processing class that gets identity information and performs security token validation.
 */
export class JwtTokenExtractor {
    // Cache for OpenIdConnect configuration managers (one per metadata URL)
    private static openIdMetadataCache: Map<string, OpenIdMetadata> = new Map<string, OpenIdMetadata>();

    // Token validation parameters for this instance
    public readonly tokenValidationParameters: VerifyOptions;

    // OpenIdMetadata for this instance
    public readonly openIdMetadata: OpenIdMetadata;

    /**
     * Initializes a new instance of the [JwtTokenExtractor](xref:botframework-connector.JwtTokenExtractor) class. Extracts relevant data from JWT Tokens.
     * @param tokenValidationParameters Token validation parameters.
     * @param metadataUrl Metadata Url.
     * @param allowedSigningAlgorithms Allowed signing algorithms.
     */
    constructor(tokenValidationParameters: VerifyOptions, metadataUrl: string, allowedSigningAlgorithms: string[]) {
        this.tokenValidationParameters = { ...tokenValidationParameters };
        this.tokenValidationParameters.algorithms = allowedSigningAlgorithms;
        this.openIdMetadata = JwtTokenExtractor.getOrAddOpenIdMetadata(metadataUrl);
    }

    /**
     * @private
     */
    private static getOrAddOpenIdMetadata(metadataUrl: string): OpenIdMetadata {
        let metadata: OpenIdMetadata = JwtTokenExtractor.openIdMetadataCache.get(metadataUrl);
        if (!metadata) {
            metadata = new OpenIdMetadata(metadataUrl);
            JwtTokenExtractor.openIdMetadataCache.set(metadataUrl, metadata);
        }

        return metadata;
    }

<<<<<<< HEAD
    /**
     * Gets the claims identity associated with a request.
     * @param authorizationHeader The raw HTTP header in the format: "Bearer [longString]".
     * @param channelId The Id of the channel being validated in the original request.
     * @param requiredEndorsements The required JWT endorsements.
     * @returns A `Promise` representation for either a [ClaimsIdentity](botframework-connector:module.ClaimsIdentity) or `null`.
     */
    public async getIdentityFromAuthHeader(authorizationHeader: string, channelId: string, requiredEndorsements?: string[]): Promise<ClaimsIdentity | null> {
=======
    public async getIdentityFromAuthHeader(
        authorizationHeader: string,
        channelId: string,
        requiredEndorsements?: string[]
    ): Promise<ClaimsIdentity | null> {
>>>>>>> 8ed98078
        if (!authorizationHeader) {
            return null;
        }

        const parts: string[] = authorizationHeader.split(' ');
        if (parts.length === 2) {
            return await this.getIdentity(parts[0], parts[1], channelId, requiredEndorsements || []);
        }

        return null;
    }

<<<<<<< HEAD
    /**
     * Gets the claims identity associated with a request.
     * @param scheme The associated scheme.
     * @param parameter The token.
     * @param channelId The Id of the channel being validated in the original request.
     * @param requiredEndorsements The required JWT endorsements.
     * @returns A `Promise` representation for either a [ClaimsIdentity](botframework-connector:module.ClaimsIdentity) or `null`.
     */
    public async getIdentity(scheme: string, parameter: string, channelId: string, requiredEndorsements: string[] = []): Promise<ClaimsIdentity | null> {

=======
    public async getIdentity(
        scheme: string,
        parameter: string,
        channelId: string,
        requiredEndorsements: string[] = []
    ): Promise<ClaimsIdentity | null> {
>>>>>>> 8ed98078
        // No header in correct scheme or no token
        if (scheme !== 'Bearer' || !parameter) {
            return null;
        }

        // Issuer isn't allowed? No need to check signature
        if (!this.hasAllowedIssuer(parameter)) {
            return null;
        }

        try {
            return await this.validateToken(parameter, channelId, requiredEndorsements);
        } catch (err) {
            // tslint:disable-next-line:no-console
            console.error('JwtTokenExtractor.getIdentity:err!', err);
            throw err;
        }
    }

    /**
     * @private
     */
    private hasAllowedIssuer(jwtToken: string): boolean {
        const decoded: any = decode(jwtToken, { complete: true });
        const issuer: string = decoded.payload.iss;

        if (Array.isArray(this.tokenValidationParameters.issuer)) {
            return this.tokenValidationParameters.issuer.indexOf(issuer) !== -1;
        }

        if (typeof this.tokenValidationParameters.issuer === 'string') {
            return this.tokenValidationParameters.issuer === issuer;
        }

        return false;
    }

<<<<<<< HEAD
    /**
     * @private
     */
    private async validateToken(jwtToken: string, channelId: string, requiredEndorsements: string[]): Promise<ClaimsIdentity> {

=======
    private async validateToken(
        jwtToken: string,
        channelId: string,
        requiredEndorsements: string[]
    ): Promise<ClaimsIdentity> {
>>>>>>> 8ed98078
        const decodedToken: any = decode(jwtToken, { complete: true });

        // Update the signing tokens from the last refresh
        const keyId: string = decodedToken.header.kid;
        const metadata: any = await this.openIdMetadata.getKey(keyId);
        if (!metadata) {
            throw new AuthenticationError('Signing Key could not be retrieved.', StatusCodes.UNAUTHORIZED);
        }

        try {
            const decodedPayload: any = verify(jwtToken, metadata.key, this.tokenValidationParameters);

            // enforce endorsements in openIdMetadadata if there is any endorsements associated with the key
            const endorsements: any = metadata.endorsements;

            if (Array.isArray(endorsements) && endorsements.length !== 0) {
                const isEndorsed: boolean = EndorsementsValidator.validate(channelId, endorsements);
                if (!isEndorsed) {
                    throw new AuthenticationError(
                        `Could not validate endorsement for key: ${keyId} with endorsements: ${endorsements.join(',')}`,
                        StatusCodes.UNAUTHORIZED
                    );
                }

                // Verify that additional endorsements are satisfied. If no additional endorsements are expected, the requirement is satisfied as well
                const additionalEndorsementsSatisfied = requiredEndorsements.every((endorsement) =>
                    EndorsementsValidator.validate(endorsement, endorsements)
                );

                if (!additionalEndorsementsSatisfied) {
                    throw new AuthenticationError(
                        `Could not validate additional endorsement for key: ${keyId} with endorsements: ${requiredEndorsements.join(
                            ','
                        )}. Expected endorsements: ${requiredEndorsements.join(',')}`,
                        StatusCodes.UNAUTHORIZED
                    );
                }
            }

            if (this.tokenValidationParameters.algorithms) {
                if (this.tokenValidationParameters.algorithms.indexOf(decodedToken.header.alg) === -1) {
                    throw new AuthenticationError(
                        `"Token signing algorithm '${decodedToken.header.alg}' not in allowed list`,
                        StatusCodes.UNAUTHORIZED
                    );
                }
            }

            const claims: Claim[] = Object.keys(decodedPayload).reduce((acc: any, key: any) => {
                acc.push({ type: key, value: decodedPayload[key] });

                return acc;
            }, <Claim[]>[]);

            return new ClaimsIdentity(claims, true);
        } catch (err) {
            // tslint:disable-next-line:no-console
            console.error(`Error finding key for token. Available keys: ${metadata.key}`);
            throw err;
        }
    }
}<|MERGE_RESOLUTION|>--- conflicted
+++ resolved
@@ -50,7 +50,6 @@
         return metadata;
     }
 
-<<<<<<< HEAD
     /**
      * Gets the claims identity associated with a request.
      * @param authorizationHeader The raw HTTP header in the format: "Bearer [longString]".
@@ -58,14 +57,11 @@
      * @param requiredEndorsements The required JWT endorsements.
      * @returns A `Promise` representation for either a [ClaimsIdentity](botframework-connector:module.ClaimsIdentity) or `null`.
      */
-    public async getIdentityFromAuthHeader(authorizationHeader: string, channelId: string, requiredEndorsements?: string[]): Promise<ClaimsIdentity | null> {
-=======
     public async getIdentityFromAuthHeader(
         authorizationHeader: string,
         channelId: string,
         requiredEndorsements?: string[]
     ): Promise<ClaimsIdentity | null> {
->>>>>>> 8ed98078
         if (!authorizationHeader) {
             return null;
         }
@@ -78,7 +74,6 @@
         return null;
     }
 
-<<<<<<< HEAD
     /**
      * Gets the claims identity associated with a request.
      * @param scheme The associated scheme.
@@ -87,16 +82,12 @@
      * @param requiredEndorsements The required JWT endorsements.
      * @returns A `Promise` representation for either a [ClaimsIdentity](botframework-connector:module.ClaimsIdentity) or `null`.
      */
-    public async getIdentity(scheme: string, parameter: string, channelId: string, requiredEndorsements: string[] = []): Promise<ClaimsIdentity | null> {
-
-=======
     public async getIdentity(
         scheme: string,
         parameter: string,
         channelId: string,
         requiredEndorsements: string[] = []
     ): Promise<ClaimsIdentity | null> {
->>>>>>> 8ed98078
         // No header in correct scheme or no token
         if (scheme !== 'Bearer' || !parameter) {
             return null;
@@ -134,19 +125,14 @@
         return false;
     }
 
-<<<<<<< HEAD
     /**
      * @private
      */
-    private async validateToken(jwtToken: string, channelId: string, requiredEndorsements: string[]): Promise<ClaimsIdentity> {
-
-=======
     private async validateToken(
         jwtToken: string,
         channelId: string,
         requiredEndorsements: string[]
     ): Promise<ClaimsIdentity> {
->>>>>>> 8ed98078
         const decodedToken: any = decode(jwtToken, { complete: true });
 
         // Update the signing tokens from the last refresh
