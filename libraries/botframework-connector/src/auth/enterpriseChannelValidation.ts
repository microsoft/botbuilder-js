/**
 * @module botbuilder
 */
/**
 * Copyright (c) Microsoft Corporation. All rights reserved.
 * Licensed under the MIT License.
 */
import { VerifyOptions } from 'jsonwebtoken';
import { AuthenticationConfiguration } from './authenticationConfiguration';
import { AuthenticationConstants } from './authenticationConstants';
import { ChannelValidation } from './channelValidation';
import { ClaimsIdentity } from './claimsIdentity';
<<<<<<< HEAD
import { AuthenticationConstants } from './authenticationConstants';
=======
>>>>>>> 3776cd11
import { ICredentialProvider } from './credentialProvider';
import { JwtTokenExtractor } from './jwtTokenExtractor';

export namespace EnterpriseChannelValidation {

    /**
     * TO BOT FROM CHANNEL: Token validation parameters when connecting to a bot
     */
    export const ToBotFromEnterpriseChannelTokenValidationParameters: VerifyOptions = {
        issuer: [AuthenticationConstants.ToBotFromChannelTokenIssuer],
        audience: undefined,                                 // Audience validation takes place manually in code.
        clockTolerance: 5 * 60,
        ignoreExpiration: false
    };

    /**
     * Validate the incoming Auth Header as a token sent from the Bot Framework Service.
     * A token issued by the Bot Framework emulator will FAIL this check.
     * @param  {string} authHeader The raw HTTP header in the format: "Bearer [longString]"
     * @param  {ICredentialProvider} credentials The user defined set of valid credentials, such as the AppId.
     * @param  {string} serviceUrl The ServiceUrl Claim value that must match in the identity.
     * @returns {Promise<ClaimsIdentity>} A valid ClaimsIdentity.
     */
    export async function authenticateChannelTokenWithServiceUrl(
        authHeader: string,
        credentials: ICredentialProvider,
        serviceUrl: string,
        channelId: string,
        channelService: string
    ): Promise<ClaimsIdentity> {

        const identity: ClaimsIdentity = await authenticateChannelToken(authHeader, credentials, channelId, channelService);

        const serviceUrlClaim: string = identity.getClaimValue(AuthenticationConstants.ServiceUrlClaim);
        if (serviceUrlClaim !== serviceUrl) {
            // Claim must match. Not Authorized.
            throw new Error('Unauthorized. ServiceUrl claim do not match.');
        }

        return identity;
    }

    /**
     * Validate the incoming Auth Header as a token sent from the Bot Framework Service.
     * A token issued by the Bot Framework emulator will FAIL this check.
     * @param  {string} authHeader The raw HTTP header in the format: "Bearer [longString]"
     * @param  {ICredentialProvider} credentials The user defined set of valid credentials, such as the AppId.
     * @returns {Promise<ClaimsIdentity>} A valid ClaimsIdentity.
     */
    export async function authenticateChannelToken(
        authHeader: string,
        credentials: ICredentialProvider,
        channelId: string,
        channelService: string,
        authConfig: AuthenticationConfiguration = new AuthenticationConfiguration()
    ): Promise<ClaimsIdentity> {

        const tokenExtractor: JwtTokenExtractor = new JwtTokenExtractor(
            ToBotFromEnterpriseChannelTokenValidationParameters,
            ChannelValidation.OpenIdMetadataEndpoint ?
                ChannelValidation.OpenIdMetadataEndpoint :
                AuthenticationConstants.ToBotFromEnterpriseChannelOpenIdMetadataUrlFormat.replace('{channelService}', channelService),
            AuthenticationConstants.AllowedSigningAlgorithms);

        const identity: ClaimsIdentity = await tokenExtractor.getIdentityFromAuthHeader(authHeader, channelId, authConfig.requiredEndorsements);

        return await validateIdentity(identity, credentials);
    }

    /**
     * Validate the ClaimsIdentity to ensure it came from the channel service.
     * @param  {ClaimsIdentity} identity The identity to validate
     * @param  {ICredentialProvider} credentials The user defined set of valid credentials, such as the AppId.
     * @returns {Promise<ClaimsIdentity>} A valid ClaimsIdentity.
     */
    export async function validateIdentity(
        identity: ClaimsIdentity,
        credentials: ICredentialProvider
    ): Promise<ClaimsIdentity> {

        if (!identity) {
            // No valid identity. Not Authorized.
            throw new Error('Unauthorized. No valid identity.');
        }

        if (!identity.isAuthenticated) {
            // The token is in some way invalid. Not Authorized.
            throw new Error('Unauthorized. Is not authenticated');
        }

        // Now check that the AppID in the claimset matches
        // what we're looking for. Note that in a multi-tenant bot, this value
        // comes from developer code that may be reaching out to a service, hence the
        // Async validation.

        // Look for the "aud" claim, but only if issued from the Bot Framework
        if (identity.getClaimValue(AuthenticationConstants.IssuerClaim) !== AuthenticationConstants.ToBotFromChannelTokenIssuer) {
            // The relevant Audiance Claim MUST be present. Not Authorized.
            throw new Error('Unauthorized. Issuer Claim MUST be present.');
        }

        // The AppId from the claim in the token must match the AppId specified by the developer.
        // In this case, the token is destined for the app, so we find the app ID in the audience claim.
        const audClaim: string = identity.getClaimValue(AuthenticationConstants.AudienceClaim);
        if (!(await credentials.isValidAppId(audClaim || ''))) {
            // The AppId is not valid or not present. Not Authorized.
            throw new Error(`Unauthorized. Invalid AppId passed on token: ${ audClaim }`);
        }

        return identity;
    }
}<|MERGE_RESOLUTION|>--- conflicted
+++ resolved
@@ -10,10 +10,6 @@
 import { AuthenticationConstants } from './authenticationConstants';
 import { ChannelValidation } from './channelValidation';
 import { ClaimsIdentity } from './claimsIdentity';
-<<<<<<< HEAD
-import { AuthenticationConstants } from './authenticationConstants';
-=======
->>>>>>> 3776cd11
 import { ICredentialProvider } from './credentialProvider';
 import { JwtTokenExtractor } from './jwtTokenExtractor';
 
