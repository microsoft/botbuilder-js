/**
 * @module botframework-connector
 */
/**
 * Copyright (c) Microsoft Corporation. All rights reserved.
 * Licensed under the MIT License.
 */

import * as adal from 'adal-node';
import { AppCredentials } from './appCredentials';

/**
 * CertificateAppCredentials auth implementation
 */
export class CertificateAppCredentials extends AppCredentials {
    public certificateThumbprint: string;
    public certificatePrivateKey: string;

<<<<<<< HEAD
    /**
     * Initializes a new instance of the [CertificateAppCredentials](xref:botframework-connector.CertificateAppCredentials) class.
     * @param appId Microsoft application Id related to the certificate.
     * @param certificateThumbprint A hex encoded thumbprint of the certificate.
     * @param certificatePrivateKey A PEM encoded certificate private key.
     * @param channelAuthTenant Optional. The oauth token tenant.
     * @param oAuthScope Optional. The scope for the token.
     */
    constructor(appId: string, certificateThumbprint: string, certificatePrivateKey: string, channelAuthTenant?: string, oAuthScope?: string) {
=======
    constructor(
        appId: string,
        certificateThumbprint: string,
        certificatePrivateKey: string,
        channelAuthTenant?: string,
        oAuthScope?: string
    ) {
>>>>>>> 8ed98078
        super(appId, channelAuthTenant, oAuthScope);
        this.certificateThumbprint = certificateThumbprint;
        this.certificatePrivateKey = certificatePrivateKey;
    }

    /**
     * @protected
     */
    protected async refreshToken(): Promise<adal.TokenResponse> {
        if (!this.refreshingToken) {
            this.refreshingToken = new Promise<adal.TokenResponse>((resolve, reject) => {
                this.authenticationContext.acquireTokenWithClientCertificate(
                    this.oAuthScope,
                    this.appId,
                    this.certificatePrivateKey,
                    this.certificateThumbprint,
                    function (err, tokenResponse) {
                        if (err) {
                            reject(err);
                        } else {
                            resolve(tokenResponse as adal.TokenResponse);
                        }
                    }
                );
            });
        }
        return this.refreshingToken;
    }
}<|MERGE_RESOLUTION|>--- conflicted
+++ resolved
@@ -16,7 +16,6 @@
     public certificateThumbprint: string;
     public certificatePrivateKey: string;
 
-<<<<<<< HEAD
     /**
      * Initializes a new instance of the [CertificateAppCredentials](xref:botframework-connector.CertificateAppCredentials) class.
      * @param appId Microsoft application Id related to the certificate.
@@ -25,8 +24,6 @@
      * @param channelAuthTenant Optional. The oauth token tenant.
      * @param oAuthScope Optional. The scope for the token.
      */
-    constructor(appId: string, certificateThumbprint: string, certificatePrivateKey: string, channelAuthTenant?: string, oAuthScope?: string) {
-=======
     constructor(
         appId: string,
         certificateThumbprint: string,
@@ -34,7 +31,6 @@
         channelAuthTenant?: string,
         oAuthScope?: string
     ) {
->>>>>>> 8ed98078
         super(appId, channelAuthTenant, oAuthScope);
         this.certificateThumbprint = certificateThumbprint;
         this.certificatePrivateKey = certificatePrivateKey;
