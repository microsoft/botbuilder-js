--- conflicted
+++ resolved
@@ -17,10 +17,6 @@
 export * from './emulatorValidation';
 export * from './endorsementsValidator';
 export * from './claimsIdentity';
-<<<<<<< HEAD
-export * from './authenticationConstants';
-=======
 export * from './authenticationConfiguration';
 export * from './authenticationConstants';
-export * from './skillValidation';
->>>>>>> 3776cd11
+export * from './skillValidation';