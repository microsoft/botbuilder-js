/**
 * @module botbuilder
 */
/**
 * Copyright (c) Microsoft Corporation. All rights reserved.
 * Licensed under the MIT License.
 */
import { decode, VerifyOptions } from 'jsonwebtoken';
import { ClaimsIdentity } from './claimsIdentity';
import { AuthenticationConstants } from './authenticationConstants';
<<<<<<< HEAD
=======
import { AuthenticationConfiguration } from './authenticationConfiguration';
>>>>>>> 3776cd11
import { GovernmentConstants } from './governmentConstants';
import { ICredentialProvider } from './credentialProvider';
import { JwtTokenExtractor } from './jwtTokenExtractor';
import { JwtTokenValidation } from './jwtTokenValidation';

/**
 * Validates and Examines JWT tokens from the Bot Framework Emulator
 */
export namespace EmulatorValidation {

    /**
     * TO BOT FROM EMULATOR: Token validation parameters when connecting to a channel.
     */
    export const ToBotFromEmulatorTokenValidationParameters: VerifyOptions = {
        issuer: [
            'https://sts.windows.net/d6d49420-f39b-4df7-a1dc-d59a935871db/',                    // Auth v3.1, 1.0 token
            'https://login.microsoftonline.com/d6d49420-f39b-4df7-a1dc-d59a935871db/v2.0',      // Auth v3.1, 2.0 token
            'https://sts.windows.net/f8cdef31-a31e-4b4a-93e4-5f571e91255a/',                    // Auth v3.2, 1.0 token
            'https://login.microsoftonline.com/f8cdef31-a31e-4b4a-93e4-5f571e91255a/v2.0',      // Auth v3.2, 2.0 token
            'https://sts.windows.net/72f988bf-86f1-41af-91ab-2d7cd011db47/',                    // ???
            'https://sts.windows.net/cab8a31a-1906-4287-a0d8-4eef66b95f6e/',                    // US Gov Auth, 1.0 token
            'https://login.microsoftonline.us/cab8a31a-1906-4287-a0d8-4eef66b95f6e/v2.0',       // US Gov Auth, 2.0 token
        ],
        audience: undefined, // Audience validation takes place manually in code.
        clockTolerance: 5 * 60,
        ignoreExpiration: false
    };

    /**
     * Determines if a given Auth header is from the Bot Framework Emulator
     * @param  {string} authHeader Bearer Token, in the "Bearer [Long String]" Format.
     * @returns {boolean} True, if the token was issued by the Emulator. Otherwise, false.
     */
    export function isTokenFromEmulator(authHeader: string): boolean {
        // The Auth Header generally looks like this:
        // "Bearer eyJ0e[...Big Long String...]XAiO"
        if (!authHeader) {
            // No token. Can't be an emulator token.
            return false;
        }

        const parts: string[] = authHeader.split(' ');
        if (parts.length !== 2) {
            // Emulator tokens MUST have exactly 2 parts. If we don't have 2 parts, it's not an emulator token
            return false;
        }

        const authScheme: string = parts[0];
        const bearerToken: string = parts[1];

        // We now have an array that should be:
        // [0] = "Bearer"
        // [1] = "[Big Long String]"
        if (authScheme !== 'Bearer') {
            // The scheme from the emulator MUST be "Bearer"
            return false;
        }

        // Parse the Big Long String into an actual token.
        const token: any = decode(bearerToken, { complete: true });
        if (!token) {
            return false;
        }

        // Is there an Issuer?
        const issuer: string = token.payload.iss;
        if (!issuer) {
            // No Issuer, means it's not from the Emulator.
            return false;
        }

        // Is the token issues by a source we consider to be the emulator?
        if (ToBotFromEmulatorTokenValidationParameters.issuer && ToBotFromEmulatorTokenValidationParameters.issuer.indexOf(issuer) === -1) {
            // Not a Valid Issuer. This is NOT a Bot Framework Emulator Token.
            return false;
        }

        // The Token is from the Bot Framework Emulator. Success!
        return true;
    }

    /**
     * Validate the incoming Auth Header as a token sent from the Bot Framework Emulator.
     * A token issued by the Bot Framework will FAIL this check. Only Emulator tokens will pass.
     * @param  {string} authHeader The raw HTTP header in the format: "Bearer [longString]"
     * @param  {ICredentialProvider} credentials The user defined set of valid credentials, such as the AppId.
     * @param  {string} channelService The channelService value that distinguishes public Azure from US Government Azure.
     * @param  {string} channelId
     * @param  {AuthenticationConfiguration} authConfig
     * @returns {Promise<ClaimsIdentity>} A valid ClaimsIdentity.
     */
    export async function authenticateEmulatorToken(
        authHeader: string,
        credentials: ICredentialProvider,
        channelService: string,
        channelId: string,
        authConfig: AuthenticationConfiguration = new AuthenticationConfiguration()
    ): Promise<ClaimsIdentity> {
        const openIdMetadataUrl = (channelService !== undefined && JwtTokenValidation.isGovernment(channelService)) ?
            GovernmentConstants.ToBotFromEmulatorOpenIdMetadataUrl :
            AuthenticationConstants.ToBotFromEmulatorOpenIdMetadataUrl;

        const tokenExtractor: JwtTokenExtractor = new JwtTokenExtractor(
            ToBotFromEmulatorTokenValidationParameters,
            openIdMetadataUrl,
            AuthenticationConstants.AllowedSigningAlgorithms);

        const identity: ClaimsIdentity = await tokenExtractor.getIdentityFromAuthHeader(authHeader, channelId, authConfig.requiredEndorsements);
        if (!identity) {
            // No valid identity. Not Authorized.
            throw new Error('Unauthorized. No valid identity.');
        }

        if (!identity.isAuthenticated) {
            // The token is in some way invalid. Not Authorized.
            throw new Error('Unauthorized. Is not authenticated');
        }

        // Now check that the AppID in the claimset matches
        // what we're looking for. Note that in a multi-tenant bot, this value
        // comes from developer code that may be reaching out to a service, hence the
        // Async validation.
        const versionClaim: string = identity.getClaimValue(AuthenticationConstants.VersionClaim);
        if (versionClaim === null) {
            throw new Error('Unauthorized. "ver" claim is required on Emulator Tokens.');
        }

        let appId = '';

        // The Emulator, depending on Version, sends the AppId via either the
        // appid claim (Version 1) or the Authorized Party claim (Version 2).
        if (!versionClaim || versionClaim === '1.0') {
            // either no Version or a version of "1.0" means we should look for
            // the claim in the "appid" claim.
            const appIdClaim: string = identity.getClaimValue(AuthenticationConstants.AppIdClaim);
            if (!appIdClaim) {
                // No claim around AppID. Not Authorized.
                throw new Error('Unauthorized. "appid" claim is required on Emulator Token version "1.0".');
            }

            appId = appIdClaim;
        } else if (versionClaim === '2.0') {
            // Emulator, "2.0" puts the AppId in the "azp" claim.
            const appZClaim: string = identity.getClaimValue(AuthenticationConstants.AuthorizedParty);
            if (!appZClaim) {
                // No claim around AppID. Not Authorized.
                throw new Error('Unauthorized. "azp" claim is required on Emulator Token version "2.0".');
            }

            appId = appZClaim;
        } else {
            // Unknown Version. Not Authorized.
            throw new Error(`Unauthorized. Unknown Emulator Token version "${ versionClaim }".`);
        }

        if (!await credentials.isValidAppId(appId)) {
            throw new Error(`Unauthorized. Invalid AppId passed on token: ${ appId }`);
        }

        return identity;
    }
}<|MERGE_RESOLUTION|>--- conflicted
+++ resolved
@@ -8,10 +8,7 @@
 import { decode, VerifyOptions } from 'jsonwebtoken';
 import { ClaimsIdentity } from './claimsIdentity';
 import { AuthenticationConstants } from './authenticationConstants';
-<<<<<<< HEAD
-=======
 import { AuthenticationConfiguration } from './authenticationConfiguration';
->>>>>>> 3776cd11
 import { GovernmentConstants } from './governmentConstants';
 import { ICredentialProvider } from './credentialProvider';
 import { JwtTokenExtractor } from './jwtTokenExtractor';
