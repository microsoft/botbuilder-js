/**
 * @module botframework-connector
 */
/**
 * Copyright (c) Microsoft Corporation. All rights reserved.
 * Licensed under the MIT License.
 */

/**
 * Represents a claim.
 */
export interface Claim {
    readonly type: string;
    readonly value: string;
}

/**
 * Represents a claims-based identity.
 */
export class ClaimsIdentity {
    /**
     * Initializes a new instance of the [ClaimsIdentity](xref:botframework-connector.ClaimsIdentity) class.
     *
     * @param {Claim[]} claims An array of [Claim](xref:botframework-connector.Claim).
     * @param {string | boolean} authenticationType The type of auth for this set of claims, or boolean to override isAuthenticated
     */
    constructor(public readonly claims: Claim[], private readonly authenticationType?: string | boolean) {}

<<<<<<< HEAD
    get isAuthenticated(): boolean {
=======
    /**
     * Returns authentication status.
     *
     * @returns True if is authenticated.
     */
    public get isAuthenticated(): boolean {
>>>>>>> 1c21096b
        if (typeof this.authenticationType === 'boolean') {
            return this.authenticationType;
        }

        return this.authenticationType != null;
    }

    /**
     * Returns a claim value (if its present)
     *
     * @param  {string} claimType The claim type to look for
     * @returns {string|null} The claim value or null if not found
     */
    getClaimValue(claimType: string): string | null {
        const claim = this.claims.find((c) => c.type === claimType);

        return claim?.value ?? null;
    }
}<|MERGE_RESOLUTION|>--- conflicted
+++ resolved
@@ -26,16 +26,12 @@
      */
     constructor(public readonly claims: Claim[], private readonly authenticationType?: string | boolean) {}
 
-<<<<<<< HEAD
-    get isAuthenticated(): boolean {
-=======
     /**
      * Returns authentication status.
      *
      * @returns True if is authenticated.
      */
-    public get isAuthenticated(): boolean {
->>>>>>> 1c21096b
+    get isAuthenticated(): boolean {
         if (typeof this.authenticationType === 'boolean') {
             return this.authenticationType;
         }
