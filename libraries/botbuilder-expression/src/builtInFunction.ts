
/**
 * @module botbuilder-expression
 */
/**
 * Copyright (c) Microsoft Corporation. All rights reserved.
 * Licensed under the MIT License.
 */
import { TimexProperty } from '@microsoft/recognizers-text-data-types-timex-expression';
import * as moment from 'moment';
import * as timezone from 'moment-timezone';
import { Builder } from 'xml2js';
import * as xmldom from 'xmldom';
import * as xpathEval from 'xpath';
import { CommonRegex } from './commonRegex';
import { Constant } from './constant';
import { Expression, ReturnType } from './expression';
import { EvaluateExpressionDelegate, ExpressionEvaluator, ValidateExpressionDelegate } from './expressionEvaluator';
import { ExpressionType } from './expressionType';
import { Extensions } from './extensions';
import { TimeZoneConverter } from './timeZoneConverter';
import * as JSPath from 'JSPath';

/**
 * Verify the result of an expression is of the appropriate type and return a string if not.
 * @param value Value to verify.
 * @param expression Expression that produced value.
 * @param child Index of child expression.
 */
export type VerifyExpression = (value: any, expression: Expression, child: number) => string;

/**
 *  <summary>
 *  Definition of default built-in functions for expressions.
 *  </summary>
 *  <remarks>
 *  These functions are largely from WDL https://docs.microsoft.com/en-us/azure/logic-apps/workflow-definition-language-functions-reference
 *  with a few extensions like infix operators for math, logic and comparisons.
 *  This class also has some methods that are useful to use when defining custom functions.
 *  You can always construct a <see cref="ExpressionEvaluator"/> directly which gives the maximum amount of control over validation and evaluation.
 *  Validators are static checkers that should throw an exception if something is not valid statically.
 *  Evaluators are called to evaluate an expression and should try not to throw.
 *  There are some evaluators in this file that take in a verifier that is called at runtime to verify arguments are proper.
 *  </remarks>
 */
export class BuiltInFunctions {
    public static readonly DefaultDateTimeFormat: string = 'YYYY-MM-DDTHH:mm:ss.sssZ';
    public static readonly UnixMilliSecondToTicksConstant: number = 621355968000000000;  //constant of converting unix timestamp to ticks
    public static _functions: Map<string, ExpressionEvaluator> = BuiltInFunctions.BuildFunctionLookup();

    /**
     * Validate that expression has a certain number of children that are of any of the supported types.
     * @param expression Expression to validate.
     * @param minArity Minimum number of children.
     * @param maxArity Maximum number of children.
     * @param types Allowed return types for children.
     * If a child has a return type of Object then validation will happen at runtime.
     */
    public static ValidateArityAndAnyType(expression: Expression, minArity: number, maxArity: number, ...types: ReturnType[]): void {
        if (expression.Children.length < minArity) {
            throw new Error(`${expression} should have at least ${minArity} children.`);
        }
        if (expression.Children.length > maxArity) {
            throw new Error(`${expression} can't have more than ${maxArity} children.`);
        }

        if (types.length > 0) {
            for (const child of expression.Children) {

                if (child.ReturnType !== ReturnType.Object && !types.includes(child.ReturnType)) {
                    if (types.length === 1) {
                        throw new Error(`${child} is not a ${types[0]} expression in ${expression.toString()}.`);
                    } else {
                        const builder: string = `${child} in ${expression.toString()} is not any of [`;
                        let first: boolean = true;
                        for (const type of types) {
                            if (first) {
                                first = false;
                            } else {
                                builder.concat('. ');
                            }
                            builder.concat(type.toString());
                        }
                        builder.concat('].');
                        throw new Error(builder);
                    }
                }
            }
        }
    }

    /**
     * Validate the number and type of arguments to a function.
     * @param expression Expression to validate.
     * @param optional Optional types in order.
     * @param types Expected types in order.
     */
    public static ValidateOrder(expression: Expression, optional: ReturnType[], ...types: ReturnType[]): void {
        if (optional === undefined) {
            optional = [];
        }
        if (expression.Children.length < types.length || expression.Children.length > types.length + optional.length) {
            throw new Error(optional.length === 0 ?
                `${expression} should have ${types.length} children.`
                : `${expression} should have between ${types.length} and ${types.length + optional.length} children.`);
        }

        for (let i: number = 0; i < types.length; i++) {
            const child: Expression = expression.Children[i];
            const type: ReturnType = types[i];
            if (type !== ReturnType.Object && child.ReturnType !== ReturnType.Object && child.ReturnType !== type) {
                throw new Error(`${child} in ${expression} is not a ${type}.`);
            }
        }

        for (let i: number = 0; i < optional.length; i++) {
            const ic: number = i + types.length;
            if (ic >= expression.Children.length) {
                break;
            }
            const child: Expression = expression.Children[ic];
            const type: ReturnType = optional[i];
            if (type !== ReturnType.Object && child.ReturnType !== ReturnType.Object && child.ReturnType !== type) {
                throw new Error(`${child} in ${expression} is not a ${type}.`);
            }
        }
    }

    /**
     * Validate at least 1 argument of any type.
     * @param expression Expression to validate.
     */
    public static ValidateAtLeastOne(expression: Expression): void {

        BuiltInFunctions.ValidateArityAndAnyType(expression, 1, Number.MAX_SAFE_INTEGER);
    }

    /**
     * Validate 1 or more numeric arguments.
     * @param expression Expression to validate.
     */
    public static ValidateNumber(expression: Expression): void {

        BuiltInFunctions.ValidateArityAndAnyType(expression, 1, Number.MAX_SAFE_INTEGER, ReturnType.Number);
    }

    /**
     * Validate 1 or more string arguments.
     * @param expression Expression to validate.
     */
    public static ValidateString(expression: Expression): void {
        BuiltInFunctions.ValidateArityAndAnyType(expression, 1, Number.MAX_SAFE_INTEGER, ReturnType.String);
    }

    /**
     * Validate there are two children.
     * @param expression Expression to validate.
     */
    public static ValidateBinary(expression: Expression): void {
        BuiltInFunctions.ValidateArityAndAnyType(expression, 2, 2);
    }

    /**
     * Validate 2 numeric arguments.
     * @param expression Expression to validate.
     */
    public static ValidateBinaryNumber(expression: Expression): void {
        BuiltInFunctions.ValidateArityAndAnyType(expression, 2, 2, ReturnType.Number);
    }

    /**
     * Validate 2 or more than 2 numeric arguments.
     * @param expression Expression to validate.
     */
    public static ValidateTwoOrMoreThanTwoNumbers(expression: Expression): void {
        BuiltInFunctions.ValidateArityAndAnyType(expression, 2, Number.MAX_VALUE, ReturnType.Number);
    }

    /**
     * Validate there are 2 numeric or string arguments.
     * @param expression Expression to validate.
     */
    public static ValidateBinaryNumberOrString(expression: Expression): void {
        BuiltInFunctions.ValidateArityAndAnyType(expression, 2, 2, ReturnType.Number, ReturnType.String);
    }

    /**
     * Validate there is a single argument.
     * @param expression Expression to validate.
     */
    public static ValidateUnary(expression: Expression): void {
        BuiltInFunctions.ValidateArityAndAnyType(expression, 1, 1);
    }

    /**
     * Validate there is a single string argument.
     * @param expression Expression to validate.
     */
    public static ValidateUnaryString(expression: Expression): void {
        BuiltInFunctions.ValidateArityAndAnyType(expression, 1, 1, ReturnType.String);
    }

    /**
     * Validate there is a single boolean argument.
     * @param expression Expression to validate.
     */
    public static ValidateUnaryBoolean(expression: Expression): void {
        BuiltInFunctions.ValidateOrder(expression, undefined, ReturnType.Boolean);
    }

    /**
     * Verify value is numeric.
     * @param value alue to check.
     * @param expression Expression that led to value.
     * @returns Error or undefined if invalid.
     */
    public static VerifyNumber(value: any, expression: Expression, _: number): string {
        let error: string;
        if (typeof value !== 'number' || Number.isNaN(value)) {
            error = `${expression} is not a number.`;
        }

        return error;
    }

    /**
     * Verify value is numeric list.
     * @param value alue to check.
     * @param expression Expression that led to value.
     * @returns Error or undefined if invalid.
     */
    public static VerifyNumericList(value: any, expression: Expression, _: number): string {
        let error: string;
        if (!(value instanceof Array)) {
            error = `${expression} is not a list.`;
        } else {
            for (const elt of value) {
                if (typeof elt !== 'number' || Number.isNaN(elt)) {
                    error = `${elt} is not a number in ${expression}.`;
                    break;
                }
            }
        }

        return error;
    }

    /**
     * Verify value contains elements.
     * @param value alue to check.
     * @param expression Expression that led to value.
     * @returns Error or undefined if invalid.
     */
    public static VerifyContainer(value: any, expression: Expression, _: number): string {
        let error: string;
        if (!(typeof value === 'string') && !(value instanceof Array) && !(value instanceof Map)) {
            error = `${expression} must be a string or list or map.`;
        }

        return error;
    }

    /**
     * Verify value is an integer.
     * @param value alue to check.
     * @param expression Expression that led to value.
     * @returns Error or undefined if invalid.
     */
    public static VerifyInteger(value: any, expression: Expression, _: number): string {
        let error: string;
        if (!Number.isInteger(value)) {
            error = `${expression} is not a integer.`;
        }

        return error;
    }

    /**
     * Verify value is an list.
     * @param value alue to check.
     * @param expression Expression that led to value.
     * @returns Error or undefined if invalid.
     */
    public static VerifyList(value: any, expression: Expression): string {
        let error: string;
        if (!(value instanceof Array)) {
            error = `${expression} is not a list or array.`;
        }

        return error;
    }

    /**
     * Verify value is a string.
     * @param value alue to check.
     * @param expression Expression that led to value.
     * @returns Error or undefined if invalid.
     */
    public static VerifyString(value: any, expression: Expression, _: number): string {
        let error: string;
        if (typeof value !== 'string') {
            error = `${expression} is not a string.`;
        }

        return error;
    }

    /**
     * Verify value is a number or string.
     * @param value alue to check.
     * @param expression Expression that led to value.
     * @returns Error or undefined if invalid.
     */
    public static VerifyNumberOrString(value: any, expression: Expression, _: number): string {
        let error: string;
        if (value === undefined || !(typeof value === 'number' && !Number.isNaN(value)) && typeof value !== 'string') {
            error = `${expression} is not string or number.`;
        }

        return error;
    }

    /**
     * Verify value is boolean.
     * @param value alue to check.
     * @param expression Expression that led to value.
     * @returns Error or undefined if invalid.
     */
    public static VerifyBoolean(value: any, expression: Expression, _: number): string {
        let error: string;
        if (typeof value !== 'boolean') {
            error = `${expression} is not a boolean.`;
        }

        return error;
    }

    /**
     * Verify a timestamp string is valid timestamp format.
     * @param value timestamp string to check.
     * @returns Error or undefined if invalid.
     */
    public static VerifyTimestamp(value: any): string {
        let error: string;
        try {
            const parsedData: Date = new Date(value);
            if (Number.isNaN(parsedData.getTime())) {
                error = `${value} is not a valid datetime string.`;
            }
<<<<<<< HEAD
        } catch(e) {
=======
        } catch (e) {
>>>>>>> 978eb4ef
            error = `${value} is not a valid datetime string.`;
        }

        return error;
    }

    /**
     * Verify a timestamp string is valid ISO timestamp format.
     * @param value timestamp string to check.
     * @returns Error or undefined if invalid.
     */
    public static VerifyISOTimestamp(value: any): string {
        let error: string;
        try {
            const parsedData: Date = new Date(value);
            if (Number.isNaN(parsedData.getTime())) {
                error = `${value} is not a valid datetime string.`;
            } else if (parsedData.toISOString() !== value) {
                error = `${value} is not a ISO format datetime string.`;
            }
<<<<<<< HEAD
        } catch(e) {
=======
        } catch (e) {
>>>>>>> 978eb4ef
            error = `${value} is not a valid datetime string.`;
        }

        return error;
    }

    /**
     * Evaluate expression children and return them.
     * @param expression Expression with children.
     * @param state Global state.
     * @param verify Optional function to verify each child's result.
     * @returns List of child values or error message.
     */
    public static EvaluateChildren(expression: Expression, state: any, verify?: VerifyExpression)
        : { args: ReadonlyArray<any>; error: string } {
        const args: any[] = [];
        let value: any;
        let error: string;
        let pos: number = 0;
        for (const child of expression.Children) {
            ({ value, error } = child.tryEvaluate(state));
            if (error !== undefined) {
                break;
            }
            if (verify !== undefined) {
                error = verify(value, child, pos);
            }
            if (error !== undefined) {
                break;
            }
            args.push(value);
            ++pos;
        }

        return { args, error };
    }

    /**
     * Generate an expression delegate that applies function after verifying all children.
     * @param func Function to apply.
     * @param verify Function to check each arg for validity.
     * @returns Delegate for evaluating an expression.
     */
    public static Apply(func: (arg0: ReadonlyArray<any>) => any, verify?: VerifyExpression)
        : EvaluateExpressionDelegate {
        return (expression: Expression, state: any): { value: any; error: string } => {
            let value: any;
            let error: string;
            let args: ReadonlyArray<any>;
            ({ args, error } = BuiltInFunctions.EvaluateChildren(expression, state, verify));
            if (error === undefined) {
                try {
                    value = func(args);
                } catch (e) {
                    error = e.message;
                }
            }

            return { value, error };
        };
    }

    /**
     * Generate an expression delegate that applies function after verifying all children.
     * @param func Function to apply.
     * @param verify Function to check each arg for validity.
     * @returns Delegate for evaluating an expression.
     */
    public static ApplyWithError(func: (arg0: ReadonlyArray<any>) => any, verify?: VerifyExpression)
        : EvaluateExpressionDelegate {
        return (expression: Expression, state: any): { value: any; error: string } => {
            let value: any;
            let error: string;
            let args: ReadonlyArray<any>;
            ({ args, error } = BuiltInFunctions.EvaluateChildren(expression, state, verify));
            if (error === undefined) {
                try {
                    ({ value, error } = func(args));
                } catch (e) {
                    error = e.message;
                }
            }

            return { value, error };
        };
    }
    
    /**
     * Generate an expression delegate that applies function on the accumulated value after verifying all children.
     * @param func Function to apply.
     * @param verify Function to check each arg for validity.
     * @returns Delegate for evaluating an expression.
     */
    public static ApplySequence(func: (arg0: ReadonlyArray<any>) => any, verify?: VerifyExpression)
        : EvaluateExpressionDelegate {
        return BuiltInFunctions.Apply(
            (args: ReadonlyArray<any>): any => {
                const binaryArgs: any[] = [undefined, undefined];
                let soFar: any = args[0];
                // tslint:disable-next-line: prefer-for-of
                for (let i: number = 1; i < args.length; i++) {
                    binaryArgs[0] = soFar;
                    binaryArgs[1] = args[i];
                    soFar = func(binaryArgs);
                }

                return soFar;
            },
            verify
        );
    }

    /**
     * Numeric operators that can have 1 or more args.
     * @param type Expression type.
     * @param func Function to apply.
     */
    public static Numeric(type: string, func: (arg0: ReadonlyArray<any>) => any): ExpressionEvaluator {
        return new ExpressionEvaluator(type, BuiltInFunctions.ApplySequence(func, BuiltInFunctions.VerifyNumber),
            ReturnType.Number, BuiltInFunctions.ValidateNumber);
    }

    /**
     * Numeric operators that can have 2 or more args.
     * @param type Expression type.
     * @param func Function to apply.
     */
    public static MultivariateNumeric(type: string, func: (arg0: ReadonlyArray<any>) => any, verify?: VerifyExpression): ExpressionEvaluator {
        return new ExpressionEvaluator(type, BuiltInFunctions.ApplySequence(func, verify !== undefined ? verify : BuiltInFunctions.VerifyNumber),
            ReturnType.Number, BuiltInFunctions.ValidateTwoOrMoreThanTwoNumbers);
    }
    /**
     * Comparison operators.
     * @param type Expression type.
     * @param func Function to apply.
     * @param validator Function to validate expression.
     * @param verify Function to verify arguments to expression.
     * @returns Delegate for evaluating an expression.
     * @description A comparison operator returns false if the comparison is false, or there is an error. This prevents errors from short-circuiting boolean expressions.
     */
    public static Comparison(type: string, func: (arg0: ReadonlyArray<any>) => boolean, validator: ValidateExpressionDelegate, verify?: VerifyExpression)
        : ExpressionEvaluator {
        return new ExpressionEvaluator(
            type,
            (expression: Expression, state: any): { value: any; error: string } => {
                let result: boolean = false;
                let error: string;
                let args: ReadonlyArray<any>;
                ({ args, error } = BuiltInFunctions.EvaluateChildren(expression, state, verify));
                if (error === undefined) {
                    const isNumber: boolean = args !== undefined && args.length > 0 && typeof args[0] === 'number';
                    for (const arg of args) {
                        if (arg !== undefined && (typeof arg === 'number') !== isNumber) {
                            error = `Arguments must either all be numbers or strings in ${expression}`;
                            break;
                        }
                    }

                    if (error === undefined) {
                        try {
                            result = func(args);
                        } catch (e) {
                            // NOTE: This should not happen in normal execution
                            error = e.message;
                        }
                    }
                } else {
                    error = undefined;
                }

                return { value: result, error };
            },
            ReturnType.Boolean,
            validator);
    }

    /**
     * Transform a string into another string.
     * @param type Expression type.
     * @param func Function to apply.
     */
    public static StringTransform(type: string, func: (arg0: ReadonlyArray<any>) => any): ExpressionEvaluator {
        return new ExpressionEvaluator(type, BuiltInFunctions.Apply(func, BuiltInFunctions.VerifyString),
            ReturnType.String, BuiltInFunctions.ValidateUnaryString);
    }

    /**
     * Transform a datetime into another datetime.
     * @param type Expression type.
     * @param func Transformer.
     * @returns Delegate for evaluating expression.
     */
    public static TimeTransform(type: string, func: (timestamp: moment.Moment, numOfTransformation: any) => any): ExpressionEvaluator {
        return new ExpressionEvaluator(
            type,
            (expression: Expression, state: any): { value: any; error: string } => {
                let result: any;
                let error: string;
                let value: any;
                let args: ReadonlyArray<any>;
                ({ args, error } = BuiltInFunctions.EvaluateChildren(expression, state));
                if (error === undefined) {
                    if (typeof args[0] === 'string' && typeof args[1] === 'number') {
                        ({ value, error } = BuiltInFunctions.ParseTimestamp(args[0]));
                        if (error === undefined) {
                            if (args.length === 3 && typeof args[2] === 'string') {
                                result = func(value, args[1]).format(BuiltInFunctions.TimestampFormatter(args[2]));
                            } else {
                                result = func(value, args[1]).toISOString();
                            }
                        }
                    } else {
                        error = `${expression} could not be evaluated`;
                    }
                }

                return { value: result, error };
            },
            ReturnType.String,
            (expr: Expression): void => BuiltInFunctions.ValidateArityAndAnyType(expr, 2, 3, ReturnType.String, ReturnType.Number));
    }

    public static ParseTimestamp(timeStamp: string, transform?: (arg0: moment.Moment) => any): { value: any; error: string } {
        let value: any;
        const error: string = this.VerifyISOTimestamp(timeStamp);
        if (error === undefined) {
            const parsed: moment.Moment = moment(timeStamp).utc();
            value = transform !== undefined ? transform(parsed) : parsed;
        }

        return { value, error };
    }

    /**
     * Lookup a built-in function information by type.
     * @param type Type to look up.
     */
    public static Lookup(type: string): ExpressionEvaluator {
        const evaluator: ExpressionEvaluator = BuiltInFunctions._functions.get(type);
        if (evaluator === undefined) {
            throw new Error(`${type} does not have an evaluator, it's not a built-in function or a customized function`);
        }

        return evaluator;
    }

    public static TimestampFormatter(formatter: string): string {
        return formatter.replace(/dd/g, 'DD').replace(/yyyy/g, 'YYYY').replace(/d/g, 'D').replace(/y/g, 'Y');
    }

    public static TimeUnitTransformer(duration: number, cSharpStr: string): { duration: number; tsStr: string } {
        switch (cSharpStr) {
            case 'Day': return { duration, tsStr: 'days' };
            case 'Week': return { duration: duration * 7, tsStr: 'days' };
            case 'Second': return { duration, tsStr: 'seconds' };
            case 'Minute': return { duration, tsStr: 'minutes' };
            case 'Hour': return { duration, tsStr: 'hours' };
            case 'Month': return { duration, tsStr: 'months' };
            case 'Year': return { duration, tsStr: 'years' };
            default: return { duration, tsStr: undefined };
        }
    }

    private static AddOrdinal(num: number): string {
        let hasResult: boolean = false;
        let ordinalResult: string = num.toString();
        if (num > 0) {
            switch (num % 100) {
                case 11:
                case 12:
                case 13:
                    ordinalResult += 'th';
                    hasResult = true;
                    break;
                default:
                    break;
            }

            if (!hasResult) {
                switch (num % 10) {
                    case 1:
                        ordinalResult += 'st';
                        break;
                    case 2:
                        ordinalResult += 'nd';
                        break;
                    case 3:
                        ordinalResult += 'rd';
                        break;
                    default:
                        ordinalResult += 'th';
                        break;
                }
            }
        }

        return ordinalResult;
    }

    private static newGuid() {
        return 'xxxxxxxx-xxxx-4xxx-yxxx-xxxxxxxxxxxx'.replace(/[xy]/g, (c: any) => {
            const r: number = Math.random() * 16 | 0;
            const v: number = c === 'x' ? r : (r & 0x3 | 0x8);

            return v.toString(16);
        });
    }

    private static ValidateAccessor(expression: Expression): void {
        const children: Expression[] = expression.Children;
        if (children.length === 0
            || !(children[0] instanceof Constant)
            || (<Constant>children[0]).ReturnType !== ReturnType.String) {
            throw new Error(`${expression} must have a string as first argument.`);
        }

        if (children.length > 2) {
            throw new Error(`${expression} has more than 2 children.`);
        }
        if (children.length === 2 && children[1].ReturnType !== ReturnType.Object) {
            throw new Error(`${expression} must have an object as its second argument.`);
        }
    }

    private static Accessor(expression: Expression, state: any): { value: any; error: string } {
        let value: any;
        let error: string;
        let instance: any;
        const children: Expression[] = expression.Children;
        if (children.length === 2) {
            ({ value: instance, error } = children[1].tryEvaluate(state));
        } else {
            instance = state;
        }

        if (error === undefined && children[0] instanceof Constant && (<Constant>children[0]).ReturnType === ReturnType.String) {
            ({ value, error } = Extensions.AccessProperty(instance, (<Constant>children[0]).Value.toString()));
        }

        return { value, error };
    }

    private static GetProperty(expression: Expression, state: any): { value: any; error: string } {
        let value: any;
        let error: string;
        let instance: any;
        let property: any;

        const children: Expression[] = expression.Children;
        ({ value: instance, error } = children[0].tryEvaluate(state));
        if (error === undefined) {
            ({ value: property, error } = children[1].tryEvaluate(state));

            if (error === undefined) {
                ({ value, error } = Extensions.AccessProperty(instance, property.toString()));
            }
        }

        return { value, error };
    }

    private static Coalesce(objetcList: object[]): any {
        for (const obj of objetcList) {
            if (obj !== undefined) {
                return obj;
            }
        }

        return undefined;
    }

    private static XPath(xmlStr: string, xpath: string): {value: any; error: string} {
        let result: any;
        let error: string;
        let xmlDoc: any;
        const parser: any = new xmldom.DOMParser();
        let xPathResult: any;
        try {
            xmlDoc = parser.parseFromString(xmlStr);
<<<<<<< HEAD
        } catch(e) {
=======
        } catch (e) {
>>>>>>> 978eb4ef
            error = `${xmlStr} is not valid xml`;
        }

        if (error === undefined) {
            try {
                xPathResult = xpathEval.select(xpath, xmlDoc);
<<<<<<< HEAD
            } catch(e) {
=======
            } catch (e) {
>>>>>>> 978eb4ef
                error = `${xpath} is not an valid expression`;
            }
        }

        if (error === undefined) {
            if (typeof xPathResult === 'string' || typeof xPathResult === 'number' || typeof xPathResult === 'boolean') {
                result = xPathResult;
            } else if (xPathResult.length > 0) {
                result = xPathResult.toString().split(',');
            }
        }

        return {value: result, error};
        }

    private static JPath(jsonEntity: object | string, path: string): {value: any; error: string} {
        let result: any;
        let error: string;
        let evaled: any;
        let json: object;
        if (typeof jsonEntity === 'string') {
            try {
                json =JSON.parse(jsonEntity)
            } catch(e) {
                error = `${jsonEntity} is not a valid json string`;
            }
        } else if (typeof jsonEntity === 'object') {
            json = jsonEntity;
        } else {
            error = "the first parameter should be either an object or a string";
        }

        if (error === undefined) {
            try {
                evaled = JSPath.apply(path, json);
            } catch(e) {
                error = `${path} is not a valid path + ${e}`;
            }
        }

        result = evaled;    
        return {value: result, error};
    }

    private static ExtractElement(expression: Expression, state: any): { value: any; error: string } {
        let value: any;
        let error: string;
        const instance: Expression = expression.Children[0];
        const index: Expression = expression.Children[1];
        let inst: any;
        ({ value: inst, error } = instance.tryEvaluate(state));
        if (error === undefined) {
            let idxValue: any;
            ({ value: idxValue, error } = index.tryEvaluate(state));
            if (error === undefined) {
                if (Number.isInteger(idxValue)) {
                    ({ value, error } = Extensions.AccessIndex(inst, Number(idxValue)));
                } else if (typeof idxValue === 'string') {
                    ({ value, error } = Extensions.AccessProperty(inst, idxValue.toString()));
                } else {
                    error = `Could not coerce ${index} to an int or string.`;
                }

                return { value, error };
            }
        }
    }

    private static CanBeModified(value: any, property: string, expected?: number): boolean {
        let modifiable: boolean = false;
        if (expected !== undefined) {
            // Modifiable list
            modifiable = value instanceof Array;
        } else {
            // Modifiable object
            modifiable = value instanceof Map;
            if (!modifiable) {
                if (typeof value === 'object') {
                    modifiable = value.hasOwnProperty(property);
                }
            }
        }

        return modifiable;
    }

    private static TrySetPathToValue(path: Expression, value: any, state: any, expected?: number): { instance: any; error: string } {
        let result: any;
        let error: string;
        let instance: any;
        let index: any;
        const children: Expression[] = path.Children;
        if (path.Type === ExpressionType.Accessor || path.Type === ExpressionType.Element) {
            ({ value: index, error } = children[path.Type === ExpressionType.Accessor ? 0 : 1].tryEvaluate(state));
            if (error === undefined) {
                const iindex: number = index;
                if (children.length === 2) {
                    ({ instance, error } = this.TrySetPathToValue(children[path.Type === ExpressionType.Accessor ? 1 : 0], undefined, state, iindex));
                } else {
                    instance = state;
                }

                if (error === undefined) {
                    if (typeof index === 'string') {
                        const propName: string = index;
                        if (value !== undefined) {
                            result = Extensions.SetProperty(instance, propName, value);
                        } else {
                            ({ value: result, error } = Extensions.AccessProperty(instance, propName));
                            if (error !== undefined || result === undefined || !this.CanBeModified(result, propName, expected)) {
                                // Create new value for parents to use
                                if (expected !== undefined) {
                                    result = Extensions.SetProperty(instance, propName, [expected + 1]);
                                } else {
                                    result = Extensions.SetProperty(instance, propName, new Map<string, any>());
                                }
                            }
                        }
                    } else if (iindex !== undefined) {
                        // Child instance should be a list already because we passed down the iindex.
                        if (instance instanceof Array) {
                            const list: any[] = instance;
                            if (list.length <= iindex) {
                                while (list.length < iindex) {
                                    // Extend list.
                                    list.push(undefined);
                                }
                            }

                            // Assign value or expected list size or object
                            result = value !== undefined ? value : expected !== undefined ? [expected + 1] : new Map<string, any>();
                            list[iindex] = result;
                        } else {
                            error = `${children[0]} is not a list.`;
                        }
                    } else {
                        error = `${children[0]} is not a valid path.`;
                    }
                }
            }
        } else {
            error = `${path} is not a path that can be set to a value.`;
        }

        return { instance: result, error };
    }

    private static SetPathToValue(expression: Expression, state: any): { value: any; error: string } {
        let value: any;
        let error: string;
        const path: Expression = expression.Children[0];
        const valueExpr: Expression = expression.Children[1];
        ({ value, error } = valueExpr.tryEvaluate(state));
        if (error === undefined) {
            let instance: any;
            ({ instance, error } = BuiltInFunctions.TrySetPathToValue(path, value, state));
            if (error !== undefined) {
                value = undefined;
            }
        }

        return {value, error};
    }

    private static Foreach(expression: Expression, state: any): { value: any; error: string } {
        let result: any[];
        let error: string;
        let collection: any;

        ({ value: collection, error } = expression.Children[0].tryEvaluate(state));

        if (error === undefined) {
            // 2nd parameter has been rewrite to $local.item
            const iteratorName: string = <string>((<Constant>(expression.Children[1].Children[0])).Value);
            if (!(collection instanceof Array)) {
                error = `${expression.Children[0]} is not a collection to run foreach`;
            } else {
                result = [];
                for (const item of collection) {
                    const local: Map<string, any> = new Map<string, any>([
                        [iteratorName, item]
                    ]);

                    const newScope: Map<string, any> = new Map<string, any>([
                        ['$global', state],
                        ['$local', local]
                    ]);

                    const { value: r, error: e } = expression.Children[2].tryEvaluate(newScope);
                    if (e !== undefined) {
                        return { value: undefined, error: e };
                    }
                    result.push(r);
                }
            }
        }

        return { value: result, error };
    }

    private static Where(expression: Expression, state: any): { value: any; error: string } {
        let result: any[];
        let error: string;
        let collection: any;

        ({ value: collection, error } = expression.Children[0].tryEvaluate(state));

        if (error === undefined) {
            const iteratorName: string = <string>((<Constant>(expression.Children[1].Children[0])).Value);
            if (!(collection instanceof Array)) {
                error = `${expression.Children[0]} is not a collection to run where`;
            } else {
                result = [];
                for (const item of collection) {
                    const local: Map<string, any> = new Map<string, any>([
                        [iteratorName, item]
                    ]);

                    const newScope: Map<string, any> = new Map<string, any>([
                        ['$global', state],
                        ['$local', local]
                    ]);

                    const { value: r, error: e } = expression.Children[2].tryEvaluate(newScope);
                    if (e !== undefined) {
                        return { value: undefined, error: e };
                    }

                    if ((Boolean(r))) {
                        result.push(local.get(iteratorName));
                    }
                }
            }
        }

        return { value: result, error };
    }

    private static ValidateWhere(expression: Expression): void {
        BuiltInFunctions.ValidateForeach(expression);
    }

    private static ValidateForeach(expression: Expression): void {
        if (expression.Children.length !== 3) {
            throw new Error(`foreach expect 3 parameters, found ${expression.Children.length}`);
        }

        const second: Expression = expression.Children[1];
        if (!(second.Type === ExpressionType.Accessor && second.Children.length === 1)) {
            throw new Error(`Second parameter of foreach is not an identifier : ${second}`);
        }

        const iteratorName: string = second.toString();

        // rewrite the 2nd, 3rd paramater
        expression.Children[1] = BuiltInFunctions.RewriteAccessor(expression.Children[1], iteratorName);
        expression.Children[2] = BuiltInFunctions.RewriteAccessor(expression.Children[2], iteratorName);
    }

    private static ValidateIsMatch(expression: Expression): void {
        BuiltInFunctions.ValidateArityAndAnyType(expression, 2, 2, ReturnType.String);

        const second: Expression = expression.Children[1];
        if (second.ReturnType === ReturnType.String && second.Type === ExpressionType.Constant) {
            CommonRegex.CreateRegex((<Constant>second).Value + '');
        }
    }

    private static RewriteAccessor(expression: Expression, localVarName: string): Expression {
        if (expression.Type === ExpressionType.Accessor) {
            if (expression.Children.length === 2) {
                expression.Children[1] = BuiltInFunctions.RewriteAccessor(expression.Children[1], localVarName);
            } else {
                const str: string = expression.toString();
                let prefix: string = '$global';
                if (str === localVarName || str.startsWith(localVarName.concat('.'))) {
                    prefix = '$local';
                }

                expression.Children = [
                    expression.Children[0],
                    Expression.MakeExpression(ExpressionType.Accessor, undefined, new Constant(prefix))
                ];
            }

            return expression;
        } else {
            // rewite children if have any
            for (let idx: number = 0; idx < expression.Children.length; idx++) {
                expression.Children[idx] = BuiltInFunctions.RewriteAccessor(expression.Children[idx], localVarName);
            }

            return expression;
        }

    }

    private static IsEmpty(instance: any): boolean {
        let result: boolean;
        if (instance === undefined) {
            result = true;
        } else if (typeof instance === 'string') {
            result = instance === '';
        } else if (instance instanceof Array) {
            result = instance.length === 0;
        } else if (instance instanceof Map) {
            result = instance.size === 0;
        } else {
            result = Object.keys(instance).length === 0;
        }

        return result;
    }

    /**
     * Test result to see if True in logical comparison functions.
     * @param instance Computed value.
     * @returns True if boolean true or non-null.
     */
    private static IsLogicTrue(instance: any): boolean {
        let result: boolean = true;

        if (typeof instance === 'boolean') {
            result = instance;
        } else if (instance === undefined) {
            result = false;
        }

        return result;
    }

    private static And(expression: Expression, state: any): { value: any; error: string } {
        let result: boolean = false;
        let error: string;
        for (const child of expression.Children) {
            ({ value: result, error } = child.tryEvaluate(state));
            if (error === undefined) {
                if (this.IsLogicTrue(result)) {
                    result = true;
                } else {
                    result = false;
                    break;
                }
            } else {
                result = false;
                error = undefined;
                break;
            }
        }

        return { value: result, error };
    }

    private static Or(expression: Expression, state: any): { value: any; error: string } {
        let result: boolean = false;
        let error: string;
        for (const child of expression.Children) {
            ({ value: result, error } = child.tryEvaluate(state));
            if (error === undefined) {
                if (this.IsLogicTrue(result)) {
                    result = true;
                    break;
                }
            } else {
                error = undefined;
            }
        }

        return { value: result, error };
    }

    private static Not(expression: Expression, state: any): { value: any; error: string } {
        let result: boolean = false;
        let error: string;
        ({ value: result, error } = expression.Children[0].tryEvaluate(state));
        if (error === undefined) {
            result = !this.IsLogicTrue(result);
        } else {
            error = undefined;
            result = true;
        }

        return { value: result, error };
    }

    private static If(expression: Expression, state: any): { value: any; error: string } {
        let result: any;
        let error: string;
        ({ value: result, error } = expression.Children[0].tryEvaluate(state));
        if (error === undefined && this.IsLogicTrue(result)) {
            ({ value: result, error } = expression.Children[1].tryEvaluate(state));
        } else {
            ({ value: result, error } = expression.Children[2].tryEvaluate(state));
        }

        return { value: result, error };
    }

    private static Substring(expression: Expression, state: any): { value: any; error: string } {
        let result: any;
        let error: any;
        let str: string;
        ({ value: str, error } = expression.Children[0].tryEvaluate(state));

        if (error === undefined) {
            if (typeof str === 'string') {
                let start: number;

                const startExpr: Expression = expression.Children[1];
                ({ value: start, error } = startExpr.tryEvaluate(state));
                if (error === undefined && !Number.isInteger(start)) {
                    error = `${startExpr} is not an integer.`;
                } else if (start < 0 || start >= str.length) {
                    error = `${startExpr}=${start} which is out of range for ${str}`;
                }
                if (error === undefined) {
                    let length: number;
                    if (expression.Children.length === 2) {
                        // Without length, compute to end
                        length = str.length - start;
                    } else {
                        const lengthExpr: Expression = expression.Children[2];
                        ({ value: length, error } = lengthExpr.tryEvaluate(state));
                        if (error === undefined && !Number.isInteger(length)) {
                            error = `${lengthExpr} is not an integer`;
                        } else if (length < 0 || Number(start) + Number(length) > str.length) {
                            error = `${lengthExpr}=${length} which is out of range for ${str}`;
                        }
                    }
                    if (error === undefined) {
                        result = str.substr(start, length);
                    }
                }
            } else {
                error = `${expression.Children[0]} is not a string.`;
            }
        }

        return { value: result, error };
    }

    private static Skip(expression: Expression, state: any): { value: any; error: string } {
        let result: any;
        let error: any;
        let arr: any;
        ({ value: arr, error } = expression.Children[0].tryEvaluate(state));

        if (error === undefined) {
            if (arr instanceof Array) {
                let start: number;

                const startExpr: Expression = expression.Children[1];
                ({ value: start, error } = startExpr.tryEvaluate(state));
                if (error === undefined && !Number.isInteger(start)) {
                    error = `${startExpr} is not an integer.`;
                } else if (start < 0 || start >= arr.length) {
                    error = `${startExpr}=${start} which is out of range for ${arr}`;
                }
                if (error === undefined) {
                   result = arr.slice(start);
                }
            } else {
                error = `${expression.Children[0]} is not array.`;
            }
        }

        return { value: result, error };
    }

    private static Take(expression: Expression, state: any): { value: any; error: string } {
        let result: any;
        let error: any;
        let arr: any;
        ({ value: arr, error } = expression.Children[0].tryEvaluate(state));

        if (error === undefined) {
            if (arr instanceof Array || typeof arr === 'string') {
                let start: number;

                const startExpr: Expression = expression.Children[1];
                ({ value: start, error } = startExpr.tryEvaluate(state));
                if (error === undefined && !Number.isInteger(start)) {
                    error = `${startExpr} is not an integer.`;
                } else if (start < 0 || start >= arr.length) {
                    error = `${startExpr}=${start} which is out of range for ${arr}`;
                }
                if (error === undefined) {
                    result = arr.slice(0, start);
                }
            } else {
                error = `${expression.Children[0]} is not array or string.`;
            }
        }

        return { value: result, error };
    }

    private static SubArray(expression: Expression, state: any): { value: any; error: string } {
        let result: any;
        let error: any;
        let arr: any;
        ({ value: arr, error } = expression.Children[0].tryEvaluate(state));

        if (error === undefined) {
            if (arr instanceof Array) {
                let start: number;

                const startExpr: Expression = expression.Children[1];
                ({ value: start, error } = startExpr.tryEvaluate(state));
                if (error === undefined && !Number.isInteger(start)) {
                    error = `${startExpr} is not an integer.`;
                } else if (start < 0 || start >= arr.length) {
                    error = `${startExpr}=${start} which is out of range for ${arr}`;
                }
                if (error === undefined) {
                    let end: number;
                    if (expression.Children.length === 2) {
                        end = arr.length;
                    } else {
                        const endExpr: Expression = expression.Children[2];
                        ({ value: end, error } = endExpr.tryEvaluate(state));
                        if (error === undefined && !Number.isInteger(end)) {
                            error = `${endExpr} is not an integer`;
                        } else if (end < 0 || end > arr.length) {
                            error = `${endExpr}=${end} which is out of range for ${arr}`;
                        }
                    }
                    if (error === undefined) {
                        result = arr.slice(start, end);
                    }
                }
            } else {
                error = `${expression.Children[0]} is not array.`;
            }
        }

        return { value: result, error };
    }

    private static ToBinary(stringToConvert: string): string {
        let result: string = '';
        for (const element of stringToConvert) {
            const binaryElement: string = element.charCodeAt(0).toString(2);
            result += new Array(9 - binaryElement.length).join('0').concat(binaryElement);
        }

        return result;
    }

    private static ToXml(contentToConvert: any): { value: any; error: string } {
        let result: string;
        let error: string;
        try {
            const jsonObj: any = typeof contentToConvert === 'string' ? JSON.parse(contentToConvert) : contentToConvert;
            result = new Builder().buildObject(jsonObj);
<<<<<<< HEAD
        } catch(e) {
=======
        } catch (e) {
>>>>>>> 978eb4ef
            error = 'Invalid json';
        }

        return { value: result, error };
    }

    // DateTime Functions
    private static AddToTime(timeStamp: string, interval: number, timeUnit: string, format?: string): {value: any; error: string} {
        let result: string;
        let error: string;
        let parsed: any;
        ({value: parsed, error} = BuiltInFunctions.ParseTimestamp(timeStamp));
        if (error === undefined) {
            let addedTime: moment.Moment = parsed;
            let timeUnitMark: string;
            switch (timeUnit) {
                case 'Second': {
                    timeUnitMark = 's';
                    break;
                }

                case 'Minute': {
                    timeUnitMark = 'm';
                    break;
                }

                case 'Hour': {
                    timeUnitMark = 'h';
                    break;
                }

                case 'Day': {
                    timeUnitMark = 'd';
                    break;
                }

                case 'Week': {
                    timeUnitMark = 'week';
                    break;
                }

                case 'Month': {
                    timeUnitMark = 'month';
                    break;
                }

                case 'Year': {
                    timeUnitMark = 'year';
                    break;
                }

                default: {
                    error = `${timeUnit} is not valid time unit`;
                    break;
                }
            }

            if (error === undefined) {
                addedTime = parsed.add(interval, timeUnitMark);
                ({value: result, error} = this.ReturnFormattedTimeStampStr(addedTime, format));
            }
    }

        return {value: result, error};
    }

    private static ReturnFormattedTimeStampStr(timedata: moment.Moment, format: string): {value: any; error: string } {
        let result: string;
        let error: string;
        try {
            result = timedata.format(format);
<<<<<<< HEAD
        } catch(e) {
=======
        } catch (e) {
>>>>>>> 978eb4ef
            error = `${format} is not a valid timestamp format`;
        }

        return {value: result, error};
    }

    private static ConvertFromUTC(timeStamp: string, destinationTimeZone: string, format?: string): {value: any; error: string} {
        let result: string;
        let error: string;
        error = this.VerifyISOTimestamp(timeStamp);
        const timeZone: string = TimeZoneConverter.WindowsToIana(destinationTimeZone);
        if (!TimeZoneConverter.VerifyTimeZoneStr(timeZone)) {
            error = `${destinationTimeZone} is not a valid timezone`;
        }

        if (error === undefined) {
            try {
                result = timezone.tz(timeStamp, timeZone).format(format);
<<<<<<< HEAD
            } catch(e) {
=======
            } catch (e) {
>>>>>>> 978eb4ef
                error = `${format} is not a valid timestamp format`;
            }
        }

        return {value: result, error};
    }

    private static VerifyTimeStamp(timeStamp: string): string {
        let parsed: any;
        let error: string;
        parsed = moment(timeStamp);
        if (parsed.toString() === 'Invalid date') {
            error = `${timeStamp} is a invalid datetime`;
        }

        return error;
    }

    private static ConvertToUTC(timeStamp: string, sourceTimezone: string, format?: string):  {value: any; error: string} {
        let result: string;
        let error: string;
        let formattedSourceTime: string;
        const timeZone: string = TimeZoneConverter.WindowsToIana(sourceTimezone);
        if (!TimeZoneConverter.VerifyTimeZoneStr(timeZone)) {
            error = `${sourceTimezone} is not a valid timezone`;
        }

        if (error === undefined) {
            error = this.VerifyTimeStamp(timeStamp);
            if (error === undefined) {
                try {
                    const sourceTime: moment.Moment = timezone.tz(timeStamp, timeZone);
                    formattedSourceTime = sourceTime.format();
<<<<<<< HEAD
                    } catch(e) {
=======
                    } catch (e) {
>>>>>>> 978eb4ef
                    error = `${timeStamp} with ${timeZone} is not a valid timestamp with specified timeZone:`;
                }

                if (error === undefined) {
                    try {
                        result = timezone.tz(formattedSourceTime, 'Etc/UTC').format(format);
<<<<<<< HEAD
                    } catch(e) {
=======
                    } catch (e) {
>>>>>>> 978eb4ef
                        error = `${format} is not a valid timestamp format`;
                    }
                }
            }
        }

        return {value: result, error};
    }

    private static Ticks(timeStamp: string): {value: any; error: string} {
        let parsed: any;
        let result: number;
        let error: string;
        ({value: parsed, error} = BuiltInFunctions.ParseTimestamp(timeStamp));
        if (error === undefined) {
            const unixMilliSec: number = parseInt(parsed.format('x'), 10);
            result = this.UnixMilliSecondToTicksConstant + unixMilliSec * 10000;
        }

        return {value: result, error};
    }

    private static StartOfDay(timeStamp: string, format?: string): {value: any; error: string} {
        let result: string;
        let error: string;
        let parsed: moment.Moment;
        ({value: parsed, error} = BuiltInFunctions.ParseTimestamp(timeStamp));
        if (error === undefined) {
            const startOfDay: moment.Moment = parsed.hours(0).minutes(0).second(0).millisecond(0);
            ({value: result, error} =  BuiltInFunctions.ReturnFormattedTimeStampStr(startOfDay, format));
        }

        return {value: result, error};
    }

    private static StartOfHour(timeStamp: string, format?: string): {value: any; error: string} {
        let result: string;
        let error: string;
        let parsed: moment.Moment;
        ({value: parsed, error} = BuiltInFunctions.ParseTimestamp(timeStamp));
        if (error === undefined) {
            const startofHour: moment.Moment = parsed.minutes(0).second(0).millisecond(0);
            ({value: result, error} =  BuiltInFunctions.ReturnFormattedTimeStampStr(startofHour, format));
        }

        return {value: result, error};
    }

    private static StartOfMonth(timeStamp: string, format?: string): {value: any; error: string} {
        let result: string;
        let error: string;
        let parsed: moment.Moment;
        ({value: parsed, error} = BuiltInFunctions.ParseTimestamp(timeStamp));
        if (error === undefined) {
            const startofMonth: moment.Moment = parsed.date(1).hours(0).minutes(0).second(0).millisecond(0);
            ({value: result, error} =  BuiltInFunctions.ReturnFormattedTimeStampStr(startofMonth, format));
        }

        return {value: result, error};
    }

    // Uri Parsing Function
    private static ParseUri(uri: string): {value: any; error: string} {
        let result: URL;
        let error: string;
        try {
            result = new URL(uri);
<<<<<<< HEAD
        } catch(e) {
=======
        } catch (e) {
>>>>>>> 978eb4ef
            error = `Invalid URI: ${uri}`;
        }

        return {value: result, error};
    }

    private static UriHost(uri: string): {value: any; error: string} {
        let result: string;
        let error: string;
        let parsed: URL;
        ({value: parsed, error} = this.ParseUri(uri));
        if (error === undefined) {
            try {
                result = parsed.hostname;
<<<<<<< HEAD
            } catch(e) {
=======
            } catch (e) {
>>>>>>> 978eb4ef
                error = 'invalid operation, input uri should be an absolute URI';
            }
        }

        return {value: result, error};
    }

    private static UriPath(uri: string): {value: any; error: string} {
        let result: string;
        let error: string;
        let parsed: URL;
        ({value: parsed, error} = this.ParseUri(uri));
        if (error === undefined) {
            try {
                const uriObj: URL = new URL(uri);
                result = uriObj.pathname;
<<<<<<< HEAD
            } catch(e) {
=======
            } catch (e) {
>>>>>>> 978eb4ef
                error = 'invalid operation, input uri should be an absolute URI';
            }
        }

        return {value: result, error};
    }

    private static UriPathAndQuery(uri: string): {value: any; error: string} {
        let result: string;
        let error: string;
        let parsed: URL;
        ({value: parsed, error} = this.ParseUri(uri));
        if (error === undefined) {
            try {
                result = parsed.pathname + parsed.search;
<<<<<<< HEAD
            } catch(e) {
=======
            } catch (e) {
>>>>>>> 978eb4ef
                error = 'invalid operation, input uri should be an absolute URI';
            }
        }

        return {value: result, error};
    }

    private static UriPort(uri: string): {value: any; error: string} {
        let result: string;
        let error: string;
        let parsed: URL;
        ({value: parsed, error} = this.ParseUri(uri));
        if (error === undefined) {
            try {
                result = parsed.port;
<<<<<<< HEAD
            } catch(e) {
=======
            } catch (e) {
>>>>>>> 978eb4ef
                error = 'invalid operation, input uri should be an absolute URI';
            }
        }

        return {value: result, error};
    }

    private static UriQuery(uri: string): {value: any; error: string} {
        let result: string;
        let error: string;
        let parsed: URL;
        ({value: parsed, error} = this.ParseUri(uri));
        if (error === undefined) {
            try {
                result = parsed.search;
<<<<<<< HEAD
            } catch(e) {
=======
            } catch (e) {
>>>>>>> 978eb4ef
                error = 'invalid operation, input uri should be an absolute URI';
            }
        }

        return {value: result, error};
    }

    private static UriScheme(uri: string): {value: any; error: string} {
        let result: string;
        let error: string;
        let parsed: URL;
        ({value: parsed, error} = this.ParseUri(uri));
        if (error === undefined) {
            try {
                result = parsed.protocol.replace(':', '');
<<<<<<< HEAD
            } catch(e) {
=======
            } catch (e) {
>>>>>>> 978eb4ef
                error = 'invalid operation, input uri should be an absolute URI';
            }
        }

        return {value: result, error};
    }

    private static Callstack(expression: Expression, state: any): { value: any; error: string } {
        let result: any =  state;
        let error: string;

        // get collection
        ({ value: result, error} = Extensions.AccessProperty(state, 'callstack'));
        if (result !== undefined) {
            const items: any[] = result as any[];
            let property: any;
            ({value: property, error} = expression.Children[0].tryEvaluate(state));
            if (property !== undefined && error === undefined) {
                for (const item of items) {
                    // get property off of item
                    ({ value: result, error } = Extensions.AccessProperty(item, property.toString()));

                    // if not null
                    if (error === undefined && result !== undefined) {
                        // return it
                        return { value: result, error };
                    }
                }
            }
        }

        return { value: undefined, error };
    }

    // tslint:disable-next-line: max-func-body-length
    private static BuildFunctionLookup(): Map<string, ExpressionEvaluator> {
        // tslint:disable-next-line: no-unnecessary-local-variable
        const functions: ExpressionEvaluator[] = [
            //Math
            new ExpressionEvaluator(ExpressionType.Element, BuiltInFunctions.ExtractElement, ReturnType.Object, this.ValidateBinary),
            BuiltInFunctions.MultivariateNumeric(ExpressionType.Add, (args: ReadonlyArray<any>) => Number(args[0]) + Number(args[1])),
            BuiltInFunctions.MultivariateNumeric(ExpressionType.Subtract, (args: ReadonlyArray<any>) => Number(args[0]) - Number(args[1])),
            BuiltInFunctions.MultivariateNumeric(ExpressionType.Multiply, (args: ReadonlyArray<any>) => Number(args[0]) * Number(args[1])),
            BuiltInFunctions.MultivariateNumeric(
                ExpressionType.Divide,
                (args: ReadonlyArray<any>) => Math.floor(Number(args[0]) / Number(args[1])),
                (val: any, expression: Expression, pos: number) => {
                    let error: string = this.VerifyNumber(val, expression, pos);
                    if (error === undefined && (pos > 0 && Number(val) === 0)) {
                        error = `Cannot divide by 0 from ${expression}`;
                    }

                    return error;
                }),
            BuiltInFunctions.Numeric(ExpressionType.Min, (args: ReadonlyArray<any>) => Math.min(args[0], args[1])),
            BuiltInFunctions.Numeric(ExpressionType.Max, (args: ReadonlyArray<any>) => Math.max(args[0], args[1])),
            BuiltInFunctions.MultivariateNumeric(ExpressionType.Power, (args: ReadonlyArray<any>) => Math.pow(args[0], args[1])),
            new ExpressionEvaluator(
                ExpressionType.Mod,
                BuiltInFunctions.ApplyWithError(
                    (args: ReadonlyArray<any>) => {
                        let error: string;
                        let value: any;
                        if (Number(args[1]) === 0) {
                            error = (`Cannot mod by 0.`);
                        } else {
                            value = args[0] % args[1];
                        }

                        return { value, error };
                    },
                    BuiltInFunctions.VerifyInteger),
                ReturnType.Number,
                BuiltInFunctions.ValidateBinaryNumber),
            new ExpressionEvaluator(
                ExpressionType.Average,
                BuiltInFunctions.Apply(
                    (args: ReadonlyArray<any>) => args[0].reduce((x: number, y: number) => x + y) / args[0].length,
                    BuiltInFunctions.VerifyNumericList),
                ReturnType.Number,
                BuiltInFunctions.ValidateUnary),
            new ExpressionEvaluator(
                ExpressionType.Sum,
                BuiltInFunctions.Apply(
                    (args: ReadonlyArray<any>) => args[0].reduce((x: number, y: number) => x + y),
                    BuiltInFunctions.VerifyNumericList),
                ReturnType.Number,
                BuiltInFunctions.ValidateUnary),
            new ExpressionEvaluator(
                ExpressionType.Count,
                BuiltInFunctions.Apply(
                    (args: ReadonlyArray<any>) => {
                        let count: number;
                        if (typeof args[0] === 'string' || args[0] instanceof Array) {
                            count = args[0].length;
                        }

                        if (args[0] instanceof Map) {
                            count = args[0].size;
                        }

                        return count;
                    },
                    BuiltInFunctions.VerifyContainer),
                ReturnType.Number,
                BuiltInFunctions.ValidateUnary),
            new ExpressionEvaluator(
                ExpressionType.Range,
                BuiltInFunctions.ApplyWithError(
                    (args: ReadonlyArray<any>) => {
                        let error: string;
                        if (args[1] <= 0) {
                            error = 'Second paramter must be more than zero';
                        }

                        const result: number[] = [...Array(args[1]).keys()].map((u: number) => u + Number(args[0]));

                        return { value: result, error };
                    },
                    BuiltInFunctions.VerifyInteger
                ),
                ReturnType.Object,
                BuiltInFunctions.ValidateBinaryNumber
            ),
            new ExpressionEvaluator(
                ExpressionType.Union,
                BuiltInFunctions.Apply(
                    (args: ReadonlyArray<any>) => {
                        let result: any[] = [];
                        for (const arg of args) {
                            result = result.concat(arg);
                        }

                        return Array.from(new Set(result));
                    },
                    BuiltInFunctions.VerifyList),
                ReturnType.Object,
                BuiltInFunctions.ValidateAtLeastOne
            ),
            new ExpressionEvaluator(
                ExpressionType.Intersection,
                BuiltInFunctions.Apply(
                    (args: ReadonlyArray<any>) => {
                        let result: any[] = args[0];
                        for (const arg of args) {
                            result = result.filter((e: any) => arg.indexOf(e) > -1);
                        }

                        return Array.from(new Set(result));
                    },
                    BuiltInFunctions.VerifyList),
                ReturnType.Object,
                BuiltInFunctions.ValidateAtLeastOne
            ),
            new ExpressionEvaluator(
                ExpressionType.Skip,
                BuiltInFunctions.Skip,
                ReturnType.Object,
                (expression: Expression): void => BuiltInFunctions.ValidateOrder(expression, [], ReturnType.Object, ReturnType.Number),
            ),
            new ExpressionEvaluator(
                ExpressionType.Take,
                BuiltInFunctions.Take,
                ReturnType.Object,
                (expression: Expression): void => BuiltInFunctions.ValidateOrder(expression, [], ReturnType.Object, ReturnType.Number),
            ),
            new ExpressionEvaluator(
                ExpressionType.SubArray,
                BuiltInFunctions.SubArray,
                ReturnType.Object,
                (expression: Expression): void => BuiltInFunctions.ValidateOrder(expression, [ReturnType.Number], ReturnType.Object, ReturnType.Number),
            ),
            BuiltInFunctions.Comparison(
                ExpressionType.LessThan,
                (args: ReadonlyArray<any>) => args[0] < args[1], BuiltInFunctions.ValidateBinaryNumberOrString, BuiltInFunctions.VerifyNumberOrString),
            BuiltInFunctions.Comparison(
                ExpressionType.LessThanOrEqual,
                (args: ReadonlyArray<any>) => args[0] <= args[1], BuiltInFunctions.ValidateBinaryNumberOrString, BuiltInFunctions.VerifyNumberOrString),
            BuiltInFunctions.Comparison(
                ExpressionType.Equal,
                (args: ReadonlyArray<any>) => args[0] === args[1], BuiltInFunctions.ValidateBinary),
            BuiltInFunctions.Comparison(
                ExpressionType.NotEqual,
                (args: ReadonlyArray<any>) => args[0] !== args[1], BuiltInFunctions.ValidateBinary),
            BuiltInFunctions.Comparison(
                ExpressionType.GreaterThan,
                (args: ReadonlyArray<any>) => args[0] > args[1], BuiltInFunctions.ValidateBinaryNumberOrString, BuiltInFunctions.VerifyNumberOrString),
            BuiltInFunctions.Comparison(
                ExpressionType.GreaterThanOrEqual,
                (args: ReadonlyArray<any>) => args[0] >= args[1], BuiltInFunctions.ValidateBinaryNumberOrString, BuiltInFunctions.VerifyNumberOrString),
            BuiltInFunctions.Comparison(
                ExpressionType.Exists,
                (args: ReadonlyArray<any>) => args[0] !== undefined, BuiltInFunctions.ValidateUnary, BuiltInFunctions.VerifyNumberOrString),
            new ExpressionEvaluator(
                ExpressionType.Contains,
                (expression: Expression, state: any): { value: any; error: string } => {
                    let found: boolean = false;
                    let error: any;
                    let args: ReadonlyArray<any>;
                    ({ args, error } = BuiltInFunctions.EvaluateChildren(expression, state));

                    if (error === undefined) {
                        if (typeof args[0] === 'string' && typeof args[1] === 'string' || args[0] instanceof Array) {
                            found = args[0].includes(args[1]);
                        } else if (args[0] instanceof Map) {
                            found = <Map<string, any>>args[0].get(args[1]) !== undefined;
                        } else if (typeof args[1] === 'string') {
                            let value: any;
                            ({ value, error } = Extensions.AccessProperty(args[0], args[1]));
                            found = error === undefined && value !== undefined;
                        }
                    }

                    return { value: found, error: undefined };
                },
                ReturnType.Boolean,
                BuiltInFunctions.ValidateBinary),
            BuiltInFunctions.Comparison(
                ExpressionType.Empty,
                (args: ReadonlyArray<any>) => this.IsEmpty(args[0]),
                BuiltInFunctions.ValidateUnary,
                BuiltInFunctions.VerifyNumberOrString),
            new ExpressionEvaluator(
                ExpressionType.And,
                (expression: Expression, state: any): { value: any; error: string } => BuiltInFunctions.And(expression, state),
                ReturnType.Boolean,
                BuiltInFunctions.ValidateAtLeastOne),
            new ExpressionEvaluator(
                ExpressionType.Or,
                (expression: Expression, state: any): { value: any; error: string } => BuiltInFunctions.Or(expression, state),
                ReturnType.Boolean,
                BuiltInFunctions.ValidateAtLeastOne),
            new ExpressionEvaluator(
                ExpressionType.Not,
                (expression: Expression, state: any): { value: any; error: string } => BuiltInFunctions.Not(expression, state),
                ReturnType.Boolean,
                BuiltInFunctions.ValidateUnary),
            new ExpressionEvaluator(
                ExpressionType.Concat,
                BuiltInFunctions.Apply((args: ReadonlyArray<any>) => ''.concat(...args), BuiltInFunctions.VerifyString),
                ReturnType.String,
                BuiltInFunctions.ValidateString),
            new ExpressionEvaluator(
                ExpressionType.Length,
                BuiltInFunctions.Apply((args: ReadonlyArray<any>) => args[0].length, BuiltInFunctions.VerifyString),
                ReturnType.Number,
                BuiltInFunctions.ValidateUnaryString),
            new ExpressionEvaluator(
                ExpressionType.Replace,
                BuiltInFunctions.Apply((args: ReadonlyArray<any>) => args[0].split(args[1]).join(args[2]), BuiltInFunctions.VerifyString),
                ReturnType.String,
                (expression: Expression): void => BuiltInFunctions.ValidateArityAndAnyType(expression, 3, 3, ReturnType.String)),
            new ExpressionEvaluator(
                ExpressionType.ReplaceIgnoreCase,
                BuiltInFunctions.Apply((args: ReadonlyArray<any>) => args[0].replace(new RegExp(args[1], 'gi'), args[2]), BuiltInFunctions.VerifyString),
                ReturnType.String,
                (expression: Expression): void => BuiltInFunctions.ValidateArityAndAnyType(expression, 3, 3, ReturnType.String)),
            new ExpressionEvaluator(
                ExpressionType.Split,
                BuiltInFunctions.Apply((args: ReadonlyArray<any>) => args[0].split(args[1]), BuiltInFunctions.VerifyString),
                ReturnType.Object,
                (expression: Expression): void => BuiltInFunctions.ValidateArityAndAnyType(expression, 2, 2, ReturnType.String)),
            new ExpressionEvaluator(
                ExpressionType.Substring,
                BuiltInFunctions.Substring,
                ReturnType.String,
                (expression: Expression): void => BuiltInFunctions.ValidateOrder(expression, [ReturnType.Number], ReturnType.String, ReturnType.Number)),
            BuiltInFunctions.StringTransform(ExpressionType.ToLower, (args: ReadonlyArray<any>) => String(args[0]).toLowerCase()),
            BuiltInFunctions.StringTransform(ExpressionType.ToUpper, (args: ReadonlyArray<any>) => String(args[0]).toUpperCase()),
            BuiltInFunctions.StringTransform(ExpressionType.Trim, (args: ReadonlyArray<any>) => String(args[0]).trim()),
            new ExpressionEvaluator(
                ExpressionType.StartsWith,
                BuiltInFunctions.Apply((args: ReadonlyArray<any>) => args[0].startsWith(args[1]), BuiltInFunctions.VerifyString),
                ReturnType.Boolean,
                (expression: Expression): void => BuiltInFunctions.ValidateArityAndAnyType(expression, 2, 2, ReturnType.String),
            ),
            new ExpressionEvaluator(
                ExpressionType.EndsWith,
                BuiltInFunctions.Apply((args: ReadonlyArray<any>) => args[0].endsWith(args[1]), BuiltInFunctions.VerifyString),
                ReturnType.Boolean,
                (expression: Expression): void => BuiltInFunctions.ValidateArityAndAnyType(expression, 2, 2, ReturnType.String),
            ),
            new ExpressionEvaluator(
                ExpressionType.CountWord,
                BuiltInFunctions.Apply((args: ReadonlyArray<any>) => args[0].trim().split(/\s+/).length, BuiltInFunctions.VerifyString),
                ReturnType.Number,
                BuiltInFunctions.ValidateUnaryString
            ),
            new ExpressionEvaluator(
                ExpressionType.AddOrdinal,
                BuiltInFunctions.Apply((args: ReadonlyArray<any>) => this.AddOrdinal(args[0]), BuiltInFunctions.VerifyInteger),
                ReturnType.String,
                (expression: Expression): void => BuiltInFunctions.ValidateArityAndAnyType(expression, 1, 1, ReturnType.Number),
            ),
            new ExpressionEvaluator(
                ExpressionType.Guid,
                BuiltInFunctions.Apply(() => BuiltInFunctions.newGuid()),
                ReturnType.String,
                (expression: Expression): void => BuiltInFunctions.ValidateArityAndAnyType(expression, 0, 0),
            ),
            new ExpressionEvaluator(
                ExpressionType.IndexOf,
                BuiltInFunctions.Apply((args: ReadonlyArray<any>) => args[0].indexOf(args[1]), BuiltInFunctions.VerifyString),
                ReturnType.Number,
                (expression: Expression): void => BuiltInFunctions.ValidateArityAndAnyType(expression, 2, 2, ReturnType.String),
            ),
            new ExpressionEvaluator(
                ExpressionType.LastIndexOf,
                BuiltInFunctions.Apply((args: ReadonlyArray<any>) => args[0].lastIndexOf(args[1]), BuiltInFunctions.VerifyString),
                ReturnType.Number,
                (expression: Expression): void => BuiltInFunctions.ValidateArityAndAnyType(expression, 2, 2, ReturnType.String),
            ),
            new ExpressionEvaluator(
                ExpressionType.Join,
                (expression: Expression, state: any): { value: any; error: string } => {
                    let value: any;
                    let error: string;
                    let args: ReadonlyArray<any>;
                    ({ args, error } = BuiltInFunctions.EvaluateChildren(expression, state));
                    if (error === undefined) {
                        if (!(args[0] instanceof Array)) {
                            error = `${expression.Children[0]} evaluates to ${args[0]} which is not a list.`;
                        } else {
                            if (args.length === 2) {
                                value = args[0].join(args[1]);
                            } else {
                                if (args[0].length < 3) {
                                    value = args[0].join(args[2]);
                                } else {
                                    const firstPart: string = args[0].slice(0, args[0].length - 1).join(args[1]);
                                    value = firstPart.concat(args[2], args[0][args[0].length - 1]);
                                }
                            }
                        }
                    }

                    return { value, error };
                },
                ReturnType.String,
                (expression: Expression): void => BuiltInFunctions.ValidateOrder(expression, [ReturnType.String], ReturnType.Object, ReturnType.String)),
            // datetime
            BuiltInFunctions.TimeTransform(ExpressionType.AddDays, (ts: moment.Moment, num: any) => ts.add(num, 'd')),
            BuiltInFunctions.TimeTransform(ExpressionType.AddHours, (ts: moment.Moment, num: any) => ts.add(num, 'h')),
            BuiltInFunctions.TimeTransform(ExpressionType.AddMinutes, (ts: moment.Moment, num: any) => ts.add(num, 'minutes')),
            BuiltInFunctions.TimeTransform(ExpressionType.AddSeconds, (ts: moment.Moment, num: any) => ts.add(num, 'seconds')),
            new ExpressionEvaluator(
                ExpressionType.DayOfMonth,
                BuiltInFunctions.ApplyWithError(
                    (args: ReadonlyArray<any>) => BuiltInFunctions.ParseTimestamp(args[0], (dt: moment.Moment) => dt.date()),
                    BuiltInFunctions.VerifyString),
                ReturnType.Number,
                BuiltInFunctions.ValidateUnaryString),
            new ExpressionEvaluator(
                ExpressionType.DayOfWeek,
                BuiltInFunctions.ApplyWithError(
                    (args: ReadonlyArray<any>) => BuiltInFunctions.ParseTimestamp(args[0], (dt: moment.Moment) => dt.days()),
                    BuiltInFunctions.VerifyString),
                ReturnType.Number,
                BuiltInFunctions.ValidateUnaryString),
            new ExpressionEvaluator(
                ExpressionType.DayOfYear,
                BuiltInFunctions.ApplyWithError(
                    (args: ReadonlyArray<any>) => BuiltInFunctions.ParseTimestamp(args[0], (dt: moment.Moment) => dt.dayOfYear()),
                    BuiltInFunctions.VerifyString),
                ReturnType.Number,
                BuiltInFunctions.ValidateUnaryString),
            new ExpressionEvaluator(
                ExpressionType.Month,
                BuiltInFunctions.ApplyWithError(
                    (args: ReadonlyArray<any>) => BuiltInFunctions.ParseTimestamp(args[0], (dt: moment.Moment) => dt.month() + 1),
                    BuiltInFunctions.VerifyString),
                ReturnType.Number,
                BuiltInFunctions.ValidateUnaryString),
            new ExpressionEvaluator(
                ExpressionType.Date,
                BuiltInFunctions.ApplyWithError(
                    (args: ReadonlyArray<any>) => BuiltInFunctions.ParseTimestamp(args[0], (dt: moment.Moment) => dt.format('M/DD/YYYY')),
                    BuiltInFunctions.VerifyString),
                ReturnType.String,
                BuiltInFunctions.ValidateUnaryString),
            new ExpressionEvaluator(
                ExpressionType.Year,
                BuiltInFunctions.ApplyWithError(
                    (args: ReadonlyArray<any>) => BuiltInFunctions.ParseTimestamp(args[0], (dt: moment.Moment) => dt.year()),
                    BuiltInFunctions.VerifyString),
                ReturnType.Number,
                BuiltInFunctions.ValidateUnaryString),
            new ExpressionEvaluator(
                ExpressionType.UtcNow,
                BuiltInFunctions.Apply(
                    (args: ReadonlyArray<any>) => args.length === 1 ? moment(new Date().toISOString()).utc().format(args[0]) : new Date().toISOString(),
                    BuiltInFunctions.VerifyString),
                ReturnType.String),
            new ExpressionEvaluator(
                ExpressionType.FormatDateTime,
                BuiltInFunctions.ApplyWithError(
                    (args: ReadonlyArray<any>) => {
                        let error: string;
                        let arg: any = args[0];
                        if (typeof arg === 'number') {
                            arg = arg * 1000;
                        } else {
                            error = BuiltInFunctions.VerifyTimestamp(arg.toString());
                        }

                        let value: any;
                        if (error === undefined) {
                            const dateString: string = new Date(arg).toISOString();
                            value = args.length === 2 ? moment(dateString).format(BuiltInFunctions.TimestampFormatter(args[1])) : dateString;
                        }

                        return { value, error };
                    }),
                ReturnType.String,
                (expression: Expression): void => BuiltInFunctions.ValidateOrder(expression, [ReturnType.String], ReturnType.Object)),
            new ExpressionEvaluator(
                ExpressionType.SubtractFromTime,
                (expr: Expression, state: any): { value: any; error: string } => {
                    let value: any;
                    let error: any;
                    let args: ReadonlyArray<any>;
                    ({ args, error } = BuiltInFunctions.EvaluateChildren(expr, state));
                    if (error === undefined) {
                        if (typeof args[0] === 'string' && Number.isInteger(args[1]) && typeof args[2] === 'string') {
                            const format: string = (args.length === 4 ? BuiltInFunctions.TimestampFormatter(args[3]) : BuiltInFunctions.DefaultDateTimeFormat);
                            const { duration, tsStr } = BuiltInFunctions.TimeUnitTransformer(args[1], args[2]);
                            if (tsStr === undefined) {
                                error = `${args[2]} is not a valid time unit.`;
                            } else {
                                const dur: any = duration;
                                ({ value, error } = BuiltInFunctions.ParseTimestamp(args[0], dt => args.length === 4 ?
                                    dt.subtract(dur, tsStr).format(format) : dt.subtract(dur, tsStr).toISOString()));
                            }
                        } else {
                            error = `${expr} can't evaluate.`;
                        }
                    }

                    return { value, error };
                },
                ReturnType.String,
                (expression: Expression): void => BuiltInFunctions.ValidateOrder(expression, [ReturnType.String], ReturnType.String, ReturnType.Number, ReturnType.String)),
            new ExpressionEvaluator(
                ExpressionType.DateReadBack,
                BuiltInFunctions.ApplyWithError(
                    (args: ReadonlyArray<any>) => {
                        let value: any;
                        let error: string;
                        const dateFormat: string = 'YYYY-MM-DD';
                        ({ value, error } = BuiltInFunctions.ParseTimestamp(args[0]));
                        if (error === undefined) {
                            const timestamp1: Date = new Date(value.format(dateFormat));
                            ({ value, error } = BuiltInFunctions.ParseTimestamp(args[1]));
                            const timestamp2: string = value.format(dateFormat);
                            const timex: TimexProperty = new TimexProperty(timestamp2);

                            return { value: timex.toNaturalLanguage(timestamp1), error };
                        }
                    },
                    BuiltInFunctions.VerifyString),
                ReturnType.String,
                (expression: Expression): void => BuiltInFunctions.ValidateOrder(expression, undefined, ReturnType.String, ReturnType.String)),
            new ExpressionEvaluator(
                ExpressionType.GetTimeOfDay,
                BuiltInFunctions.ApplyWithError(
                    (args: ReadonlyArray<any>) => {
                        let value: any;
                        const error: string = BuiltInFunctions.VerifyISOTimestamp(args[0]);
                        if (error === undefined) {
                            const thisTime: number = moment.parseZone(args[0]).hour() * 100 + moment.parseZone(args[0]).minute();
                            if (thisTime === 0) {
                                value = 'midnight';
                            } else if (thisTime > 0 && thisTime < 1200) {
                                value = 'morning';
                            } else if (thisTime === 1200) {
                                value = 'noon';
                            } else if (thisTime > 1200 && thisTime < 1800) {
                                value = 'afternoon';
                            } else if (thisTime >= 1800 && thisTime <= 2200) {
                                value = 'evening';
                            } else if (thisTime > 2200 && thisTime <= 2359) {
                                value = 'night';
                            }
                        }

                        return { value, error };
                    },
                    this.VerifyString),
                ReturnType.String,
                (expression: Expression): void => BuiltInFunctions.ValidateOrder(expression, undefined, ReturnType.String)),
            new ExpressionEvaluator(
                ExpressionType.GetFutureTime,
                (expr: Expression, state: any): { value: any; error: string } => {
                    let value: any;
                    let error: any;
                    let args: ReadonlyArray<any>;
                    ({ args, error } = BuiltInFunctions.EvaluateChildren(expr, state));
                    if (error === undefined) {
                        if (Number.isInteger(args[0]) && typeof args[1] === 'string') {
                            const format: string = (args.length === 3 ? BuiltInFunctions.TimestampFormatter(args[2]) : BuiltInFunctions.DefaultDateTimeFormat);
                            const { duration, tsStr } = BuiltInFunctions.TimeUnitTransformer(args[0], args[1]);
                            if (tsStr === undefined) {
                                error = `${args[2]} is not a valid time unit.`;
                            } else {
                                const dur: any = duration;
                                ({ value, error } = BuiltInFunctions.ParseTimestamp(new Date().toISOString(), dt => dt.add(dur, tsStr).format(format)));
                            }
                        } else {
                            error = `${expr} can't evaluate.`;
                        }
                    }

                    return { value, error };
                },
                ReturnType.String,
                (expression: Expression): void => BuiltInFunctions.ValidateOrder(expression, [ReturnType.String], ReturnType.Number, ReturnType.String)
            ),
            new ExpressionEvaluator(
                ExpressionType.GetPastTime,
                (expr: Expression, state: any): { value: any; error: string } => {
                    let value: any;
                    let error: any;
                    let args: ReadonlyArray<any>;
                    ({ args, error } = BuiltInFunctions.EvaluateChildren(expr, state));
                    if (error === undefined) {
                        if (Number.isInteger(args[0]) && typeof args[1] === 'string') {
                            const format: string = (args.length === 3 ? BuiltInFunctions.TimestampFormatter(args[2]) : BuiltInFunctions.DefaultDateTimeFormat);
                            const { duration, tsStr } = BuiltInFunctions.TimeUnitTransformer(args[0], args[1]);
                            if (tsStr === undefined) {
                                error = `${args[2]} is not a valid time unit.`;
                            } else {
                                const dur: any = duration;
                                ({ value, error } = BuiltInFunctions.ParseTimestamp(new Date().toISOString(), dt => dt.subtract(dur, tsStr).format(format)));
                            }
                        } else {
                            error = `${expr} can't evaluate.`;
                        }
                    }

                    return { value, error };
                },
                ReturnType.String,
                (expression: Expression): void => BuiltInFunctions.ValidateOrder(expression, [ReturnType.String], ReturnType.Number, ReturnType.String)
            ),
            new ExpressionEvaluator(
                ExpressionType.ConvertFromUTC,
                (expr: Expression, state: any) : { value: any; error: string } => {
                    let value: any;
                    let error: string;
                    let args: ReadonlyArray<any>;
                    ({args, error} = BuiltInFunctions.EvaluateChildren(expr, state));
                    if (error === undefined) {
                        const format: string = (args.length === 3) ? BuiltInFunctions.TimestampFormatter(args[2]) : this.DefaultDateTimeFormat;
                        if (typeof(args[0]) === 'string' && typeof(args[1]) === 'string') {
                            ({value, error} = BuiltInFunctions.ConvertFromUTC(args[0], args[1], format));
                        } else {
                            error = `${expr} cannot evaluate`;
                        }
                    }

                    return {value, error};
                },
                ReturnType.String,
                (expr: Expression): void => BuiltInFunctions.ValidateOrder(expr, [ReturnType.String], ReturnType.String, ReturnType.String)
                ),
            new ExpressionEvaluator(
                    ExpressionType.ConvertToUTC,
                    (expr: Expression, state: any) : { value: any; error: string } => {
                        let value: any;
                        let error: string;
                        let args: ReadonlyArray<any>;
                        ({args, error} = BuiltInFunctions.EvaluateChildren(expr, state));
                        if (error === undefined) {
                            const format: string = (args.length === 3) ? BuiltInFunctions.TimestampFormatter(args[2]) : this.DefaultDateTimeFormat;
                            if (typeof(args[0]) === 'string' && typeof(args[1]) === 'string') {
                                ({value, error} = BuiltInFunctions.ConvertToUTC(args[0], args[1], format));
                            } else {
                                error = `${expr} cannot evaluate`;
                            }
                        }

                        return {value, error};
                    },
                    ReturnType.String,
                    (expr: Expression): void => BuiltInFunctions.ValidateOrder(expr, [ReturnType.String], ReturnType.String, ReturnType.String)
                    ),
            new ExpressionEvaluator(
                ExpressionType.AddToTime,
                (expr: Expression, state: any) : { value: any; error: string } => {
                    let value: any;
                    let error: string;
                    let args: ReadonlyArray<any>;
                    ({args, error} = BuiltInFunctions.EvaluateChildren(expr, state));
                    if (error === undefined) {
                        const format: string = (args.length === 4) ? BuiltInFunctions.TimestampFormatter(args[3]) : this.DefaultDateTimeFormat;
                        if (typeof(args[0]) === 'string' && Number.isInteger(args[1]) && typeof(args[2]) === 'string') {
                            ({value, error} = BuiltInFunctions.AddToTime(args[0], args[1], args[2], format));
                        } else {
                            error = `${expr} cannot evaluate`;
                        }
                    }

                    return {value, error};
                },
                ReturnType.String,
                (expr: Expression): void => BuiltInFunctions.ValidateOrder(expr, [ReturnType.String], ReturnType.String, ReturnType.Number, ReturnType.String)
                ),
            new ExpressionEvaluator(
                ExpressionType.StartOfDay,
                (expr: Expression, state: any) : { value: any; error: string } => {
                    let value: any;
                    let error: string;
                    let args: ReadonlyArray<any>;
                    ({args, error} = BuiltInFunctions.EvaluateChildren(expr, state));
                    if (error === undefined) {
                        const format: string = (args.length === 2) ? BuiltInFunctions.TimestampFormatter(args[1]) : this.DefaultDateTimeFormat;
                        if (typeof(args[0]) === 'string') {
                            ({value, error} = BuiltInFunctions.StartOfDay(args[0], format));
                        } else {
                            error = `${expr} cannot evaluate`;
                        }
                    }

                    return {value, error};
                },
                ReturnType.String,
                (expr: Expression): void => BuiltInFunctions.ValidateOrder(expr, [ReturnType.String], ReturnType.String)
                ),
            new ExpressionEvaluator(
                ExpressionType.StartOfHour,
                (expr: Expression, state: any) : { value: any; error: string } => {
                    let value: any;
                    let error: string;
                    let args: ReadonlyArray<any>;
                    ({args, error} = BuiltInFunctions.EvaluateChildren(expr, state));
                    if (error === undefined) {
                        const format: string = (args.length === 2) ? BuiltInFunctions.TimestampFormatter(args[1]) : this.DefaultDateTimeFormat;
                        if (typeof(args[0]) === 'string') {
                            ({value, error} = BuiltInFunctions.StartOfHour(args[0], format));
                        } else {
                            error = `${expr} cannot evaluate`;
                        }
                    }

                    return {value, error};
                },
                ReturnType.String,
                (expr: Expression): void => BuiltInFunctions.ValidateOrder(expr, [ReturnType.String], ReturnType.String)
                ),
            new ExpressionEvaluator(
                ExpressionType.StartOfMonth,
                (expr: Expression, state: any) : { value: any; error: string } => {
                    let value: any;
                    let error: string;
                    let args: ReadonlyArray<any>;
                    ({args, error} = BuiltInFunctions.EvaluateChildren(expr, state));
                    if (error === undefined) {
                        const format: string = (args.length === 2) ? BuiltInFunctions.TimestampFormatter(args[1]) : this.DefaultDateTimeFormat;
                        if (typeof(args[0]) === 'string') {
                            ({value, error} = BuiltInFunctions.StartOfMonth(args[0], format));
                        } else {
                            error = `${expr} cannot evaluate`;
                        }
                    }

                    return {value, error};
                },
                ReturnType.String,
                (expr: Expression): void => BuiltInFunctions.ValidateOrder(expr, [ReturnType.String], ReturnType.String)
                ),
            new ExpressionEvaluator(
                ExpressionType.Ticks,
                (expr: Expression, state: any) : { value: any; error: string } => {
                    let value: any;
                    let error: string;
                    let args: ReadonlyArray<any>;
                    ({args, error} = BuiltInFunctions.EvaluateChildren(expr, state));
                    if (error === undefined) {
                        if (typeof(args[0]) === 'string') {
                            ({value, error} = BuiltInFunctions.Ticks(args[0]));
                        } else {
                            error = `${expr} cannot evaluate`;
                        }
                    }

                    return {value, error};
                },
                ReturnType.Number,
                BuiltInFunctions.ValidateUnary),
            new ExpressionEvaluator(
                ExpressionType.UriHost,
                (expr: Expression, state: any) : { value: any; error: string } => {
                    let value: any;
                    let error: string;
                    let args: ReadonlyArray<any>;
                    ({args, error} = BuiltInFunctions.EvaluateChildren(expr, state));
                    if (error === undefined) {
                        if (typeof(args[0]) === 'string') {
                            ({value, error} = BuiltInFunctions.UriHost(args[0]));
                        } else {
                            error = `${expr} cannot evaluate`;
                        }
                    }

                    return {value, error};
                },
                ReturnType.String,
                BuiltInFunctions.ValidateUnary),
            new ExpressionEvaluator(
                ExpressionType.UriPath,
                (expr: Expression, state: any) : { value: any; error: string } => {
                    let value: any;
                    let error: string;
                    let args: ReadonlyArray<any>;
                    ({args, error} = BuiltInFunctions.EvaluateChildren(expr, state));
                    if (error === undefined) {
                        if (typeof(args[0]) === 'string') {
                            ({value, error} = BuiltInFunctions.UriPath(args[0]));
                        } else {
                            error = `${expr} cannot evaluate`;
                        }
                    }

                    return {value, error};
                },
                ReturnType.String,
                BuiltInFunctions.ValidateUnary),
            new ExpressionEvaluator(
                ExpressionType.UriPathAndQuery,
                (expr: Expression, state: any) : { value: any; error: string } => {
                    let value: any;
                    let error: string;
                    let args: ReadonlyArray<any>;
                    ({args, error} = BuiltInFunctions.EvaluateChildren(expr, state));
                    if (error === undefined) {
                        if (typeof(args[0]) === 'string') {
                            ({value, error} = BuiltInFunctions.UriPathAndQuery(args[0]));
                        } else {
                            error = `${expr} cannot evaluate`;
                        }
                    }

                    return {value, error};
                },
                ReturnType.String,
                BuiltInFunctions.ValidateUnary),
            new ExpressionEvaluator(
                ExpressionType.UriQuery,
                (expr: Expression, state: any) : { value: any; error: string } => {
                    let value: any;
                    let error: string;
                    let args: ReadonlyArray<any>;
                    ({args, error} = BuiltInFunctions.EvaluateChildren(expr, state));
                    if (error === undefined) {
                        if (typeof(args[0]) === 'string') {
                            ({value, error} = BuiltInFunctions.UriQuery(args[0]));
                        } else {
                            error = `${expr} cannot evaluate`;
                        }
                    }

                    return {value, error};
                },
                ReturnType.String,
                BuiltInFunctions.ValidateUnary),
            new ExpressionEvaluator(
                ExpressionType.UriPort,
                (expr: Expression, state: any) : { value: any; error: string } => {
                    let value: any;
                    let error: string;
                    let args: ReadonlyArray<any>;
                    ({args, error} = BuiltInFunctions.EvaluateChildren(expr, state));
                    if (error === undefined) {
                        if (typeof(args[0]) === 'string') {
                            ({value, error} = BuiltInFunctions.UriPort(args[0]));
                        } else {
                            error = `${expr} cannot evaluate`;
                        }
                    }

                    return {value, error};
                },
                ReturnType.Number,
                BuiltInFunctions.ValidateUnary),
            new ExpressionEvaluator(
                ExpressionType.UriScheme,
                (expr: Expression, state: any) : { value: any; error: string } => {
                    let value: any;
                    let error: string;
                    let args: ReadonlyArray<any>;
                    ({args, error} = BuiltInFunctions.EvaluateChildren(expr, state));
                    if (error === undefined) {
                        if (typeof(args[0]) === 'string') {
                            ({value, error} = BuiltInFunctions.UriScheme(args[0]));
                        } else {
                            error = `${expr} cannot evaluate`;
                        }
                    }

                    return {value, error};
                },
                ReturnType.String,
                BuiltInFunctions.ValidateUnary),
            new ExpressionEvaluator(
                ExpressionType.Float,
                BuiltInFunctions.ApplyWithError(
                    (args: ReadonlyArray<any>) => {
                        let error: string;
                        const value: number = parseFloat(args[0]);
                        if (value === undefined || Number.isNaN(value)) {
                            error = `parameter ${args[0]} is not a valid number string.`;
                        }

                        return { value, error };
                    }),
                ReturnType.Number, BuiltInFunctions.ValidateUnary),
            new ExpressionEvaluator(
                ExpressionType.Int,
                BuiltInFunctions.ApplyWithError(
                    (args: ReadonlyArray<any>) => {
                        let error: string;
                        const value: number = parseInt(args[0], 10);
                        if (value === undefined || Number.isNaN(value)) {
                            error = `parameter ${args[0]} is not a valid number string.`;
                        }

                        return { value, error };
                    }),
                ReturnType.Number,
                BuiltInFunctions.ValidateUnary),
            new ExpressionEvaluator(
                ExpressionType.String,
                BuiltInFunctions.Apply((args: ReadonlyArray<any>) => {
                    return JSON.stringify(args[0])
                        .replace(/(^\'*)/g, '')
                        .replace(/(\'*$)/g, '')
                        .replace(/(^\"*)/g, '')
                        .replace(/(\"*$)/g, '');
                }),
                ReturnType.String,
                BuiltInFunctions.ValidateUnary),
            BuiltInFunctions.Comparison(
                ExpressionType.Bool,
                (args: ReadonlyArray<any>) => this.IsLogicTrue(args[0]),
                BuiltInFunctions.ValidateUnary),
            new ExpressionEvaluator(ExpressionType.Accessor, BuiltInFunctions.Accessor, ReturnType.Object, BuiltInFunctions.ValidateAccessor),
            new ExpressionEvaluator(
                ExpressionType.GetProperty,
                BuiltInFunctions.GetProperty,
                ReturnType.Object,
                (expression: Expression): void => BuiltInFunctions.ValidateOrder(expression, undefined, ReturnType.Object, ReturnType.String)),
            new ExpressionEvaluator(
                ExpressionType.If,
                (expression: Expression, state: any): { value: any; error: string } => BuiltInFunctions.If(expression, state),
                ReturnType.Object,
                (expr: Expression): void => BuiltInFunctions.ValidateArityAndAnyType(expr, 3, 3)),
            new ExpressionEvaluator(
                ExpressionType.Rand,
                BuiltInFunctions.ApplyWithError(
                    (args: ReadonlyArray<any>) => {
                        let error: string
                        if (args[0] > args[1]) {
                            error = `Min value ${args[0]} cannot be greater than max value ${args[1]}.`;
                        }

                        const value: any = Math.floor(Math.random() * (Number(args[1]) - Number(args[0])) + Number(args[0]));

                        return { value, error };
                    },
                    BuiltInFunctions.VerifyInteger),
                ReturnType.Number,
                BuiltInFunctions.ValidateBinaryNumber),
            new ExpressionEvaluator(ExpressionType.CreateArray, BuiltInFunctions.Apply((args: ReadonlyArray<any>) => Array.from(args)), ReturnType.Object),
            new ExpressionEvaluator(
                ExpressionType.Array,
                BuiltInFunctions.Apply((args: ReadonlyArray<any>) => [args[0]], BuiltInFunctions.VerifyString),
                ReturnType.Object,
                BuiltInFunctions.ValidateUnary),
            new ExpressionEvaluator(
                ExpressionType.Binary,
                BuiltInFunctions.Apply((args: ReadonlyArray<any>) => this.ToBinary(args[0]), BuiltInFunctions.VerifyString),
                ReturnType.String,
                BuiltInFunctions.ValidateUnary),
            new ExpressionEvaluator(
                ExpressionType.DataUri,
                BuiltInFunctions.Apply(
                    (args: Readonly<any>) => 'data:text/plain;charset=utf-8;base64,'.concat(Buffer.from(args[0]).toString('base64')), BuiltInFunctions.VerifyString),
                ReturnType.String,
                BuiltInFunctions.ValidateUnary),
            new ExpressionEvaluator(
                ExpressionType.DataUriToBinary,
                BuiltInFunctions.Apply((args: Readonly<any>) => this.ToBinary(args[0]), BuiltInFunctions.VerifyString),
                ReturnType.String,
                BuiltInFunctions.ValidateUnary),
            new ExpressionEvaluator(
                ExpressionType.DataUriToString,
                BuiltInFunctions.Apply((args: Readonly<any>) => Buffer.from(args[0].slice(args[0].indexOf(',') + 1), 'base64').toString(), BuiltInFunctions.VerifyString),
                ReturnType.String,
                BuiltInFunctions.ValidateUnary),
            new ExpressionEvaluator(
                ExpressionType.UriComponentToString,
                BuiltInFunctions.Apply((args: Readonly<any>) => decodeURIComponent(args[0]), BuiltInFunctions.VerifyString),
                ReturnType.String,
                BuiltInFunctions.ValidateUnary),
            new ExpressionEvaluator(
                ExpressionType.Base64,
                BuiltInFunctions.Apply((args: Readonly<any>) => Buffer.from(args[0]).toString('base64'), BuiltInFunctions.VerifyString),
                ReturnType.String,
                BuiltInFunctions.ValidateUnary),
            new ExpressionEvaluator(
                ExpressionType.Base64ToBinary,
                BuiltInFunctions.Apply((args: Readonly<any>) => this.ToBinary(args[0]), BuiltInFunctions.VerifyString),
                ReturnType.String,
                BuiltInFunctions.ValidateUnary),
            new ExpressionEvaluator(
                ExpressionType.Base64ToString,
                BuiltInFunctions.Apply((args: Readonly<any>) => Buffer.from(args[0], 'base64').toString(), BuiltInFunctions.VerifyString),
                ReturnType.String,
                BuiltInFunctions.ValidateUnary),
            new ExpressionEvaluator(
                ExpressionType.UriComponent,
                BuiltInFunctions.Apply((args: Readonly<any>) => encodeURIComponent(args[0]), BuiltInFunctions.VerifyString),
                ReturnType.String,
                BuiltInFunctions.ValidateUnary),
            new ExpressionEvaluator(
                ExpressionType.Xml,
                BuiltInFunctions.ApplyWithError((args: Readonly<any>) => this.ToXml(args[0]), BuiltInFunctions.VerifyString),
                ReturnType.String,
                BuiltInFunctions.ValidateUnary),
            new ExpressionEvaluator(
                ExpressionType.First,
                BuiltInFunctions.Apply(
                    (args: ReadonlyArray<any>) => {
                        let first: any;
                        if (typeof args[0] === 'string' && args[0].length > 0) {
                            first = args[0][0];
                        }

                        if (args[0] instanceof Array && args[0].length > 0) {
                            first = Extensions.AccessIndex(args[0], 0).value;
                        }

                        return first;
                    }),
                ReturnType.Object,
                BuiltInFunctions.ValidateUnary),
            new ExpressionEvaluator(
                ExpressionType.Last,
                BuiltInFunctions.Apply(
                    (args: ReadonlyArray<any>) => {
                        let last: any;
                        if (typeof args[0] === 'string' && args[0].length > 0) {
                            last = args[0][args[0].length - 1];
                        }

                        if (args[0] instanceof Array && args[0].length > 0) {
                            last = Extensions.AccessIndex(args[0], args[0].length - 1).value;
                        }

                        return last;
                    }),
                ReturnType.Object,
                BuiltInFunctions.ValidateUnary),
            new ExpressionEvaluator(
                ExpressionType.Json,
                BuiltInFunctions.Apply((args: ReadonlyArray<any>) => JSON.parse(args[0])),
                ReturnType.String,
                (expression: Expression): void => BuiltInFunctions.ValidateOrder(expression, undefined, ReturnType.String)),
            new ExpressionEvaluator(
                ExpressionType.AddProperty,
                BuiltInFunctions.Apply(
                    (args: ReadonlyArray<any>) => {
                        const temp: any = args[0];
                        temp[String(args[1])] = args[2];

                        return temp;
                    }),
                ReturnType.Object,
                (expression: Expression): void => BuiltInFunctions.ValidateOrder(expression, undefined, ReturnType.Object, ReturnType.String, ReturnType.Object)),
            new ExpressionEvaluator(
                ExpressionType.SetProperty,
                BuiltInFunctions.Apply(
                    (args: ReadonlyArray<any>) => {
                        const temp: any = args[0];
                        temp[String(args[1])] = args[2];

                        return temp;
                    }),
                ReturnType.Object,
                (expression: Expression): void => BuiltInFunctions.ValidateOrder(expression, undefined, ReturnType.Object, ReturnType.String, ReturnType.Object)),
            new ExpressionEvaluator(
                ExpressionType.RemoveProperty,
                BuiltInFunctions.Apply(
                    (args: ReadonlyArray<any>) => {
                        const temp: any = args[0];
                        delete temp[String(args[1])];

                        return temp;
                    }),
                ReturnType.Object,
                (expression: Expression): void => BuiltInFunctions.ValidateOrder(expression, undefined, ReturnType.Object, ReturnType.String)),
            new ExpressionEvaluator(
                ExpressionType.SetPathToValue,
                this.SetPathToValue,
                ReturnType.Object,
                this.ValidateBinary),
            new ExpressionEvaluator(ExpressionType.Select, BuiltInFunctions.Foreach, ReturnType.Object, BuiltInFunctions.ValidateForeach),
            new ExpressionEvaluator(ExpressionType.Foreach, BuiltInFunctions.Foreach, ReturnType.Object, BuiltInFunctions.ValidateForeach),
            new ExpressionEvaluator(ExpressionType.Where, BuiltInFunctions.Where, ReturnType.Object, BuiltInFunctions.ValidateWhere),

            //URI Parsing Functions
            new ExpressionEvaluator(ExpressionType.UriHost, BuiltInFunctions.ApplyWithError((args: Readonly<any>) => this.UriHost(args[0]), BuiltInFunctions.VerifyString),
                                    ReturnType.String, BuiltInFunctions.ValidateUnary),
            new ExpressionEvaluator(ExpressionType.UriPath, BuiltInFunctions.ApplyWithError((args: Readonly<any>) => this.UriPath(args[0]), BuiltInFunctions.VerifyString),
                                    ReturnType.String, BuiltInFunctions.ValidateUnary),
            new ExpressionEvaluator(ExpressionType.UriPathAndQuery,
                                    BuiltInFunctions.ApplyWithError((args: Readonly<any>) => this.UriPathAndQuery(args[0]), BuiltInFunctions.VerifyString),
                                    ReturnType.String, BuiltInFunctions.ValidateUnary),
            new ExpressionEvaluator(ExpressionType.UriQuery, BuiltInFunctions.ApplyWithError((args: Readonly<any>) => this.UriQuery(args[0]), BuiltInFunctions.VerifyString), 
                                    ReturnType.String, BuiltInFunctions.ValidateUnary),
            new ExpressionEvaluator(ExpressionType.UriPort, BuiltInFunctions.ApplyWithError((args: Readonly<any>) => this.UriPort(args[0]), BuiltInFunctions.VerifyString), 
                                    ReturnType.String, BuiltInFunctions.ValidateUnary),
            new ExpressionEvaluator(ExpressionType.UriScheme, BuiltInFunctions.ApplyWithError((args: Readonly<any>) => this.UriScheme(args[0]), BuiltInFunctions.VerifyString), 
                                    ReturnType.String, BuiltInFunctions.ValidateUnary),
        
            new ExpressionEvaluator(ExpressionType.Coalesce, BuiltInFunctions.Apply((args: ReadonlyArray<any>[]) => this.Coalesce(<object []>args)),
                                    ReturnType.Object, BuiltInFunctions.ValidateAtLeastOne),
            new ExpressionEvaluator(ExpressionType.XPath, BuiltInFunctions.ApplyWithError((args: ReadonlyArray<any>[]) => this.XPath(args[0].toString(), args[1].toString())),
                                    ReturnType.Object, (expr: Expression): void => BuiltInFunctions.ValidateOrder(expr, undefined, ReturnType.String, ReturnType.String)),
            new ExpressionEvaluator(ExpressionType.JPath, BuiltInFunctions.ApplyWithError((args: ReadonlyArray<any>[]) => this.JPath(args[0], args[1].toString())),
                                    ReturnType.Object, (expr: Expression): void => BuiltInFunctions.ValidateOrder(expr, undefined, ReturnType.Object, ReturnType.String)),

            // Regex expression functions
            new ExpressionEvaluator(
                ExpressionType.IsMatch,
                BuiltInFunctions.ApplyWithError(
                    (args: ReadonlyArray<any>) => {
                       let value: boolean = false;
                       let error: string;
                       if (args[0] === undefined || args[0] === '') {
                           value = false;
                           error = 'regular expression is empty.';
                       } else {
                           const regex: RegExp = CommonRegex.CreateRegex(args[1]);
                           value = regex.test(args[0]);
                       }

                       return {value, error};
                    }),
                ReturnType.Boolean,
                BuiltInFunctions.ValidateIsMatch),

            // Shorthand functions
            new ExpressionEvaluator(ExpressionType.Callstack, this.Callstack, ReturnType.Object, this.ValidateUnary),
            new ExpressionEvaluator(
                ExpressionType.SimpleEntity,
                BuiltInFunctions.Apply(
                    (args: ReadonlyArray<any>) => {
                        let result: any = args[0];
                        while (Array.isArray(result) && result.length === 1) {
                            result = result[0];
                        }

                        return result;
                    }),
                ReturnType.Object,
                this.ValidateUnary)
        ];

        const lookup: Map<string, ExpressionEvaluator> = new Map<string, ExpressionEvaluator>();
        functions.forEach((func: ExpressionEvaluator) => {
            lookup.set(func.Type, func);
        });

        // Math aliases
        lookup.set('add', lookup.get(ExpressionType.Add)); // more than 1 param
        lookup.set('mul', lookup.get(ExpressionType.Multiply)); // more than 1 param
        lookup.set('div', lookup.get(ExpressionType.Divide)); // more than 1 param
        lookup.set('sub', lookup.get(ExpressionType.Subtract)); // more than 1 param
        lookup.set('exp', lookup.get(ExpressionType.Power)); // more than 1 param
        lookup.set('mod', lookup.get(ExpressionType.Mod));

        // Comparison aliases
        lookup.set('and', lookup.get(ExpressionType.And));
        lookup.set('equals', lookup.get(ExpressionType.Equal));
        lookup.set('greater', lookup.get(ExpressionType.GreaterThan));
        lookup.set('greaterOrEquals', lookup.get(ExpressionType.GreaterThanOrEqual));
        lookup.set('less', lookup.get(ExpressionType.LessThan));
        lookup.set('lessOrEquals', lookup.get(ExpressionType.LessThanOrEqual));
        lookup.set('not', lookup.get(ExpressionType.Not));
        lookup.set('or', lookup.get(ExpressionType.Or));
        lookup.set('concat', lookup.get(ExpressionType.Concat));

        return lookup;
    }
}<|MERGE_RESOLUTION|>--- conflicted
+++ resolved
@@ -347,11 +347,7 @@
             if (Number.isNaN(parsedData.getTime())) {
                 error = `${value} is not a valid datetime string.`;
             }
-<<<<<<< HEAD
-        } catch(e) {
-=======
         } catch (e) {
->>>>>>> 978eb4ef
             error = `${value} is not a valid datetime string.`;
         }
 
@@ -372,11 +368,7 @@
             } else if (parsedData.toISOString() !== value) {
                 error = `${value} is not a ISO format datetime string.`;
             }
-<<<<<<< HEAD
-        } catch(e) {
-=======
         } catch (e) {
->>>>>>> 978eb4ef
             error = `${value} is not a valid datetime string.`;
         }
 
@@ -756,22 +748,14 @@
         let xPathResult: any;
         try {
             xmlDoc = parser.parseFromString(xmlStr);
-<<<<<<< HEAD
-        } catch(e) {
-=======
         } catch (e) {
->>>>>>> 978eb4ef
             error = `${xmlStr} is not valid xml`;
         }
 
         if (error === undefined) {
             try {
                 xPathResult = xpathEval.select(xpath, xmlDoc);
-<<<<<<< HEAD
-            } catch(e) {
-=======
             } catch (e) {
->>>>>>> 978eb4ef
                 error = `${xpath} is not an valid expression`;
             }
         }
@@ -795,7 +779,7 @@
         if (typeof jsonEntity === 'string') {
             try {
                 json =JSON.parse(jsonEntity)
-            } catch(e) {
+            } catch (e) {
                 error = `${jsonEntity} is not a valid json string`;
             }
         } else if (typeof jsonEntity === 'object') {
@@ -807,7 +791,7 @@
         if (error === undefined) {
             try {
                 evaled = JSPath.apply(path, json);
-            } catch(e) {
+            } catch (e) {
                 error = `${path} is not a valid path + ${e}`;
             }
         }
@@ -1327,11 +1311,7 @@
         try {
             const jsonObj: any = typeof contentToConvert === 'string' ? JSON.parse(contentToConvert) : contentToConvert;
             result = new Builder().buildObject(jsonObj);
-<<<<<<< HEAD
-        } catch(e) {
-=======
         } catch (e) {
->>>>>>> 978eb4ef
             error = 'Invalid json';
         }
 
@@ -1403,11 +1383,7 @@
         let error: string;
         try {
             result = timedata.format(format);
-<<<<<<< HEAD
-        } catch(e) {
-=======
         } catch (e) {
->>>>>>> 978eb4ef
             error = `${format} is not a valid timestamp format`;
         }
 
@@ -1426,11 +1402,7 @@
         if (error === undefined) {
             try {
                 result = timezone.tz(timeStamp, timeZone).format(format);
-<<<<<<< HEAD
-            } catch(e) {
-=======
             } catch (e) {
->>>>>>> 978eb4ef
                 error = `${format} is not a valid timestamp format`;
             }
         }
@@ -1464,22 +1436,14 @@
                 try {
                     const sourceTime: moment.Moment = timezone.tz(timeStamp, timeZone);
                     formattedSourceTime = sourceTime.format();
-<<<<<<< HEAD
-                    } catch(e) {
-=======
                     } catch (e) {
->>>>>>> 978eb4ef
                     error = `${timeStamp} with ${timeZone} is not a valid timestamp with specified timeZone:`;
                 }
 
                 if (error === undefined) {
                     try {
                         result = timezone.tz(formattedSourceTime, 'Etc/UTC').format(format);
-<<<<<<< HEAD
-                    } catch(e) {
-=======
                     } catch (e) {
->>>>>>> 978eb4ef
                         error = `${format} is not a valid timestamp format`;
                     }
                 }
@@ -1547,11 +1511,7 @@
         let error: string;
         try {
             result = new URL(uri);
-<<<<<<< HEAD
-        } catch(e) {
-=======
         } catch (e) {
->>>>>>> 978eb4ef
             error = `Invalid URI: ${uri}`;
         }
 
@@ -1566,11 +1526,7 @@
         if (error === undefined) {
             try {
                 result = parsed.hostname;
-<<<<<<< HEAD
-            } catch(e) {
-=======
             } catch (e) {
->>>>>>> 978eb4ef
                 error = 'invalid operation, input uri should be an absolute URI';
             }
         }
@@ -1587,11 +1543,7 @@
             try {
                 const uriObj: URL = new URL(uri);
                 result = uriObj.pathname;
-<<<<<<< HEAD
-            } catch(e) {
-=======
             } catch (e) {
->>>>>>> 978eb4ef
                 error = 'invalid operation, input uri should be an absolute URI';
             }
         }
@@ -1607,11 +1559,7 @@
         if (error === undefined) {
             try {
                 result = parsed.pathname + parsed.search;
-<<<<<<< HEAD
-            } catch(e) {
-=======
             } catch (e) {
->>>>>>> 978eb4ef
                 error = 'invalid operation, input uri should be an absolute URI';
             }
         }
@@ -1627,11 +1575,7 @@
         if (error === undefined) {
             try {
                 result = parsed.port;
-<<<<<<< HEAD
-            } catch(e) {
-=======
             } catch (e) {
->>>>>>> 978eb4ef
                 error = 'invalid operation, input uri should be an absolute URI';
             }
         }
@@ -1647,11 +1591,7 @@
         if (error === undefined) {
             try {
                 result = parsed.search;
-<<<<<<< HEAD
-            } catch(e) {
-=======
             } catch (e) {
->>>>>>> 978eb4ef
                 error = 'invalid operation, input uri should be an absolute URI';
             }
         }
@@ -1667,11 +1607,7 @@
         if (error === undefined) {
             try {
                 result = parsed.protocol.replace(':', '');
-<<<<<<< HEAD
-            } catch(e) {
-=======
             } catch (e) {
->>>>>>> 978eb4ef
                 error = 'invalid operation, input uri should be an absolute URI';
             }
         }
