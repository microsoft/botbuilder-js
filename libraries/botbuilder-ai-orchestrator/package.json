--- conflicted
+++ resolved
@@ -32,12 +32,8 @@
     "botbuilder-dialogs": "4.1.6",
     "botbuilder-dialogs-adaptive": "4.1.6",
     "botbuilder-dialogs-declarative": "4.1.6",
-<<<<<<< HEAD
     "botbuilder-runtime-core": "4.1.6",
-    "orchestrator-core": "next",
-=======
     "orchestrator-core": "rc",
->>>>>>> 1bc772d5
     "uuid": "^8.3.2"
   },
   "scripts": {
