--- conflicted
+++ resolved
@@ -33,11 +33,7 @@
     "botbuilder-dialogs-adaptive": "4.1.6",
     "botbuilder-dialogs-declarative": "4.1.6",
     "botbuilder-dialogs-adaptive-runtime-core": "4.1.6",
-<<<<<<< HEAD
-    "orchestrator-core": "4.13.0",
-=======
     "orchestrator-core": "4.13.1",
->>>>>>> 6bb263f6
     "uuid": "^8.3.2"
   },
   "scripts": {
