/**
 * @module botbuilder-ai-orchestrator
 */
/**
 * Copyright (c) Microsoft Corporation. All rights reserved.
 * Licensed under the MIT License.
 */

import { existsSync } from 'fs';
import { resolve } from 'path';
import { TextEncoder } from 'util';

import {
    BoolExpression,
    BoolExpressionConverter,
    Expression,
    NumberExpression,
    NumberExpressionConverter,
    StringExpression,
    StringExpressionConverter,
} from 'adaptive-expressions';
import { Activity, Entity, RecognizerResult } from 'botbuilder-core';
<<<<<<< HEAD
import { createRecognizerResult, DialogContext, Recognizer } from 'botbuilder-dialogs';
import { EntityRecognizer, EntityRecognizerSet, TextEntity } from 'botbuilder-dialogs-adaptive';
=======
import { Converter, ConverterFactory, DialogContext } from 'botbuilder-dialogs';
import {
    createRecognizerResult,
    EntityRecognizer,
    EntityRecognizerSet,
    Recognizer,
    RecognizerConfiguration,
    TextEntity,
} from 'botbuilder-dialogs-adaptive';
>>>>>>> dbe95711

const oc: any = require('orchestrator-core/orchestrator-core.node');
const ReadText: any = require('read-text-file');

export interface OrchestratorAdaptiveRecognizerConfiguration extends RecognizerConfiguration {
    modelPath?: string | Expression | StringExpression;
    snapshotPath?: string | Expression | StringExpression;
    disambiguationScoreThreshold?: number | string | Expression | NumberExpression;
    detectAmbiguousIntents?: boolean | string | Expression | BoolExpression;
    entityRecognizers?: EntityRecognizer[];
}

export class OrchestratorAdaptiveRecognizer extends Recognizer implements OrchestratorAdaptiveRecognizerConfiguration {
    public static $kind = 'Microsoft.OrchestratorRecognizer';

    /**
     * Path to the model to load.
     */
    public modelPath: StringExpression = new StringExpression('');

    /**
     * Path to the snapshot (.blu file) to load.
     */
    public snapshotPath: StringExpression = new StringExpression('');

    /**
     * Threshold value to use for ambiguous intent detection.
     * Any intents that are classified with a score that is within this value from the top scoring intent is determined to be ambiguous.
     */
    public disambiguationScoreThreshold: NumberExpression = new NumberExpression(0.05);

    /**
     * Enable ambiguous intent detection.
     */
    public detectAmbiguousIntents: BoolExpression = new BoolExpression(false);

    /**
     * The entity recognizers.
     */
    public entityRecognizers: EntityRecognizer[] = [];

    /**
     * Intent name if ambiguous intents are detected.
     */
    public readonly chooseIntent: string = 'ChooseIntent';

    /**
     * Property under which ambiguous intents are returned.
     */
    public readonly candidatesCollection: string = 'candidates';

    /**
     * Intent name when no intent matches.
     */
    public readonly noneIntent: string = 'None';

    /**
     * Full recognition results are available under this property
     */
    public readonly resultProperty: string = 'result';

    public getConverter(property: keyof OrchestratorAdaptiveRecognizerConfiguration): Converter | ConverterFactory {
        switch (property) {
            case 'modelPath':
                return new StringExpressionConverter();
            case 'snapshotPath':
                return new StringExpressionConverter();
            case 'disambiguationScoreThreshold':
                return new NumberExpressionConverter();
            case 'detectAmbiguousIntents':
                return new BoolExpressionConverter();
            default:
                return super.getConverter(property);
        }
    }

    private readonly unknownIntentFilterScore = 0.4;
    private static orchestrator: any = null;
    private resolver: any = null;
    private _modelPath: string = null;
    private _snapshotPath: string = null;

    /**
     * Returns an OrchestratorAdaptiveRecognizer instance.
     * @param modelPath Path to NLR model.
     * @param snapshoPath Path to snapshot.
     * @param resolver Orchestrator resolver to use.
     */
    constructor(modelPath?: string, snapshoPath?: string, resolver?: any) {
        super();
        this._modelPath = modelPath !== undefined ? modelPath : null;
        this._snapshotPath = snapshoPath !== undefined ? snapshoPath : null;
        this.resolver = resolver !== undefined ? resolver : null;
    }

    /**
     * Returns a new OrchestratorAdaptiveRecognizer instance.
     * @param dialogContext Context for the current dialog.
     * @param activity Current activity sent from user.
     */
    public async recognize(dialogContext: DialogContext, activity: Activity): Promise<RecognizerResult> {
        if (this.modelPath === null) {
            throw new Error(`Missing "ModelPath" information.`);
        }

        if (this.snapshotPath === null) {
            throw new Error(`Missing "SnapshotPath" information.`);
        }

        const text = activity.text || '';
        this._modelPath = this.modelPath.getValue(dialogContext.state);
        this._snapshotPath = this.snapshotPath.getValue(dialogContext.state);
        const detectAmbiguity = this.detectAmbiguousIntents.getValue(dialogContext.state);
        const disambiguationScoreThreshold = this.disambiguationScoreThreshold.getValue(dialogContext.state);

        const recognizerResult: RecognizerResult = createRecognizerResult(text, {}, {});

        if (text === '') {
            return recognizerResult;
        }

        if (OrchestratorAdaptiveRecognizer.orchestrator === null || this.resolver === null) {
            this.Initialize();
        }

        // recognize text
        const result = await this.resolver.score(text);

        if (Object.entries(result).length !== 0) {
            this.AddTopScoringIntent(result, recognizerResult);
        }

        // run entity recognizers
        await this.recognizeEntities(dialogContext, text, activity.locale || '', recognizerResult);

        // Add full recognition result as a 'result' property
        recognizerResult[this.resultProperty] = result;

        // disambiguate
        if (detectAmbiguity) {
            const topScoringIntent = result[0].score;
            const scoreDelta = topScoringIntent - disambiguationScoreThreshold;
            const ambiguousIntents = result.filter((x) => x.score >= scoreDelta);
            if (ambiguousIntents.length > 1) {
                recognizerResult.intents = {};
                recognizerResult.intents[this.chooseIntent] = { score: 1.0 };
                recognizerResult[this.candidatesCollection] = [];
                ambiguousIntents.forEach((item) => {
                    const itemRecoResult = {
                        text: text,
                        intents: {},
                        entities: {},
                        score: item.score,
                    };
                    itemRecoResult.intents[item.label.name] = {
                        score: item.score,
                    };
                    itemRecoResult.entities = recognizerResult.entities;
                    recognizerResult[this.candidatesCollection].push({
                        intent: item.label.name,
                        score: item.score,
                        closestText: item.closest_text,
                        result: itemRecoResult,
                    });
                });
            }
        }

        if (Object.entries(recognizerResult.intents).length == 0) {
            recognizerResult.intents[this.noneIntent] = { score: 1.0 };
        }

        await dialogContext.context.sendTraceActivity(
            'OrchestratorRecognizer',
            recognizerResult,
            'RecognizerResult',
            'Orchestrator recognizer RecognizerResult'
        );

        return recognizerResult;
    }

    private AddTopScoringIntent(result: any, recognizerResult: RecognizerResult): void {
        const topScoringIntent = result[0].label.name;
        const topScore = result[0].score;

        // if top scoring intent is less than threshold, return None
        if (topScore < this.unknownIntentFilterScore) {
            recognizerResult.intents['None'] = { score: 1.0 };
        } else if (!recognizerResult.intents[topScoringIntent]) {
            recognizerResult.intents[topScoringIntent] = {
                score: topScore,
            };
        }
    }

    private async recognizeEntities(
        dialogContext: DialogContext,
        text: string,
        locale: string,
        recognizerResult: RecognizerResult
    ) {
        const entityPool: Entity[] = [];
        const textEntity = new TextEntity(text);
        textEntity['start'] = 0;
        textEntity['end'] = text.length;
        textEntity['score'] = 1.0;

        entityPool.push(textEntity);
        if (this.entityRecognizers) {
            const entitySet = new EntityRecognizerSet();
            entitySet.push(...this.entityRecognizers);
            const newEntities = await entitySet.recognizeEntities(dialogContext, text, locale, entityPool);
            if (newEntities.length > 0) {
                entityPool.push(...newEntities);
            }
        }

        for (let i = 0; i < entityPool.length; i++) {
            const entityResult = entityPool[i];
            let values = [];
            if (!recognizerResult.entities.hasOwnProperty(entityResult.type)) {
                recognizerResult.entities[entityResult.type] = values;
            } else {
                values = recognizerResult.entities[entityResult.type];
            }
            values.push(entityResult['text']);

            let instanceRoot = {};
            if (!recognizerResult.entities.hasOwnProperty('$instance')) {
                recognizerResult.entities['$instance'] = instanceRoot;
            } else {
                instanceRoot = recognizerResult.entities['$instance'];
            }

            let instanceData = [];
            if (!instanceRoot.hasOwnProperty(entityResult.type)) {
                instanceRoot[entityResult.type] = instanceData;
            } else {
                instanceData = instanceRoot[entityResult.type];
            }

            const instance = {
                startIndex: entityResult['start'],
                endIndex: entityResult['end'],
                score: 1.0,
                text: entityResult['text'],
                type: entityResult['type'],
                resolution: entityResult['resolution'],
            };
            instanceData.push(instance);
        }
    }

    private Initialize() {
        if (OrchestratorAdaptiveRecognizer.orchestrator == null && this.resolver == null) {
            if (this._modelPath == null) {
                throw new Error(`Missing "ModelPath" information.`);
            }

            if (this._snapshotPath == null) {
                throw new Error(`Missing "ShapshotPath" information.`);
            }
            const fullModelPath = resolve(this._modelPath);
            const fullSnapshotPath = resolve(this._snapshotPath);
            if (!existsSync(fullModelPath)) {
                throw new Error(`Model folder does not exist at ${fullModelPath}.`);
            }
            if (!existsSync(fullSnapshotPath)) {
                throw new Error(`Snapshot file does not exist at ${fullSnapshotPath}.`);
            }

            if (OrchestratorAdaptiveRecognizer.orchestrator == null) {
                console.time('Model load');
                // Create orchestrator core
                OrchestratorAdaptiveRecognizer.orchestrator = new oc.Orchestrator();
                if (OrchestratorAdaptiveRecognizer.orchestrator.load(fullModelPath) === false) {
                    throw new Error(`Model load failed.`);
                }
                console.timeEnd('Model load');
            }

            if (this.resolver == null) {
                // Load the snapshot
                const encoder: any = new TextEncoder();
                const fileContent: string = ReadText.readSync(fullSnapshotPath);
                const snapshot: Uint8Array = encoder.encode(fileContent);

                // Load snapshot and create resolver
                this.resolver = OrchestratorAdaptiveRecognizer.orchestrator.createLabelResolver(snapshot);
            }
        }
    }
}<|MERGE_RESOLUTION|>--- conflicted
+++ resolved
@@ -20,20 +20,15 @@
     StringExpressionConverter,
 } from 'adaptive-expressions';
 import { Activity, Entity, RecognizerResult } from 'botbuilder-core';
-<<<<<<< HEAD
-import { createRecognizerResult, DialogContext, Recognizer } from 'botbuilder-dialogs';
-import { EntityRecognizer, EntityRecognizerSet, TextEntity } from 'botbuilder-dialogs-adaptive';
-=======
-import { Converter, ConverterFactory, DialogContext } from 'botbuilder-dialogs';
 import {
     createRecognizerResult,
-    EntityRecognizer,
-    EntityRecognizerSet,
+    Converter,
+    ConverterFactory,
+    DialogContext,
     Recognizer,
     RecognizerConfiguration,
-    TextEntity,
-} from 'botbuilder-dialogs-adaptive';
->>>>>>> dbe95711
+} from 'botbuilder-dialogs';
+import { EntityRecognizer, EntityRecognizerSet, TextEntity } from 'botbuilder-dialogs-adaptive';
 
 const oc: any = require('orchestrator-core/orchestrator-core.node');
 const ReadText: any = require('read-text-file');
