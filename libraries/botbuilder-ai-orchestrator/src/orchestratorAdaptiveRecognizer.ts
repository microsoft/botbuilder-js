--- conflicted
+++ resolved
@@ -46,40 +46,18 @@
         offset: number;
         length: number;
     };
-<<<<<<< HEAD
 };
 
-type Result = {
-=======
-}
-
 interface Result {
->>>>>>> 26cb1768
     score: number;
     closest_text: string;
     label: Label;
 };
 
-<<<<<<< HEAD
-type LabelResolver = {
+interface LabelResolver {
     score(text: string): Result[];
     score(text: string, labelType: number): Result[];
 };
-=======
-interface LabelResolver {
-    score(
-        text: string
-    ): {
-        score: number;
-        closest_text: string;
-        label: {
-            name: string;
-        };
-    }[];
-
-    score(text: string, labelType: number): Result[];
-}
->>>>>>> 26cb1768
 
 type Orchestrator = {
     createLabelResolver(snapshot: Uint8Array): LabelResolver;
@@ -244,18 +222,11 @@
                 recognizerResult.intents.None = { score: 1.0 };
             } else {
                 // add all scores
-<<<<<<< HEAD
-                recognizerResult.intents = results.reduce(function(intents, result) {
-                    intents[result.label.name] = { score: result.score };
-                    return intents;
-                    }, {});
-=======
                 recognizerResult.intents = results.reduce(function (intents, result) {
                     intents[result.label.name] = { score: result.score };
                     return intents;
                 }, {});
 
->>>>>>> 26cb1768
                 // disambiguate
                 if (detectAmbiguity) {
                     const disambiguationScoreThreshold = this.disambiguationScoreThreshold.getValue(dc.state);
