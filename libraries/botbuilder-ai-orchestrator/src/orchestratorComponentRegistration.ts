--- conflicted
+++ resolved
@@ -35,14 +35,6 @@
         this._resourceExplorer = resourceExplorer;
 
         this._builderRegistrations.push(
-<<<<<<< HEAD
-            new BuilderRegistration('Microsoft.OrchestratorRecognizer', new AdaptiveTypeBuilder(OrchestratorAdaptiveRecognizer, this._resourceExplorer, {
-                modelPath: new StringExpressionConverter(),
-                snapshotPath: new StringExpressionConverter(),
-                disambiguationScoreThreshold: new NumberExpressionConverter(),
-                detectAmbiguousIntents: new BoolExpressionConverter(),
-            }))
-=======
             new BuilderRegistration(
                 'Microsoft.OrchestratorRecognizer',
                 new AdaptiveTypeBuilder(OrchestratorAdaptiveRecognizer, this._resourceExplorer, {
@@ -52,7 +44,6 @@
                     detectAmbiguousIntents: new BoolExpressionConverter(),
                 })
             )
->>>>>>> 69cbd1d6
         );
     }
 }