/**
 * @module botbuilder-ai-orchestrator
 */
/**
 * Copyright (c) Microsoft Corporation. All rights reserved.
 * Licensed under the MIT License.
 */

<<<<<<< HEAD
import { BoolExpressionConverter, NumberExpressionConverter, StringExpressionConverter } from 'adaptive-expressions';

import { OrchestratorAdaptiveRecognizer } from './orchestratorAdaptiveRecognizer';

export class OrchestratorComponentRegistration {
    public getDeclarativeTypes(_resourceExplorer: any) {
        return [{
            kind: 'Microsoft.OrchestratorRecognizer',
            factory: OrchestratorAdaptiveRecognizer,
            converters: {
                modelPath: new StringExpressionConverter(),
                snapshotPath: new StringExpressionConverter(),
                disambiguationScoreThreshold: new NumberExpressionConverter(),
                detectAmbiguousIntents: new BoolExpressionConverter(),
            }
        }];
=======
import { ComponentRegistration } from 'botbuilder-core';
import { OrchestratorAdaptiveRecognizer } from './orchestratorAdaptiveRecognizer';

export class OrchestratorComponentRegistration extends ComponentRegistration {
    public getDeclarativeTypes(_resourceExplorer: unknown) {
        return [
            {
                kind: OrchestratorAdaptiveRecognizer.$kind,
                type: OrchestratorAdaptiveRecognizer,
            },
        ];
>>>>>>> dbe95711
    }
}<|MERGE_RESOLUTION|>--- conflicted
+++ resolved
@@ -6,24 +6,6 @@
  * Licensed under the MIT License.
  */
 
-<<<<<<< HEAD
-import { BoolExpressionConverter, NumberExpressionConverter, StringExpressionConverter } from 'adaptive-expressions';
-
-import { OrchestratorAdaptiveRecognizer } from './orchestratorAdaptiveRecognizer';
-
-export class OrchestratorComponentRegistration {
-    public getDeclarativeTypes(_resourceExplorer: any) {
-        return [{
-            kind: 'Microsoft.OrchestratorRecognizer',
-            factory: OrchestratorAdaptiveRecognizer,
-            converters: {
-                modelPath: new StringExpressionConverter(),
-                snapshotPath: new StringExpressionConverter(),
-                disambiguationScoreThreshold: new NumberExpressionConverter(),
-                detectAmbiguousIntents: new BoolExpressionConverter(),
-            }
-        }];
-=======
 import { ComponentRegistration } from 'botbuilder-core';
 import { OrchestratorAdaptiveRecognizer } from './orchestratorAdaptiveRecognizer';
 
@@ -35,6 +17,5 @@
                 type: OrchestratorAdaptiveRecognizer,
             },
         ];
->>>>>>> dbe95711
     }
 }