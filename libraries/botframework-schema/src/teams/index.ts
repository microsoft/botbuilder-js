/**
 * Copyright (c) Microsoft Corporation. All rights reserved.
 * Licensed under the MIT License.
 */

// The Teams schemas was manually added to botframework-schema. This file has been updated import from the botframework-schema and the extension folder.
// The ChannelCount and MemberCount fields were manually added to the TeamDetails definition.
import { MessageActionsPayloadBody, O365ConnectorCardActionBase, O365ConnectorCardInputBase } from './extension';
import { Activity, Attachment, CardAction, ChannelAccount, ConversationAccount, SuggestedActions } from '../';
export * from './extension';

/**
 * @interface
 * An interface the bot's authentication config for SuggestedActions
 */
export interface BotConfigAuth {
    /**
     * @member {SuggestedActions} [suggestedActions] SuggestedActions for the Bot Config Auth
     */
    suggestedActions?: SuggestedActions;
    /**
     * @member {BotConfigAuthType} [type] Type of the Bot Config Auth
     */
    type: 'auth';
}

// eslint-disable-next-line @typescript-eslint/no-empty-interface
export interface ConfigAuthResponse extends ConfigResponse<BotConfigAuth> {}

// eslint-disable-next-line @typescript-eslint/no-empty-interface
export interface ConfigTaskResponse extends ConfigResponse<TaskModuleResponse> {}
/**
 * @interface
 * An interface representing ChannelInfo.
 * A channel info object which decribes the channel.
 *
 */
export interface ChannelInfo {
    /**
     * @member {string} [id] Unique identifier representing a channel
     */
    id?: string;
    /**
     * @member {string} [name] Name of the channel
     */
    name?: string;
    /**
     * @member {string} [type] The type of the channel. Valid values are standard, shared and private.
     */
    type?: string;
}
/**
 * @interface
 * An interface container for the Config response payload
 */
export interface ConfigResponse<T> {
    /**
     * @member {CacheInfo} [cacheInfo] The data of the ConfigResponse cache, including cache type and cache duration.
     */
    cacheInfo: CacheInfo;
    /**
     * @template T
     * @member {T} [config] The response to a configuration message.
     */
    config: T;
    /**
     * @member {string} [responseType] The type of config response. Possible values are 'auth' and 'continue'
     */
    responseType: string;
}

/**
 * @interface
 * An interface representing ConversationList.
 * List of channels under a team
 *
 */
export interface ConversationList {
    /**
     * @member {ChannelInfo[]} [conversations]
     */
    conversations?: ChannelInfo[];
}

/**
 * @interface
 * An interface representing TeamDetails.
 * Details related to a team
 *
 */
export interface TeamDetails {
    /**
     * @member {string} [id] Unique identifier representing a team
     */
    id?: string;
    /**
     * @member {string} [name] Name of team.
     */
    name?: string;
    /**
     * @member {string} [aadGroupId] Azure Active Directory (AAD) Group Id for
     * the team.
     */
    aadGroupId?: string;
    /**
     * @member {number} [channelCount] Count of channels in the team.
     */
    channelCount?: number;
    /**
     * @member {number} [memberCount] Count of members in the team.
     * the team.
     */
    memberCount?: number;
    /**
     * @member {string} [type] The type of the team. Valid values are standard, sharedChannel and privateChannel.
     */
    type?: string;
}

/**
 * @interface
 * An interface representing TeamInfo.
 * Describes a team
 *
 */
export interface TeamInfo {
    /**
     * @member {string} [id] Unique identifier representing a team
     */
    id?: string;
    /**
     * @member {string} [name] Name of team.
     */
    name?: string;
    /**
     * @member {string} [aadGroupId] The Azure AD Teams group ID.
     */
    aadGroupId?: string;
}

/**
 * @interface
 * An interface representing NotificationInfo.
 * Specifies if a notification is to be sent for the mentions.
 *
 */
export interface NotificationInfo {
    /**
     * @member {boolean} [alert] true if notification is to be sent to the user,
     * false otherwise.
     */
    alert?: boolean;
    /**
     * @member {boolean} [alertInMeeting] true if a notification is to be shown to the user while in a meeting,
     * false otherwise.
     */
    alertInMeeting?: boolean;
    /**
     * @member {string} [externalResourceUrl] the value of the notification's external resource url
     */
    externalResourceUrl?: string;
}

/**
 * @interface
 * An interface representing TenantInfo.
 * Describes a tenant
 *
 */
export interface TenantInfo {
    /**
     * @member {string} [id] Unique identifier representing a tenant
     */
    id?: string;
}

/**
 * @interface
 * An interface representing TeamsMeetingInfo.
 * Describes a meeting
 *
 */
export interface TeamsMeetingInfo {
    /**
     * @member {string} [id] Unique identifier representing a meeting
     */
    id?: string;
}

/**
 * @interface
 * An interface representing TeamsChannelData.
 * Channel data specific to messages received in Microsoft Teams
 *
 */
export interface TeamsChannelData {
    /**
     * @member {ChannelInfo} [channel] Information about the channel in which the
     * message was sent.
     */
    channel?: ChannelInfo;
    /**
     * @member {string} [eventType] Type of event.
     */
    eventType?: string;
    /**
     * @member {TeamInfo} [team] Information about the team in which the message
     * was sent.
     */
    team?: TeamInfo;
    /**
     * @member {NotificationInfo} [notification] Notification settings for the
     * message.
     */
    notification?: NotificationInfo;
    /**
     * @member {TenantInfo} [tenant] Information about the tenant in which the
     * message was sent.
     */
    tenant?: TenantInfo;
    /**
     * @member {TeamsMeetingInfo} [meeting] Information about the tenant in which the
     * message was sent.
     */
    meeting?: TeamsMeetingInfo;
    /**
     * @member {TeamsChannelDataSettings} [settings] Information about the settings in which the
     * message was sent.
     */
    settings?: TeamsChannelDataSettings;
    /**
     * @member {OnBehalfOf} [onBehalfOf] The OnBehalfOf information of the message.
     */
    onBehalfOf?: OnBehalfOf[];
}
/**
 * @interface
 * An interface representing TeamsChannelAccount.
 * Teams channel account detailing user Azure Active Directory details.
 *
 * @extends ChannelAccount
 */
export interface TeamsChannelAccount extends ChannelAccount {
    /**
     * @member {string} [givenName] Given name part of the user name.
     */
    givenName?: string;
    /**
     * @member {string} [surname] Surname part of the user name.
     */
    surname?: string;
    /**
     * @member {string} [email] Email Id of the user.
     */
    email?: string;
    /**
     * @member {string} [userPrincipalName] Unique user principal name.
     */
    userPrincipalName?: string;
    /**
     * @member {string} [tenantId] Tenant Id of the user.
     */
    tenantId?: string;
    /**
     * @member {string} [userRole] User Role of the user.
     */
    userRole?: string;
}

/**
 * @interface
 * Settings within teams channel data specific to messages received in Microsoft Teams.
 */
export interface TeamsChannelDataSettings {
    /**
     * @member {ChannelInfo} [selectedChannel] Information about the selected Teams channel.
     */
    selectedChannel?: ChannelInfo;
    /**
     * @member {any} [any] Additional properties that are not otherwise defined by the TeamsChannelDataSettings
     * type but that might appear in the REST JSON object.
     * @remarks With this, properties not represented in the defined type are not dropped when
     * the JSON object is deserialized, but are instead stored in this property. Such properties
     * will be written to a JSON object when the instance is serialized.
     */
    [properties: string]: unknown;
}

/**
 * @interface
 * An interface representing a Meeting.
 * Meeting details.
 */
export interface Meeting {
    /**
     * @member {string} [role] Meeting role of the user.
     */
    role?: string;
    /**
     * @member {string} [inMeeting] Indicates if the participant is in the meeting.
     */
    inMeeting?: boolean;
}

/**
 * @interface
 * An interface representing TeamsMeetingParticipant.
 * Teams meeting participant detailing user Azure Active Directory details.
 *
 */
export interface TeamsMeetingParticipant {
    /**
     * @member {TeamsChannelAccount} [user] The user details
     */
    user?: TeamsChannelAccount;
    /**
     * @member {Meeting} [meeting] The meeting details.
     */
    meeting?: Meeting;
    /**
     * @member {ConversationAccount} [conversation] The conversation account for the meeting.
     */
    conversation?: ConversationAccount;
}

export interface TeamsPagedMembersResult {
    /**
     * Paging token
     */
    continuationToken: string;
    /**
     * The Channel Accounts.
     */
    members: TeamsChannelAccount[];
}

/**
 * @interface
 * An interface representing O365ConnectorCardFact.
 * O365 connector card fact
 *
 */
export interface O365ConnectorCardFact {
    /**
     * @member {string} [name] Display name of the fact
     */
    name?: string;
    /**
     * @member {string} [value] Display value for the fact
     */
    value?: string;
}

/**
 * @interface
 * An interface representing O365ConnectorCardImage.
 * O365 connector card image
 *
 */
export interface O365ConnectorCardImage {
    /**
     * @member {string} [image] URL for the image
     */
    image?: string;
    /**
     * @member {string} [title] Alternative text for the image
     */
    title?: string;
}

/**
 * @interface
 * An interface representing O365ConnectorCardSection.
 * O365 connector card section
 *
 */
export interface O365ConnectorCardSection {
    /**
     * @member {string} [title] Title of the section
     */
    title?: string;
    /**
     * @member {string} [text] Text for the section
     */
    text?: string;
    /**
     * @member {string} [activityTitle] Activity title
     */
    activityTitle?: string;
    /**
     * @member {string} [activitySubtitle] Activity subtitle
     */
    activitySubtitle?: string;
    /**
     * @member {string} [activityText] Activity text
     */
    activityText?: string;
    /**
     * @member {string} [activityImage] Activity image
     */
    activityImage?: string;
    /**
     * @member {ActivityImageType} [activityImageType] Describes how Activity
     * image is rendered. Possible values include: 'avatar', 'article'
     */
    activityImageType?: ActivityImageType;
    /**
     * @member {boolean} [markdown] Use markdown for all text contents. Default
     * vaule is true.
     */
    markdown?: boolean;
    /**
     * @member {O365ConnectorCardFact[]} [facts] Set of facts for the current
     * section
     */
    facts?: O365ConnectorCardFact[];
    /**
     * @member {O365ConnectorCardImage[]} [images] Set of images for the current
     * section
     */
    images?: O365ConnectorCardImage[];
    /**
     * @member {O365ConnectorCardActionBase[]} [potentialAction] Set of actions
     * for the current section
     */
    potentialAction?: O365ConnectorCardActionBase[];
}

/**
 * @interface
 * An interface representing O365ConnectorCard.
 * O365 connector card
 *
 */
export interface O365ConnectorCard {
    /**
     * @member {string} [title] Title of the item
     */
    title?: string;
    /**
     * @member {string} [text] Text for the card
     */
    text?: string;
    /**
     * @member {string} [summary] Summary for the card
     */
    summary?: string;
    /**
     * @member {string} [themeColor] Theme color for the card
     */
    themeColor?: string;
    /**
     * @member {O365ConnectorCardSection[]} [sections] Set of sections for the
     * current card
     */
    sections?: O365ConnectorCardSection[];
    /**
     * @member {O365ConnectorCardActionBase[]} [potentialAction] Set of actions
     * for the current card
     */
    potentialAction?: O365ConnectorCardActionBase[];
}

/**
 * @interface
 * An interface representing O365ConnectorCardViewAction.
 * O365 connector card ViewAction action
 *
 * @extends O365ConnectorCardActionBase
 */
export interface O365ConnectorCardViewAction extends O365ConnectorCardActionBase {
    /**
     * @member {string[]} [target] Target urls, only the first url effective for
     * card button
     */
    target?: string[];
}

/**
 * @interface
 * An interface representing O365ConnectorCardOpenUriTarget.
 * O365 connector card OpenUri target
 *
 */
export interface O365ConnectorCardOpenUriTarget {
    /**
     * @member {Os} [os] Target operating system. Possible values include:
     * 'default', 'iOS', 'android', 'windows'
     */
    os?: Os;
    /**
     * @member {string} [uri] Target url
     */
    uri?: string;
}

/**
 * @interface
 * An interface representing O365ConnectorCardOpenUri.
 * O365 connector card OpenUri action
 *
 * @extends O365ConnectorCardActionBase
 */
export interface O365ConnectorCardOpenUri extends O365ConnectorCardActionBase {
    /**
     * @member {O365ConnectorCardOpenUriTarget[]} [targets] Target os / urls
     */
    targets?: O365ConnectorCardOpenUriTarget[];
}

/**
 * @interface
 * An interface representing O365ConnectorCardHttpPOST.
 * O365 connector card HttpPOST action
 *
 * @extends O365ConnectorCardActionBase
 */
export interface O365ConnectorCardHttpPOST extends O365ConnectorCardActionBase {
    /**
     * @member {string} [body] Content to be posted back to bots via invoke
     */
    body?: string;
}

/**
 * @interface
 * An interface representing O365ConnectorCardActionCard.
 * O365 connector card ActionCard action
 *
 * @extends O365ConnectorCardActionBase
 */
export interface O365ConnectorCardActionCard extends O365ConnectorCardActionBase {
    /**
     * @member {O365ConnectorCardInputBase[]} [inputs] Set of inputs contained in
     * this ActionCard whose each item can be in any subtype of
     * O365ConnectorCardInputBase
     */
    inputs?: O365ConnectorCardInputBase[];
    /**
     * @member {O365ConnectorCardActionBase[]} [actions] Set of actions contained
     * in this ActionCard whose each item can be in any subtype of
     * O365ConnectorCardActionBase except O365ConnectorCardActionCard, as nested
     * ActionCard is forbidden.
     */
    actions?: O365ConnectorCardActionBase[];
}

/**
 * @interface
 * An interface representing O365ConnectorCardTextInput.
 * O365 connector card text input
 *
 * @extends O365ConnectorCardInputBase
 */
export interface O365ConnectorCardTextInput extends O365ConnectorCardInputBase {
    /**
     * @member {boolean} [isMultiline] Define if text input is allowed for
     * multiple lines. Default value is false.
     */
    isMultiline?: boolean;
    /**
     * @member {number} [maxLength] Maximum length of text input. Default value
     * is unlimited.
     */
    maxLength?: number;
}

/**
 * @interface
 * An interface representing O365ConnectorCardDateInput.
 * O365 connector card date input
 *
 * @extends O365ConnectorCardInputBase
 */
export interface O365ConnectorCardDateInput extends O365ConnectorCardInputBase {
    /**
     * @member {boolean} [includeTime] Include time input field. Default value
     * is false (date only).
     */
    includeTime?: boolean;
}

/**
 * @interface
 * An interface representing O365ConnectorCardMultichoiceInputChoice.
 * O365O365 connector card multiple choice input item
 *
 */
export interface O365ConnectorCardMultichoiceInputChoice {
    /**
     * @member {string} [display] The text rednered on ActionCard.
     */
    display?: string;
    /**
     * @member {string} [value] The value received as results.
     */
    value?: string;
}

/**
 * @interface
 * An interface representing O365ConnectorCardMultichoiceInput.
 * O365 connector card multiple choice input
 *
 * @extends O365ConnectorCardInputBase
 */
export interface O365ConnectorCardMultichoiceInput extends O365ConnectorCardInputBase {
    /**
     * @member {O365ConnectorCardMultichoiceInputChoice[]} [choices] Set of
     * choices whose each item can be in any subtype of
     * O365ConnectorCardMultichoiceInputChoice.
     */
    choices?: O365ConnectorCardMultichoiceInputChoice[];
    /**
     * @member {Style} [style] Choice item rendering style. Default valud is
     * 'compact'. Possible values include: 'compact', 'expanded'
     */
    style?: Style;
    /**
     * @member {boolean} [isMultiSelect] Define if this input field allows
     * multiple selections. Default value is false.
     */
    isMultiSelect?: boolean;
}

/**
 * @interface
 * An interface representing O365ConnectorCardActionQuery.
 * O365 connector card HttpPOST invoke query
 *
 */
export interface O365ConnectorCardActionQuery {
    /**
     * @member {string} [body] The results of body string defined in
     * IO365ConnectorCardHttpPOST with substituted input values
     */
    body?: string;
    /**
     * @member {string} [actionId] Action Id associated with the HttpPOST action
     * button triggered, defined in O365ConnectorCardActionBase.
     */
    actionId?: string;
}

/**
 * @interface
 * An interface representing SigninStateVerificationQuery.
 * Signin state (part of signin action auth flow) verification invoke query
 *
 */
export interface SigninStateVerificationQuery {
    /**
     * @member {string} [state] The state string originally received when the
     * signin web flow is finished with a state posted back to client via tab SDK
     * microsoftTeams.authentication.notifySuccess(state)
     */
    state?: string;
}

/**
 * @interface
 * An interface representing MessagingExtensionQueryOptions.
 * Messaging extension query options
 *
 */
export interface MessagingExtensionQueryOptions {
    /**
     * @member {number} [skip] Number of entities to skip
     */
    skip?: number;
    /**
     * @member {number} [count] Number of entities to fetch
     */
    count?: number;
}

/**
 * @interface
 * An interface representing MessagingExtensionParameter.
 * Messaging extension query parameters
 *
 */
export interface MessagingExtensionParameter {
    /**
     * @member {string} [name] Name of the parameter
     */
    name?: string;
    /**
     * @member {any} [value] Value of the parameter
     */
    value?: any; // eslint-disable-line @typescript-eslint/no-explicit-any
}

/**
 * @interface
 * An interface representing MessagingExtensionQuery.
 * Messaging extension query
 *
 */
export interface MessagingExtensionQuery {
    /**
     * @member {string} [commandId] Id of the command assigned by Bot
     */
    commandId?: string;
    /**
     * @member {MessagingExtensionParameter[]} [parameters] Parameters for the
     * query
     */
    parameters?: MessagingExtensionParameter[];
    /**
     * @member {MessagingExtensionQueryOptions} [queryOptions]
     */
    queryOptions?: MessagingExtensionQueryOptions;
    /**
     * @member {string} [state] State parameter passed back to the bot after
     * authentication/configuration flow
     */
    state?: string;
}

/**
 * @interface
 * An interface representing MessageActionsPayloadUser.
 * Represents a user entity.
 *
 */
export interface MessageActionsPayloadUser {
    /**
     * @member {UserIdentityType} [userIdentityType] The identity type of the
     * user. Possible values include: 'aadUser', 'onPremiseAadUser',
     * 'anonymousGuest', 'federatedUser'
     */
    userIdentityType?: UserIdentityType;
    /**
     * @member {string} [id] The id of the user.
     */
    id?: string;
    /**
     * @member {string} [displayName] The plaintext display name of the user.
     */
    displayName?: string;
}

/**
 * @interface
 * An interface representing MessageActionsPayloadApp.
 * Represents an application entity.
 *
 */
export interface MessageActionsPayloadApp {
    /**
     * @member {ApplicationIdentityType} [applicationIdentityType] The type of
     * application. Possible values include: 'aadApplication', 'bot',
     * 'tenantBot', 'office365Connector', 'webhook'
     */
    applicationIdentityType?: ApplicationIdentityType;
    /**
     * @member {string} [id] The id of the application.
     */
    id?: string;
    /**
     * @member {string} [displayName] The plaintext display name of the
     * application.
     */
    displayName?: string;
}

/**
 * @interface
 * An interface representing MessageActionsPayloadConversation.
 * Represents a team or channel entity.
 *
 */
export interface MessageActionsPayloadConversation {
    /**
     * @member {ConversationIdentityType} [conversationIdentityType] The type of
     * conversation, whether a team or channel. Possible values include: 'team',
     * 'channel'
     */
    conversationIdentityType?: ConversationIdentityType;
    /**
     * @member {string} [id] The id of the team or channel.
     */
    id?: string;
    /**
     * @member {string} [displayName] The plaintext display name of the team or
     * channel entity.
     */
    displayName?: string;
}

/**
 * @interface
 * An interface representing MessageActionsPayloadFrom.
 * Represents a user, application, or conversation type that either sent or was
 * referenced in a message.
 *
 */
export interface MessageActionsPayloadFrom {
    /**
     * @member {MessageActionsPayloadUser} [user] Represents details of the user.
     */
    user?: MessageActionsPayloadUser;
    /**
     * @member {MessageActionsPayloadApp} [application] Represents details of the
     * app.
     */
    application?: MessageActionsPayloadApp;
    /**
     * @member {MessageActionsPayloadConversation} [conversation] Represents
     * details of the converesation.
     */
    conversation?: MessageActionsPayloadConversation;
}

/**
 * @interface
 * An interface representing MessageActionsPayloadAttachment.
 * Represents the attachment in a message.
 *
 */
export interface MessageActionsPayloadAttachment {
    /**
     * @member {string} [id] The id of the attachment.
     */
    id?: string;
    /**
     * @member {string} [contentType] The type of the attachment.
     */
    contentType?: string;
    /**
     * @member {string} [contentUrl] The url of the attachment, in case of a
     * external link.
     */
    contentUrl?: string;
    /**
     * @member {any} [content] The content of the attachment, in case of a code
     * snippet, email, or file.
     */
    content?: any; // eslint-disable-line @typescript-eslint/no-explicit-any
    /**
     * @member {string} [name] The plaintext display name of the attachment.
     */
    name?: string;
    /**
     * @member {string} [thumbnailUrl] The url of a thumbnail image that might be
     * embedded in the attachment, in case of a card.
     */
    thumbnailUrl?: string;
}

/**
 * @interface
 * An interface representing MessageActionsPayloadMention.
 * Represents the entity that was mentioned in the message.
 *
 */
export interface MessageActionsPayloadMention {
    /**
     * @member {number} [id] The id of the mentioned entity.
     */
    id?: number;
    /**
     * @member {string} [mentionText] The plaintext display name of the mentioned
     * entity.
     */
    mentionText?: string;
    /**
     * @member {MessageActionsPayloadFrom} [mentioned] Provides more details on
     * the mentioned entity.
     */
    mentioned?: MessageActionsPayloadFrom;
}

/**
 * @interface
 * An interface representing MessageActionsPayloadReaction.
 * Represents the reaction of a user to a message.
 *
 */
export interface MessageActionsPayloadReaction {
    /**
     * @member {ReactionType} [reactionType] The type of reaction given to the
     * message. Possible values include: 'like', 'heart', 'laugh', 'surprised',
     * 'sad', 'angry'
     */
    reactionType?: ReactionType;
    /**
     * @member {string} [createdDateTime] Timestamp of when the user reacted to
     * the message.
     */
    createdDateTime?: string;
    /**
     * @member {MessageActionsPayloadFrom} [user] The user with which the
     * reaction is associated.
     */
    user?: MessageActionsPayloadFrom;
}

/**
 * @interface
 * An interface representing MessageActionsPayload.
 * Represents the individual message within a chat or channel where a message
 * actions is taken.
 *
 */
export interface MessageActionsPayload {
    /**
     * @member {string} [id] Unique id of the message.
     */
    id?: string;
    /**
     * @member {string} [replyToId] Id of the parent/root message of the thread.
     */
    replyToId?: string;
    /**
     * @member {MessageType} [messageType] Type of message - automatically set to
     * message. Possible values include: 'message'
     */
    messageType?: MessageType;
    /**
     * @member {string} [createdDateTime] Timestamp of when the message was
     * created.
     */
    createdDateTime?: string;
    /**
     * @member {string} [lastModifiedDateTime] Timestamp of when the message was
     * edited or updated.
     */
    lastModifiedDateTime?: string;
    /**
     * @member {boolean} [deleted] Indicates whether a message has been soft
     * deleted.
     */
    deleted?: boolean;
    /**
     * @member {string} [subject] Subject line of the message.
     */
    subject?: string;
    /**
     * @member {string} [summary] Summary text of the message that could be used
     * for notifications.
     */
    summary?: string;
    /**
     * @member {Importance} [importance] The importance of the message. Possible
     * values include: 'normal', 'high', 'urgent'
     */
    importance?: Importance;
    /**
     * @member {string} [locale] Locale of the message set by the client.
     */
    locale?: string;
    /**
     * @member {string} [linkToMessage] Link back to the message.
     */
    linkToMessage?: string;
    /**
     * @member {MessageActionsPayloadFrom} [from] Sender of the message.
     */
    from?: MessageActionsPayloadFrom;
    /**
     * @member {MessageActionsPayloadBody} [body] Plaintext/HTML representation
     * of the content of the message.
     */
    body?: MessageActionsPayloadBody;
    /**
     * @member {string} [attachmentLayout] How the attachment(s) are displayed in
     * the message.
     */
    attachmentLayout?: string;
    /**
     * @member {MessageActionsPayloadAttachment[]} [attachments] Attachments in
     * the message - card, image, file, etc.
     */
    attachments?: MessageActionsPayloadAttachment[];
    /**
     * @member {MessageActionsPayloadMention[]} [mentions] List of entities
     * mentioned in the message.
     */
    mentions?: MessageActionsPayloadMention[];
    /**
     * @member {MessageActionsPayloadReaction[]} [reactions] Reactions for the
     * message.
     */
    reactions?: MessageActionsPayloadReaction[];
}

/**
 * @interface
 * An interface representing TaskModuleRequest.
 * Task module invoke request value payload
 *
 */
export interface TaskModuleRequest {
    /**
     * @member {any} [data] User input data. Free payload with key-value pairs.
     */
    data?: any; // eslint-disable-line @typescript-eslint/no-explicit-any
    /**
     * @member {TaskModuleRequestContext} [context] Current user context, i.e.,
     * the current theme
     */
    context?: TaskModuleRequestContext;
    /**
     * @member {TabEntityContext} [tabContext] Tab request context.
     */
    tabContext?: TabEntityContext;
}

/**
 * @interface
 * An interface representing MessagingExtensionAction.
 * Messaging extension action
 *
 * @extends TaskModuleRequest
 */
export interface MessagingExtensionAction extends TaskModuleRequest {
    /**
     * @member {string} [commandId] Id of the command assigned by Bot
     */
    commandId?: string;
    /**
     * @member {CommandContext} [commandContext] The context from which the
     * command originates. Possible values include: 'message', 'compose',
     * 'commandbox'
     */
    commandContext?: CommandContext;
    /**
     * @member {BotMessagePreviewActionType} [botMessagePreviewAction] Bot message
     * preview action taken by user. Possible values include: 'edit', 'send'
     */
    botMessagePreviewAction?: BotMessagePreviewActionType;
    /**
     * @member {Activity[]} [botActivityPreview]
     */
    botActivityPreview?: Activity[];
    /**
     * @member {MessageActionsPayload} [messagePayload] Message content sent as
     * part of the command request.
     */
    messagePayload?: MessageActionsPayload;
}

/**
 * @interface
 * An interface representing TaskModuleResponseBase.
 * Base class for Task Module responses
 *
 */
export interface TaskModuleResponseBase {
    /**
     * @member {BotMessagePreviewType} [type] Choice of action options when responding to the
     * task/submit message. Possible values include: 'message', 'continue'
     */
    type?: BotMessagePreviewType;
}

/**
 * @interface
 * An interface representing MessagingExtensionAttachment.
 * Messaging extension attachment.
 *
 * @extends Attachment
 */
export interface MessagingExtensionAttachment extends Attachment {
    /**
     * @member {Attachment} [preview]
     */
    preview?: Attachment;
}

/**
 * @interface
 * An interface representing MessagingExtensionSuggestedAction.
 * Messaging extension Actions (Only when type is auth or config)
 *
 */
export interface MessagingExtensionSuggestedAction {
    /**
     * @member {CardAction[]} [actions] Actions
     */
    actions?: CardAction[];
}

/**
 * @interface
 * An interface representing MessagingExtensionResult.
 * Messaging extension result
 *
 */
export interface MessagingExtensionResult {
    /**
     * @member {AttachmentLayout} [attachmentLayout] Hint for how to deal with
     * multiple attachments. Possible values include: 'list', 'grid'
     */
    attachmentLayout?: AttachmentLayout;
    /**
     * @member {MessagingExtensionResultType} [type] The type of the result. Possible values include:
     * 'result', 'auth', 'config', 'message', 'botMessagePreview'
     */
    type?: MessagingExtensionResultType;
    /**
     * @member {MessagingExtensionAttachment[]} [attachments] (Only when type is
     * result) Attachments
     */
    attachments?: MessagingExtensionAttachment[];
    /**
     * @member {MessagingExtensionSuggestedAction} [suggestedActions]
     */
    suggestedActions?: MessagingExtensionSuggestedAction;
    /**
     * @member {string} [text] (Only when type is message) Text
     */
    text?: string;
    /**
     * @member {Activity} [activityPreview] (Only when type is botMessagePreview)
     * Message activity to preview
     */
    activityPreview?: Activity;
}

/**
 * @interface
 * A cache info object which notifies Teams how long an object should be cached for.
 */
export interface CacheInfo {
    /**
     * @member {string} [cacheType] The type of cache for this object.
     */
    cacheType?: string;
    /**
     * @member {number} [cacheDuration] The time in seconds for which the cached object should remain in the cache
     */
    cacheDuration?: number;
}

/**
 * @interface
 * An interface representing MessagingExtensionActionResponse.
 * Response of messaging extension action
 *
 */
export interface MessagingExtensionActionResponse {
    /**
     * @member {TaskModuleContinueResponse | TaskModuleMessageResponse} [task] The JSON for the response to
     * appear in the task module.
     */
    task?: TaskModuleContinueResponse | TaskModuleMessageResponse;
    /**
     * @member {MessagingExtensionResult} [composeExtension]
     */
    composeExtension?: MessagingExtensionResult;
    /**
     * @member {CacheInfo} [cacheInfo] The cache info for this response
     */
    cacheInfo?: CacheInfo;
}

/**
 * @interface
 * An interface representing MessagingExtensionResponse.
 * Messaging extension response
 *
 */
export interface MessagingExtensionResponse {
    /**
     * @member {MessagingExtensionResult} [composeExtension]
     */
    composeExtension?: MessagingExtensionResult;
    /**
     * @member {CacheInfo} [cacheInfo] The cache info for this response
     */
    cacheInfo?: CacheInfo;
}

/**
 * @interface
 * An interface representing FileConsentCard.
 * File consent card attachment.
 *
 */
export interface FileConsentCard {
    /**
     * @member {string} [description] File description.
     */
    description?: string;
    /**
     * @member {number} [sizeInBytes] Size of the file to be uploaded in Bytes.
     */
    sizeInBytes?: number;
    /**
     * @member {any} [acceptContext] Context sent back to the Bot if user
     * consented to upload. This is free flow schema and is sent back in Value
     * field of Activity.
     */
    acceptContext?: any; // eslint-disable-line @typescript-eslint/no-explicit-any
    /**
     * @member {any} [declineContext] Context sent back to the Bot if user
     * declined. This is free flow schema and is sent back in Value field of
     * Activity.
     */
    declineContext?: any; // eslint-disable-line @typescript-eslint/no-explicit-any
}

/**
 * @interface
 * An interface representing FileDownloadInfo.
 * File download info attachment.
 *
 */
export interface FileDownloadInfo {
    /**
     * @member {string} [downloadUrl] File download url.
     */
    downloadUrl?: string;
    /**
     * @member {string} [uniqueId] Unique Id for the file.
     */
    uniqueId?: string;
    /**
     * @member {string} [fileType] Type of file.
     */
    fileType?: string;
    /**
     * @member {any} [etag] ETag for the file.
     */
    etag?: any; // eslint-disable-line @typescript-eslint/no-explicit-any
}

/**
 * @interface
 * An interface representing FileInfoCard.
 * File info card.
 *
 */
export interface FileInfoCard {
    /**
     * @member {string} [uniqueId] Unique Id for the file.
     */
    uniqueId?: string;
    /**
     * @member {string} [fileType] Type of file.
     */
    fileType?: string;
    /**
     * @member {any} [etag] ETag for the file.
     */
    etag?: any; // eslint-disable-line @typescript-eslint/no-explicit-any
}

/**
 * @interface
 * An interface representing FileUploadInfo.
 * Information about the file to be uploaded.
 *
 */
export interface FileUploadInfo {
    /**
     * @member {string} [name] Name of the file.
     */
    name?: string;
    /**
     * @member {string} [uploadUrl] URL to an upload session that the bot can use
     * to set the file contents.
     */
    uploadUrl?: string;
    /**
     * @member {string} [contentUrl] URL to file.
     */
    contentUrl?: string;
    /**
     * @member {string} [uniqueId] ID that uniquely identifies the file.
     */
    uniqueId?: string;
    /**
     * @member {string} [fileType] Type of the file.
     */
    fileType?: string;
}

/**
 * @interface
 * An interface representing FileConsentCardResponse.
 * Represents the value of the invoke activity sent when the user acts on a
 * file consent card
 *
 */
export interface FileConsentCardResponse {
    /**
     * @member {Action} [action] The action the user took. Possible values
     * include: 'accept', 'decline'
     */
    action?: Action;
    /**
     * @member {any} [context] The context associated with the action.
     */
    context?: any; // eslint-disable-line @typescript-eslint/no-explicit-any
    /**
     * @member {FileUploadInfo} [uploadInfo] If the user accepted the file,
     * contains information about the file to be uploaded.
     */
    uploadInfo?: FileUploadInfo;
}

/**
 * @interface
 * Current tab request context, i.e., the current theme.
 */
export interface TabContext {
    /**
     * @member {theme} [string] The current user's theme.
     */
    theme?: string;
}

/**
 * @interface
 * Current TabRequest entity context, or 'tabEntityId'.
 *
 */
export interface TabEntityContext {
    /**
     * @member {string} [tabEntityId] The entity id of the tab.
     */
    tabEntityId?: string;
}

/**
 * @interface
 * Invoke ('tab/fetch') request value payload.
 *
 */
export interface TabRequest {
    /**
     * @member {TabEntityContext} [tabContext] The current tab entity request context.
     */
    tabContext?: TabEntityContext;
    /**
     * @member {TabContext} [context] The current user context, i.e., the current theme.
     */
    context?: TabContext;
    /**
     * @member {string} [state] The magic code for OAuth flow.
     */
    state?: string;
}

/**
 * @interface
 * Envelope for Card Tab Response Payload.
 *
 */
export interface TabResponse {
    /**
     * @member {TabResponsePayload} [tab] The response to the tab/fetch message.
     */
    tab: TabResponsePayload;
}

/**
 * @interface
 * Envelope for cards for a Tab request.
 *
 */
export interface TabResponseCard {
    /**
     * @member {Record<string, any>} [card] The adaptive card for this card tab response.
     */
    card: Record<string, unknown>;
}

/**
 * @interface
 * Envelope for cards for a TabResponse.
 *
 */
export interface TabResponseCards {
    /**
     * @member {TabResponseCard[]} [cards] Adaptive cards for this card tab response.
     */
    cards: TabResponseCard[];
}

/**
 * @interface
 * Payload for Tab Response.
 *
 */
export interface TabResponsePayload {
    /**
     * @member {'continue' | 'auth' | 'silentAuth'} [type] Choice of action options when responding to the tab/fetch message.
     */
    type?: 'continue' | 'auth' | 'silentAuth';
    /**
     * @member {TabResponseCards} [value] The TabResponseCards to send when responding to
     * tab/fetch activity with type of 'continue'.
     */
    value?: TabResponseCards;
    /**
     * @member {TabSuggestedActions} [suggestedActions] The Suggested Actions for this card tab.
     */
    suggestedActions?: TabSuggestedActions;
}

/**
 * @interface
 * Invoke ('tab/submit') request value payload.
 *
 */
export interface TabSubmit {
    /**
     * @member {TabEntityContext} [tabContext] The current tab's entity request context.
     */
    tabContext?: TabEntityContext;
    /**
     * @member {TabContext} [context] The current user context, i.e., the current theme.
     */
    context?: TabContext;
    /**
     * @member {TabSubmitData} [data] User input. Free payload containing properties of key-value pairs.
     */
    data?: TabSubmitData;
}

/**
 * @interface
 * Invoke ('tab/submit') request value payload data.
 *
 */
export interface TabSubmitData {
    /**
     * @member {string} [type] Should currently be 'tab/submit'.
     */
    type?: string;
    /**
     * @member {any} [any] Additional properties not otherwise defined in TabSubmit.
     */
    [properties: string]: unknown;
}

/**
 * @interface
 * Tab SuggestedActions (Only when type is 'auth' or 'silentAuth').
 *
 */
export interface TabSuggestedActions {
    /**
     * @member {CardAction[]} [actions] Actions to show in the card response.
     */
    actions: CardAction[];
}

/**
 * @interface
 * Tab response to 'task/submit'.
 *
 * @extends TaskModuleResponseBase
 */
export interface TaskModuleCardResponse extends TaskModuleResponseBase {
    /**
     * @member {string} [value] JSON for Adaptive cards to appear in the tab.
     */
    value?: string;
}

/**
 * @interface
 * An interface representing TaskModuleTaskInfo.
 * Metadata for a Task Module.
 *
 */
export interface TaskModuleTaskInfo {
    /**
     * @member {string} [title] Appears below the app name and to the right of
     * the app icon.
     */
    title?: string;
    /**
     * @member {number | 'small' | 'medium' | 'large'} [height] This can be a number, representing the task
     * module's height in pixels, or a string, one of: small, medium, large.
     */
    height?: number | 'small' | 'medium' | 'large';
    /**
     * @member {number | 'small' | 'medium' | 'large'} [width] This can be a number, representing the task module's
     * width in pixels, or a string, one of: small, medium, large.
     */
    width?: number | 'small' | 'medium' | 'large';
    /**
     * @member {string} [url] The URL of what is loaded as an iframe inside the
     * task module. One of url or card is required.
     */
    url?: string;
    /**
     * @member {Attachment} [card] The JSON for the Adaptive card to appear in
     * the task module.
     */
    card?: Attachment;
    /**
     * @member {string} [fallbackUrl] If a client does not support the task
     * module feature, this URL is opened in a browser tab.
     */
    fallbackUrl?: string;
    /**
     * @member {string} [completionBotId] If a client does not support the task
     * module feature, this URL is opened in a browser tab.
     */
    completionBotId?: string;
}

/**
 * @interface
 * An interface representing TaskModuleContinueResponse.
 * Task Module Response with continue action.
 *
 * @extends TaskModuleResponseBase
 */
export interface TaskModuleContinueResponse extends TaskModuleResponseBase {
    /**
     * @member {TaskModuleTaskInfo} [value] The JSON for the Adaptive card to
     * appear in the task module.
     */
    value?: TaskModuleTaskInfo;
}

/**
 * @interface
 * An interface representing TaskModuleMessageResponse.
 * Task Module response with message action.
 *
 * @extends TaskModuleResponseBase
 */
export interface TaskModuleMessageResponse extends TaskModuleResponseBase {
    /**
     * @member {string} [value] Teams will display the value of value in a popup
     * message box.
     */
    value?: string;
}

/**
 * @interface
 * An interface representing TaskModuleResponse.
 * Envelope for Task Module Response.
 *
 */
export interface TaskModuleResponse {
    /**
     * @member {TaskModuleContinueResponse | TaskModuleMessageResponse} [task] The JSON for the response to
     * appear in the task module.
     */
    task?: TaskModuleContinueResponse | TaskModuleMessageResponse;
    /**
     * @member {CacheInfo} [cacheInfo] The cache info for this response
     */
    cacheInfo?: CacheInfo;
}

/**
 * @interface
 * An interface representing TaskModuleRequestContext.
 * Current user context, i.e., the current theme
 *
 */
export interface TaskModuleRequestContext {
    /**
     * @member {string} [theme]
     */
    theme?: string;
}

/**
 * @interface
 * An interface representing AppBasedLinkQuery.
 * Invoke request body type for app-based link query.
 *
 */
export interface AppBasedLinkQuery {
    /**
     * @member {string} [url] Url queried by user
     */
    url?: string;
    /**
     * @member {string} [state] State is the magic code for OAuth Flow
     */
    state?: string;
}

/**
 * Defines values for Type.
 * Possible values include: 'ViewAction', 'OpenUri', 'HttpPOST', 'ActionCard'
 *
 * @readonly
 * @enum {string}
 */
export type Type = 'ViewAction' | 'OpenUri' | 'HttpPOST' | 'ActionCard';

/**
 * Defines values for ActivityImageType.
 * Possible values include: 'avatar', 'article'
 *
 * @readonly
 * @enum {string}
 */
export type ActivityImageType = 'avatar' | 'article';

/**
 * Defines possible values for BotConfigAuth type.
 * Possible values include: "auth"
 *
 * @readonly
 * @enum {string}
 */

export type BotConfigAuthType = 'auth' | 'task';

/**
 * Defines values for Os.
 * Possible values include: 'default', 'iOS', 'android', 'windows'
 *
 * @readonly
 * @enum {string}
 */
export type Os = 'default' | 'iOS' | 'android' | 'windows';

/**
 * Defines values for O365ConnectorCardInputBaseType.
 * Possible values include: 'textInput', 'dateInput', 'multichoiceInput'
 *
 * @readonly
 * @enum {string}
 */
export type O365ConnectorCardInputBaseType = 'textInput' | 'dateInput' | 'multichoiceInput';

/**
 * @deprecated Use O365ConnectorCardInputBaseType instead.
 */
export type Type1 = O365ConnectorCardInputBaseType;

/**
 * Defines values for Style.
 * Possible values include: 'compact', 'expanded'
 *
 * @readonly
 * @enum {string}
 */
export type Style = 'compact' | 'expanded';

/**
 * Defines values for UserIdentityType.
 * Possible values include: 'aadUser', 'onPremiseAadUser', 'anonymousGuest', 'federatedUser'
 *
 * @readonly
 * @enum {string}
 */
export type UserIdentityType = 'aadUser' | 'onPremiseAadUser' | 'anonymousGuest' | 'federatedUser';

/**
 * Defines values for ApplicationIdentityType.
 * Possible values include: 'aadApplication', 'bot', 'tenantBot', 'office365Connector', 'webhook'
 *
 * @readonly
 * @enum {string}
 */
export type ApplicationIdentityType = 'aadApplication' | 'bot' | 'tenantBot' | 'office365Connector' | 'webhook';

/**
 * Defines values for ConversationIdentityType.
 * Possible values include: 'team', 'channel'
 *
 * @readonly
 * @enum {string}
 */
export type ConversationIdentityType = 'team' | 'channel';

/**
 * Defines values for ContentType.
 * Possible values include: 'html', 'text'
 *
 * @readonly
 * @enum {string}
 */
export type ContentType = 'html' | 'text';

/**
 * Defines values for ReactionType.
 * Possible values include: 'like', 'heart', 'laugh', 'surprised', 'sad', 'angry'
 *
 * @readonly
 * @enum {string}
 */
export type ReactionType = 'like' | 'heart' | 'laugh' | 'surprised' | 'sad' | 'angry';

/**
 * Defines values for MessageType.
 * Possible values include: 'message'
 *
 * @readonly
 * @enum {string}
 */
export type MessageType = 'message';

/**
 * Defines values for Importance.
 * Possible values include: 'normal', 'high', 'urgent'
 *
 * @readonly
 * @enum {string}
 */
export type Importance = 'normal' | 'high' | 'urgent';

/**
 * Defines values for CommandContext.
 * Possible values include: 'message', 'compose', 'commandbox'
 *
 * @readonly
 * @enum {string}
 */
export type CommandContext = 'message' | 'compose' | 'commandbox';

/**
 * Defines values for BotMessagePreviewActionType.
 * Possible values include: 'edit', 'send'
 *
 * @readonly
 * @enum {string}
 */
export type BotMessagePreviewActionType = 'edit' | 'send';

/**
 * Defines values for BotMessagePreviewType.
 * Possible values include: 'message', 'continue'
 *
 * @readonly
 * @enum {string}
 */
export type BotMessagePreviewType = 'message' | 'continue';

/**
 * @deprecated Use BotMessagePreviewType
 */
export type Type2 = BotMessagePreviewType;

/**
 * Defines values for AttachmentLayout.
 * Possible values include: 'list', 'grid'
 *
 * @readonly
 * @enum {string}
 */
export type AttachmentLayout = 'list' | 'grid';

/**
 * Defines values for MessagingExtensionResultType.
 * Possible values include: 'result', 'auth', 'config', 'message', 'botMessagePreview', 'silentAuth'.
 *
 * @readonly
 * @enum {string}
 */
export type MessagingExtensionResultType =
    | 'result'
    | 'auth'
    | 'config'
    | 'message'
    | 'botMessagePreview'
    | 'silentAuth';

/**
 * @deprecated Use MessagingExtensionResultType instead
 */
export type Type3 = MessagingExtensionResultType;
/**
 * Defines values for Action.
 * Possible values include: 'accept', 'decline'
 *
 * @readonly
 * @enum {string}
 */
export type Action = 'accept' | 'decline';

/**
 * @interface
 */
interface MeetingDetailsBase {
    /**
     * @member {string} [id] The meeting's Id, encoded as a BASE64 string.
     */
    id: string;
    /**
     * @member {string} [joinUrl] The URL used to join the meeting.
     */
    joinUrl: string;
    /**
     * @member {string} [title] The title of the meeting.
     */
    title: string;
}

/**
 * @interface
 * Specific details of a Teams meeting.
 */
export interface MeetingDetails extends MeetingDetailsBase {
    /**
     * @member {string} [msGraphResourceId] The MsGraphResourceId, used specifically for MS Graph API calls.
     */
    msGraphResourceId: string;
    /**
     * @member {Date} [scheduledStartTime] The meeting's scheduled start time, in UTC.
     */
    scheduledStartTime?: Date;
    /**
     * @member {Date} [scheduledEndTime] The meeting's scheduled end time, in UTC.
     */
    scheduledEndTime?: Date;
    /**
     * @member {string} [type] The meeting's type.
     */
    type: string;
}

/**
 * @interface
 * General information about a Teams meeting.
 */
export interface MeetingInfo {
    /**
     * @member {MeetingDetails} [details] The specific details of a Teams meeting.
     */
    details: MeetingDetails;
    /**
     * @member {ConversationAccount} [conversation] The Conversation Account for the meeting.
     */
    conversation: ConversationAccount;
    /**
     * @member {TeamsChannelAccount} [organizer] The organizer's user information.
     */
    organizer: TeamsChannelAccount;
}

/**
 * @interface
 */
export interface MeetingEventDetails extends MeetingDetailsBase {
    /**
     * @member {string} [meetingType] The meeting's type.
     */
    meetingType: string;
}

/**
 * @interface
 * Specific details of a Teams meeting start event.
 */
export interface MeetingStartEventDetails extends MeetingEventDetails {
    /**
     * @member {Date} [startTime] Timestamp for meeting start, in UTC.
     */
    startTime: Date;
}

/**
 * @interface
 * Specific details of a Teams meeting end event.
 */
export interface MeetingEndEventDetails extends MeetingEventDetails {
    /**
     * @member {Date} [endTime] Timestamp for meeting end, in UTC.
     */
    endTime: Date;
}

/**
 * @interface
 * Specifies base details of a Teams meeting send notification payload.
 */
export interface MeetingNotificationBase<T> {
    /**
     * @member {string} [type] The type of meeting notification.
     */
    type: string;

    /**
     * @template T
     * @member {T} value The specific details of the meeting notification.
     */
    value: T;
}

/**
 * @interface
 * Specifies details of a targeted Teams meeting send notification payload.
 */
export interface TargetedMeetingNotification extends MeetingNotificationBase<TargetedMeetingNotificationValue> {
    /**
     * @member {string} [type] The type of meeting notification.
     */
    type: 'targetedMeetingNotification';

    /**
     * @member {MeetingNotificationChannelData} [channelData] The channel data of the meeting notification.
     */
    channelData?: MeetingNotificationChannelData;
}

/**
 * @type {MeetingNotification}
 * Defines the base Teams meeting notification type.
 */
export type MeetingNotification = TargetedMeetingNotification;

/**
 * @interface
 * Specifies recipients and surfaces to target in a Teams meeting notification.
 */
export interface TargetedMeetingNotificationValue {
    /**
     * @member {string[]} [recipients] The list of recipient meeting MRIs.
     */
    recipients: string[];
    /**
     * @member {MeetingSurface[]} [surfaces] The List of notification surface configuration.
     */
    surfaces: MeetingSurface[];
}

/**
 * @type {MeetingSurface}
 * Defines the generic Teams meeting surface type.
 */
export type MeetingSurface = MeetingStageSurface<any> | MeetingTabIconSurface;

/**
 * @interface
 * Specifies the meeting stage surface in a Teams meeting notification.
 */
export interface MeetingStageSurface<T> {
    /**
     * @member {string} [surface] The surface type.
     */
    surface: 'meetingStage';
    /**
     * @member {string} [contentType] The content type.
     */
    contentType: 'task';
    /**
     * @template T
     * @member {T} [content] The content to display in the meeting notification.
     */
    content: T;
}

/**
 * @interface
 * Specifies the meeting tab icon surface in a Teams meeting notification.
 */
export interface MeetingTabIconSurface {
    /**
     * @member {string} [surface] The surface type.
     */
    surface: 'meetingTabIcon';

    /**
     * @member {string} [tabEntityId] The tab entity ID.
     */
    tabEntityId?: string;
}

/**
 * @interface
 * Specifies channel data associated with the Teams meeting notification.
 */
export interface MeetingNotificationChannelData {
    /**
     * @member {OnBehalfOf} [onBehalfOf] The user that the bot is sending the notification on behalfOf, if any.
     */
    onBehalfOf?: OnBehalfOf[];
}

/**
 * @interface
 * Specifies the Teams user that triggered the Teams meeting notification.
 */
export interface OnBehalfOf {
    /**
     * @member {number} [itemid] The id of the item.
     */
    itemid: 0 | number;
    /**
     * @member {string} [mentionType] The mention type of a "person".
     */
    mentionType: 'person' | string;
    /**
     * @member {string} [mri] Ther user MRI of the sender.
     */
    mri: string;
    /**
     * @member {string} [displayName] The  of the person.
     */
    displayName?: string;
}

/**
 * @interface
 * Specifies the recipients for which the Teams meeting notification was not sent.
 */
export interface MeetingNotificationRecipientFailureInfo {
    /**
     * @member {string} [recipientMri] The targeted recipient's MRI.
     */
    recipientMri: string;
    /**
     * @member {string} [failureReason] The reason for which the meetings notification could not be sent to the recipient.
     */
    failureReason: string;
    /**
     * @member {string} [errorCode] The error code.
     */
    errorCode: string;
}

/**
 * @interface
 * Specifies the list of recipients for which the Teams meeting notification was not sent.
 */
export interface MeetingNotificationResponse {
    /**
     * @member {string} [recipientsFailureInfo] The list of recipients that failed to recieve the sent meetings notification.
     */
    recipientsFailureInfo?: MeetingNotificationRecipientFailureInfo[];
}

/**
<<<<<<< HEAD
 * @type {TeamsMember}
 * Defines the TeamsMember type.
 */
export type TeamsMember = {
    /**
     * @member {string} [id] The member id.
     */
    id: string;
};

/**
 * @interface
 * Specifies the body of the teams batch operation request.
 */
export interface BatchOperationRequest {
    /**
     * @member {Activity} [activity] The activity of the request.
     */
    activity: Activity;
    /**
     * @member {string} [tenantId] The id of the Teams tenant.
     */
    tenantId: string;
    /**
     * @member {string} [teamId] The id of the team.
     */
    teamId?: string;
    /**
     * @member {TeamsMember[]} [members] The list of members.
     */
    members?: TeamsMember[];
}

/**
 * @interface
 * Specifies the body of the teams batch operation response.
 */
export interface BatchOperationResponse {
    /**
     * @member {string} [operationId] The id of the operation executed.
     */
    operationId: string;
}

/**
 * @interface
 * Specifies the body of the teams batch operation state response.
 */
export interface BatchOperationStateResponse {
    /**
     * @member {string} [state] The state of the operation.
     */
    state: string;
    /**
     * @member {Record<number, number>} [statusMap] The status map for processed operations.
     */
    statusMap: Record<number, number>;
    /**
     * @member {Date} [retryAfter] The datetime value to retry the operation.
     */
    retryAfter?: Date;
    /**
     * @member {number} [totalEntriesCount] The number of entries.
     */
    totalEntriesCount: number;
=======
 * @interface
 * Specific details about the meeting participants.
 */
export interface MeetingParticipantsEventDetails {
    /**
     * @member {TeamsMeetingMember[]} [members] The participants info.
     */
    members: TeamsMeetingMember[];
>>>>>>> 843c8474
}

/**
 * @interface
<<<<<<< HEAD
 * Specifies the failed entry with its id and error.
 */
export interface BatchFailedEntry {
    /**
     * @member {string} [id] The id of the failed entry.
     */
    id: string;
    /**
     * @member {string} [error] The error of the failed entry.
     */
    error: string;
=======
 * Specific details about the meeting participants.
 */
export interface TeamsMeetingMember {
    /**
     * @member {TeamsChannelAccount} [user] The participant account.
     */
    user: TeamsChannelAccount;
    /**
     * @member {UserMeetingDetails} [meeting] The participants info.
     */
    meeting: UserMeetingDetails;
>>>>>>> 843c8474
}

/**
 * @interface
<<<<<<< HEAD
 * Specifies the body of the batch failed entries response.
 */
export interface BatchFailedEntriesResponse {
    /**
     * @member {string} [continuationToken] The continuation token for paginated results.
     */
    continuationToken: string;
    /**
     * @member {BatchFailedEntry[]} [failedEntryResponses] The list of failed entries result of a batch operation.
     */
    failedEntryResponses: BatchFailedEntry[];
=======
 * Specific details of a user in a Teams meeting.
 */
export interface UserMeetingDetails {
    /**
     * @member {boolean} [inMeeting] The user in meeting indicator.
     */
    inMeeting: boolean;
    /**
     * @member {string} [role] The user's role.
     */
    role: string;
>>>>>>> 843c8474
}<|MERGE_RESOLUTION|>--- conflicted
+++ resolved
@@ -2030,8 +2030,48 @@
     recipientsFailureInfo?: MeetingNotificationRecipientFailureInfo[];
 }
 
-/**
-<<<<<<< HEAD
+/**  
+ * @interface
+ * Specific details about the meeting participants.
+ */
+export interface MeetingParticipantsEventDetails {
+    /**
+     * @member {TeamsMeetingMember[]} [members] The participants info.
+     */
+    members: TeamsMeetingMember[];
+}
+
+/**
+ * @interface
+ * Specific details about the meeting participants.
+ */
+export interface TeamsMeetingMember {
+    /**
+     * @member {TeamsChannelAccount} [user] The participant account.
+     */
+    user: TeamsChannelAccount;
+    /**
+     * @member {UserMeetingDetails} [meeting] The participants info.
+     */
+    meeting: UserMeetingDetails;
+}
+
+/**
+ * @interface
+ * Specific details of a user in a Teams meeting.
+ */
+export interface UserMeetingDetails {
+    /**
+     * @member {boolean} [inMeeting] The user in meeting indicator.
+     */
+    inMeeting: boolean;
+    /**
+     * @member {string} [role] The user's role.
+     */
+    role: string;
+}
+
+/**
  * @type {TeamsMember}
  * Defines the TeamsMember type.
  */
@@ -2097,21 +2137,10 @@
      * @member {number} [totalEntriesCount] The number of entries.
      */
     totalEntriesCount: number;
-=======
- * @interface
- * Specific details about the meeting participants.
- */
-export interface MeetingParticipantsEventDetails {
-    /**
-     * @member {TeamsMeetingMember[]} [members] The participants info.
-     */
-    members: TeamsMeetingMember[];
->>>>>>> 843c8474
-}
-
-/**
- * @interface
-<<<<<<< HEAD
+}
+
+/**
+ * @interface
  * Specifies the failed entry with its id and error.
  */
 export interface BatchFailedEntry {
@@ -2123,24 +2152,10 @@
      * @member {string} [error] The error of the failed entry.
      */
     error: string;
-=======
- * Specific details about the meeting participants.
- */
-export interface TeamsMeetingMember {
-    /**
-     * @member {TeamsChannelAccount} [user] The participant account.
-     */
-    user: TeamsChannelAccount;
-    /**
-     * @member {UserMeetingDetails} [meeting] The participants info.
-     */
-    meeting: UserMeetingDetails;
->>>>>>> 843c8474
-}
-
-/**
- * @interface
-<<<<<<< HEAD
+}
+
+/**
+ * @interface
  * Specifies the body of the batch failed entries response.
  */
 export interface BatchFailedEntriesResponse {
@@ -2152,17 +2167,4 @@
      * @member {BatchFailedEntry[]} [failedEntryResponses] The list of failed entries result of a batch operation.
      */
     failedEntryResponses: BatchFailedEntry[];
-=======
- * Specific details of a user in a Teams meeting.
- */
-export interface UserMeetingDetails {
-    /**
-     * @member {boolean} [inMeeting] The user in meeting indicator.
-     */
-    inMeeting: boolean;
-    /**
-     * @member {string} [role] The user's role.
-     */
-    role: string;
->>>>>>> 843c8474
 }