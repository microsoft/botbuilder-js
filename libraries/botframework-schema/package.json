--- conflicted
+++ resolved
@@ -21,28 +21,17 @@
   "typings": "./lib/index.d.ts",
   "devDependencies": {
     "@microsoft/api-extractor": "^7.7.12",
-<<<<<<< HEAD
-    "typescript": "3.5.3",
-    "mocha": "^5.2.0",
-    "nyc": "^15.0.0"
-=======
     "mocha": "^6.2.3",
     "nyc": "^15.1.0",
     "typescript": "3.5.3"
->>>>>>> 15896449
   },
   "scripts": {
     "build": "tsc",
     "build:rollup": "npm run clean && npm run build && api-extractor run --verbose --local",
     "clean": "erase /q /s .\\lib",
     "set-version": "npm version --allow-same-version ${Version}",
-<<<<<<< HEAD
-    "test:compat": "api-extractor run --verbose",
-    "test": "tsc && nyc mocha tests/"
-=======
     "test": "tsc && nyc mocha tests/",
     "test:compat": "api-extractor run --verbose"
->>>>>>> 15896449
   },
   "files": [
     "/lib",
