{
  "name": "botframework-schema",
  "author": "Microsoft Corp.",
  "description": "Activity schema for the Microsoft Bot Framework.",
  "version": "4.1.6",
  "license": "MIT",
  "keywords": [
    "botconnector",
    "bots",
    "chatbots"
  ],
<<<<<<< HEAD
  "main": "./lib/index.js",
  "typings": "./lib/index.d.ts",
  "devDependencies": {
    "typescript": "3.5.3"
  },
  "scripts": {
    "build": "tsc",
    "clean": "erase /q /s .\\lib",
    "set-version": "npm version --allow-same-version ${Version}"
  },
=======
>>>>>>> 0535ebbf
  "homepage": "http://github.com/Microsoft/botbuilder-js",
  "bugs": {
    "url": "http://github.com/Microsoft/botbuilder-js/issues"
  },  
  "repository": {
    "type": "git",
    "url": "git@github.com:Microsoft/botbuilder-js.git"
  },
  "main": "./lib/index.js",
  "typings": "./lib/index.d.ts",
  "devDependencies": {
    "typescript": "3.5.3"
  },
  "scripts": {
    "build": "tsc",
    "clean": "erase /q /s .\\lib",
    "set-version": "npm version --allow-same-version ${Version}"
  },
  "files": [
    "/lib",
    "/src"
  ]
}<|MERGE_RESOLUTION|>--- conflicted
+++ resolved
@@ -9,19 +9,6 @@
     "bots",
     "chatbots"
   ],
-<<<<<<< HEAD
-  "main": "./lib/index.js",
-  "typings": "./lib/index.d.ts",
-  "devDependencies": {
-    "typescript": "3.5.3"
-  },
-  "scripts": {
-    "build": "tsc",
-    "clean": "erase /q /s .\\lib",
-    "set-version": "npm version --allow-same-version ${Version}"
-  },
-=======
->>>>>>> 0535ebbf
   "homepage": "http://github.com/Microsoft/botbuilder-js",
   "bugs": {
     "url": "http://github.com/Microsoft/botbuilder-js/issues"
