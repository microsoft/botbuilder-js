--- conflicted
+++ resolved
@@ -30,11 +30,8 @@
   },
   "scripts": {
     "test": "mocha tests/*.js",
-<<<<<<< HEAD
-    "build-docs": "typedoc --theme markdown --entryPoint botbuilder-choices --excludePrivate --includeDeclarations --ignoreCompilerErrors --module amd --out ..\\..\\doc\\botbuilder-choices .\\lib\\index.d.ts --hideGenerator --name \"Bot Builder SDK - Choices\" --readme none"
-=======
     "build": "tsc",
+    "build-docs": "typedoc --theme markdown --entryPoint botbuilder-choices --excludePrivate --includeDeclarations --ignoreCompilerErrors --module amd --out ..\\..\\doc\\botbuilder-choices .\\lib\\index.d.ts --hideGenerator --name \"Bot Builder SDK - Choices\" --readme none",
     "clean": "erase /q lib\\*.*"
->>>>>>> 72753313
   }
 }