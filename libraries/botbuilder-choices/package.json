{
  "name": "botbuilder-choices",
  "author": "Microsoft Corp.",
  "description": "Microsoft BotBuilder tools for working with choices.",
<<<<<<< HEAD
  "version": "4.0.0-m1.0",
=======
  "version": "4.0.0-m1.2",
>>>>>>> a0e4c1c7
  "license": "MIT",
  "keywords": [
    "botbuilder",
    "botframework",
    "bots",
    "chatbots"
  ],
  "bugs": {
    "url": "https://github.com/Microsoft/botbuilder-js/issues"
  },
  "repository": {
    "type": "git",
    "url": "https://github.com/Microsoft/botbuilder-js.git"
  },
  "main": "./lib/index.js",
  "typings": "./lib/index.d.ts",
  "dependencies": {
    "botbuilder": "^4.0.0-m1.2",
    "@microsoft/recognizers-text-suite": "^1.0.0-rc.30.0"
  },
  "devDependencies": {
    "@types/mocha": "^2.2.47",
    "@types/node": "^9.3.0",
    "codelyzer": "^4.1.0",
    "mocha": "^5.0.0",
    "nyc": "^11.4.1",
    "source-map-support": "^0.5.3",
    "ts-node": "^4.1.0"
  },
  "scripts": {
    "test": "tsc && nyc mocha tests/",
    "build": "tsc",
    "build-docs": "typedoc --theme markdown --entryPoint botbuilder-choices --excludePrivate --includeDeclarations --ignoreCompilerErrors --module amd --out ..\\..\\doc\\botbuilder-choices .\\lib\\index.d.ts --hideGenerator --name \"Bot Builder SDK - Choices\" --readme none",
    "clean": "erase /q lib\\*.*"
  }
}<|MERGE_RESOLUTION|>--- conflicted
+++ resolved
@@ -2,11 +2,7 @@
   "name": "botbuilder-choices",
   "author": "Microsoft Corp.",
   "description": "Microsoft BotBuilder tools for working with choices.",
-<<<<<<< HEAD
-  "version": "4.0.0-m1.0",
-=======
   "version": "4.0.0-m1.2",
->>>>>>> a0e4c1c7
   "license": "MIT",
   "keywords": [
     "botbuilder",
