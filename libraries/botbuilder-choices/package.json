{
  "name": "botbuilder-choices",
  "author": "Microsoft Corp.",
  "description": "Microsoft BotBuilder tools for working with choices.",
  "version": "4.0.0-h4.2",
  "license": "MIT",
  "keywords": [
    "botbuilder",
    "botframework",
    "bots",
    "chatbots"
  ],
  "bugs": {
    "url": "https://github.com/Microsoft/BotBuilder/issues"
  },
  "repository": {
    "type": "git",
    "url": "https://github.com/Microsoft/BotBuilder.git"
  },
  "main": "./lib/index.js",
  "typings": "./lib/index.d.ts",
  "dependencies": {
    "botbuilder": "^4.0.0-h4.1"
  },
  "devDependencies": {
    "@types/mocha": "^2.2.47",
    "@types/node": "^9.3.0",
    "codelyzer": "^4.1.0",
    "mocha": "^5.0.0",
    "nyc": "^11.4.1",
    "recognizers-text-number": "^1.0.0-rc.28",
    "source-map-support": "^0.5.3",
    "ts-node": "^4.1.0"
  },
  "scripts": {
<<<<<<< HEAD
    "test": "tsc && nyc mocha tests/"
=======
    "test": "mocha tests/*.js",
    "build": "tsc",
    "build-docs": "typedoc --theme markdown --entryPoint botbuilder-choices --excludePrivate --includeDeclarations --ignoreCompilerErrors --module amd --out ..\\..\\doc\\botbuilder-choices .\\lib\\index.d.ts --hideGenerator --name \"Bot Builder SDK - Choices\" --readme none",
    "clean": "erase /q lib\\*.*"
>>>>>>> ede2cfe9
  }
}<|MERGE_RESOLUTION|>--- conflicted
+++ resolved
@@ -33,13 +33,9 @@
     "ts-node": "^4.1.0"
   },
   "scripts": {
-<<<<<<< HEAD
-    "test": "tsc && nyc mocha tests/"
-=======
-    "test": "mocha tests/*.js",
+    "test": "tsc && nyc mocha tests/",
     "build": "tsc",
     "build-docs": "typedoc --theme markdown --entryPoint botbuilder-choices --excludePrivate --includeDeclarations --ignoreCompilerErrors --module amd --out ..\\..\\doc\\botbuilder-choices .\\lib\\index.d.ts --hideGenerator --name \"Bot Builder SDK - Choices\" --readme none",
     "clean": "erase /q lib\\*.*"
->>>>>>> ede2cfe9
   }
 }