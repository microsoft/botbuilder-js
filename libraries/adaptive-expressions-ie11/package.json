{
  "name": "adaptive-expressions-ie11",
  "author": "Microsoft Corp.",
  "description": "Common Expression Language",
  "version": "4.1.6",
  "license": "MIT",
  "keywords": [
    "botbuilder",
    "botframework",
    "expression"
  ],
  "bugs": {
    "url": "https://github.com/Microsoft/botbuilder-js/issues"
  },
  "repository": {
    "type": "git",
    "url": "https://github.com/Microsoft/botbuilder-js.git"
  },
  "main": "./dist/index.js",
  "types": "./dist/index.d.ts",
  "dependencies": {
<<<<<<< HEAD
    "adaptive-expressions": "4.1.6"
=======
    "adaptive-expressions": "4.1.6",
    "clean-webpack-plugin": "^4.0.0",
    "core-js": "^3.38.1",
    "eslint-plugin-only-warn": "^1.1.0",
    "terser-webpack-plugin": "^5.3.10"
  },
  "devDependencies": {
    "@babel/core": "^7.25.2",
    "@babel/plugin-proposal-class-properties": "^7.18.6",
    "@babel/plugin-proposal-decorators": "^7.24.7",
    "@babel/plugin-transform-runtime": "^7.25.4",
    "@babel/preset-env": "^7.25.4",
    "@babel/preset-typescript": "^7.24.7",
    "@babel/runtime": "^7.25.4",
    "babel-loader": "^9.1.3",
    "ts-loader": "^9.5.1",
    "typescript": "~4.7",
    "webpack": "^5.94.0",
    "webpack-cli": "^5.1.4"
>>>>>>> 6ef82744
  },
  "scripts": {
    "build": "npm-run-all clean build:browser",
    "build:browser": "tsup --config ../../tsup/browser.config.ts --define.outfile dist/index.js --dts",
    "clean": "rimraf dist",
    "lint": "eslint ."
  },
  "files": [
    "dist"
  ]
}<|MERGE_RESOLUTION|>--- conflicted
+++ resolved
@@ -19,29 +19,7 @@
   "main": "./dist/index.js",
   "types": "./dist/index.d.ts",
   "dependencies": {
-<<<<<<< HEAD
     "adaptive-expressions": "4.1.6"
-=======
-    "adaptive-expressions": "4.1.6",
-    "clean-webpack-plugin": "^4.0.0",
-    "core-js": "^3.38.1",
-    "eslint-plugin-only-warn": "^1.1.0",
-    "terser-webpack-plugin": "^5.3.10"
-  },
-  "devDependencies": {
-    "@babel/core": "^7.25.2",
-    "@babel/plugin-proposal-class-properties": "^7.18.6",
-    "@babel/plugin-proposal-decorators": "^7.24.7",
-    "@babel/plugin-transform-runtime": "^7.25.4",
-    "@babel/preset-env": "^7.25.4",
-    "@babel/preset-typescript": "^7.24.7",
-    "@babel/runtime": "^7.25.4",
-    "babel-loader": "^9.1.3",
-    "ts-loader": "^9.5.1",
-    "typescript": "~4.7",
-    "webpack": "^5.94.0",
-    "webpack-cli": "^5.1.4"
->>>>>>> 6ef82744
   },
   "scripts": {
     "build": "npm-run-all clean build:browser",
