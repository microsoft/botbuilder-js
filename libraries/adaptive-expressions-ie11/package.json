{
  "name": "adaptive-expressions-ie11",
  "author": "Microsoft Corp.",
  "description": "Common Expression Language",
  "version": "4.1.6",
  "license": "MIT",
  "keywords": [
    "botbuilder",
    "botframework",
    "expression"
  ],
  "bugs": {
    "url": "https://github.com/Microsoft/botbuilder-js/issues"
  },
  "repository": {
    "type": "git",
    "url": "https://github.com/Microsoft/botbuilder-js.git"
  },
  "main": "./dist/index.js",
  "types": "./dist/index.d.ts",
  "dependencies": {
    "adaptive-expressions": "4.1.6",
    "clean-webpack-plugin": "^4.0.0",
    "core-js": "^3.38.1",
    "terser-webpack-plugin": "^5.3.10"
  },
  "devDependencies": {
    "@babel/core": "^7.25.2",
    "@babel/plugin-proposal-class-properties": "^7.18.6",
<<<<<<< HEAD
    "@babel/plugin-proposal-decorators": "^7.23.2",
    "@babel/plugin-transform-runtime": "^7.23.2",
    "@babel/preset-env": "^7.23.2",
    "@babel/preset-typescript": "^7.23.2",
    "@babel/runtime": "^7.23.2",
    "babel-loader": "^8.0.6",
    "ts-loader": "^7.0.5",
    "typescript": "3.5.3",
=======
    "@babel/plugin-proposal-decorators": "^7.24.7",
    "@babel/plugin-transform-runtime": "^7.25.4",
    "@babel/preset-env": "^7.25.4",
    "@babel/preset-typescript": "^7.24.7",
    "@babel/runtime": "^7.25.4",
    "babel-loader": "^9.1.3",
    "ts-loader": "^9.5.1",
    "typescript": "~4.7",
>>>>>>> a3fc96eb
    "webpack": "^5.94.0",
    "webpack-cli": "^5.1.4"
  },
  "scripts": {
    "build": "webpack",
    "clean": "rimraf dist",
    "lint": "eslint . --ext .js,.ts"
  },
  "files": [
    "dist"
  ]
}<|MERGE_RESOLUTION|>--- conflicted
+++ resolved
@@ -27,16 +27,6 @@
   "devDependencies": {
     "@babel/core": "^7.25.2",
     "@babel/plugin-proposal-class-properties": "^7.18.6",
-<<<<<<< HEAD
-    "@babel/plugin-proposal-decorators": "^7.23.2",
-    "@babel/plugin-transform-runtime": "^7.23.2",
-    "@babel/preset-env": "^7.23.2",
-    "@babel/preset-typescript": "^7.23.2",
-    "@babel/runtime": "^7.23.2",
-    "babel-loader": "^8.0.6",
-    "ts-loader": "^7.0.5",
-    "typescript": "3.5.3",
-=======
     "@babel/plugin-proposal-decorators": "^7.24.7",
     "@babel/plugin-transform-runtime": "^7.25.4",
     "@babel/preset-env": "^7.25.4",
@@ -45,7 +35,6 @@
     "babel-loader": "^9.1.3",
     "ts-loader": "^9.5.1",
     "typescript": "~4.7",
->>>>>>> a3fc96eb
     "webpack": "^5.94.0",
     "webpack-cli": "^5.1.4"
   },
