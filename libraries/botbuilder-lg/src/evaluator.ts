/**
 * @module botbuilder-lg
 */
/**
 * Copyright (c) Microsoft Corporation. All rights reserved.
 * Licensed under the MIT License.
 */
// tslint:disable-next-line: no-submodule-imports
import { AbstractParseTreeVisitor, TerminalNode } from 'antlr4ts/tree';
import { ParserRuleContext } from 'antlr4ts/ParserRuleContext';
import { ExpressionFunctions, Constant, EvaluatorLookup, Expression, ExpressionEngine, ExpressionEvaluator, ExpressionType, ReturnType, SimpleObjectMemory } from 'adaptive-expressions';
import { keyBy } from 'lodash';
import { CustomizedMemory } from './customizedMemory';
import { EvaluationTarget } from './evaluationTarget';
import * as lp from './generated/LGFileParser';
import { LGFileParserVisitor } from './generated/LGFileParserVisitor';
import { LGTemplate } from './lgTemplate';
import * as path from 'path';
import * as fs from 'fs';
import { LGExtensions } from './lgExtensions';
import { LGErrors } from './lgErrors';
/**
 * Evaluation tuntime engine
 */
// tslint:disable-next-line: max-classes-per-file
export class Evaluator extends AbstractParseTreeVisitor<any> implements LGFileParserVisitor<any> {

    /**
     * Templates.
     */
    public readonly templates: LGTemplate[];

    /**
     * Expression engine.
     */
    public readonly expressionEngine: ExpressionEngine;

    /**
     * TemplateMap.
     */
    public readonly templateMap: { [name: string]: LGTemplate };
    private readonly evaluationTargetStack: EvaluationTarget[] = [];
    private readonly strictMode: boolean;

    // to support broswer, use look-ahead replace look-behind
    // original:/(?<!\\)$\{((\'[^\'\r\n]*\')|(\"[^\"\r\n]*\")|(\`(\\\`|[^\`])*\`)|[^\r\n\{\}\'\"\`])*?\}/g;
    public static readonly expressionRecognizeReverseRegex: RegExp = new RegExp(/\}((\'[^\'\r\n]*\')|(\"[^\"\r\n]*\")|(\`(\\\`|[^\`])*\`)|([^\r\n\{\}\'\"\`]))*?\{\$(?!\\)/g);

    public static readonly LGType = 'lgType';
    public static readonly activityAttachmentFunctionName = 'ActivityAttachment';
    public static readonly fromFileFunctionName = 'fromFile';
    public static readonly templateFunctionName = 'template';
    public static readonly isTemplateFunctionName = 'isTemplate';
    private static readonly ReExecuteSuffix = '!';

    public constructor(templates: LGTemplate[], expressionEngine: ExpressionEngine, strictMode: boolean = false) {
        super();
        this.templates = templates;
        this.templateMap = keyBy(templates, (t: LGTemplate): string => t.name);
        this.strictMode = strictMode;

        // generate a new customzied expression engine by injecting the template as functions
        this.expressionEngine = new ExpressionEngine(this.customizedEvaluatorLookup(expressionEngine.EvaluatorLookup));
    }

    public static wrappedRegExSplit(inputString: string, regex: RegExp): string[] {
        return inputString.split('').reverse().join('').split(regex).map((e: string): string => e.split('').reverse().join('')).reverse();
    }

    /**
     * Evaluate a template with given name and scope.
     * @param inputTemplateName template name.
     * @param scope scope.
     * @returns Evaluate result.
     */
    public evaluateTemplate(inputTemplateName: string, scope: any): any {
        let templateName: string;
        let reExecute: boolean;
        ({reExecute, pureTemplateName: templateName} = this.parseTemplateName(inputTemplateName));

        if (!(templateName in this.templateMap)) {
            throw new Error(LGErrors.templateNotExist(templateName));
        }

        if (this.evaluationTargetStack.find((u: EvaluationTarget): boolean => u.templateName === templateName) !== undefined) {
            throw new Error(`${ LGErrors.loopDetected } ${ this.evaluationTargetStack.reverse()
                .map((u: EvaluationTarget): string => u.templateName)
                .join(' => ') }`);
        }

        if(!(scope instanceof CustomizedMemory)) {
            scope = new CustomizedMemory(SimpleObjectMemory.wrap(scope));
        }

        const templateTarget: EvaluationTarget = new EvaluationTarget(templateName, scope);
        const currentEvulateId: string = templateTarget.getId();

        let previousEvaluateTarget: EvaluationTarget;

<<<<<<< HEAD
        if (this.evaluationTargetStack.length !== 0) {
            previousEvaluateTarget = this.evaluationTargetStack[this.evaluationTargetStack.length - 1];
            if (previousEvaluateTarget.evaluatedChildren.has(currentEvulateId)) {
=======
        if (this.evalutationTargetStack.length !== 0) {
            previousEvaluateTarget = this.evalutationTargetStack[this.evalutationTargetStack.length - 1];
            if (!reExecute && previousEvaluateTarget.evaluatedChildren.has(currentEvulateId)) {
>>>>>>> 80ebf56a
                return previousEvaluateTarget.evaluatedChildren.get(currentEvulateId);
            }
        }

        // Using a stack to track the evalution trace
        this.evaluationTargetStack.push(templateTarget);
        const result: string = this.visit(this.templateMap[templateName].parseTree);

        if (previousEvaluateTarget) {
            previousEvaluateTarget.evaluatedChildren.set(currentEvulateId, result);
        }

        this.evaluationTargetStack.pop();

        return result;
    }

    public visitStructuredTemplateBody(ctx: lp.StructuredTemplateBodyContext): any {
        const result: any = {};
        const typeName: string = ctx.structuredBodyNameLine().STRUCTURE_NAME().text;
        result[Evaluator.LGType] = typeName;

        const bodys = ctx.structuredBodyContentLine();
        for (const body of bodys) {
            const isKVPairBody = body.keyValueStructureLine() !== undefined;
            if (isKVPairBody) {
                const property = body.keyValueStructureLine().STRUCTURE_IDENTIFIER().text.toLowerCase();
                const value = this.visitStructureValue(body.keyValueStructureLine());
                result[property] = value;
            } else {
                const propertyObject: any = this.evalExpression(body.objectStructureLine().text, body.objectStructureLine());
                // Full reference to another structured template is limited to the structured template with same type
                if (typeof propertyObject === 'object' && Evaluator.LGType in propertyObject &&  propertyObject[Evaluator.LGType].toString() === typeName) {
                    for (const key of Object.keys(propertyObject)) {
                        if (propertyObject.hasOwnProperty(key) && !(key in result)) {
                            result[key] = propertyObject[key];
                        }
                    }
                }
            }
        }

        return result;
    }

    private visitStructureValue(ctx: lp.KeyValueStructureLineContext): any {
        const values = ctx.keyValueStructureValue();

        const result = [];
        for(const item of values) {
            if (Evaluator.isPureExpression(item).hasExpr) {
                result.push(this.evalExpression(Evaluator.isPureExpression(item).expression, ctx));
            } else {
                let itemStringResult = '';
                for(const node of item.children) {
                    switch ((node as TerminalNode).symbol.type) {
                        case (lp.LGFileParser.ESCAPE_CHARACTER_IN_STRUCTURE_BODY): 
                            itemStringResult += this.evalEscape(node.text);
                            break;
                        
                        case (lp.LGFileParser.EXPRESSION_IN_STRUCTURE_BODY):
                            const errorPrefix = `Property '` + ctx.STRUCTURE_IDENTIFIER().text + `':`;
                            itemStringResult += this.evalExpression(node.text, ctx, errorPrefix);
                            break;
                        
                        default:
                            itemStringResult += node.text;
                            break;
                    }
                }

                result.push(itemStringResult.trim());
            }
        }

        return result.length === 1? result[0] : result;
    }

    public visitTemplateDefinition(ctx: lp.TemplateDefinitionContext): any {
        const templateNameContext: lp.TemplateNameLineContext = ctx.templateNameLine();
        if (templateNameContext.templateName().text === this.currentTarget().templateName) {
            return this.visit(ctx.templateBody());
        }

        return undefined;
    }

    public visitNormalBody(ctx: lp.NormalBodyContext): any {
        return this.visit(ctx.normalTemplateBody());
    }

    public visitNormalTemplateBody(ctx: lp.NormalTemplateBodyContext): any {
        const normalTemplateStrs: lp.TemplateStringContext[] = ctx.templateString();
        // tslint:disable-next-line: insecure-random
        const randomNumber: number = Math.floor(Math.random() * normalTemplateStrs.length);

        return this.visit(normalTemplateStrs[randomNumber].normalTemplateString());
    }

    public visitIfElseBody(ctx: lp.IfElseBodyContext): any {
        const ifRules: lp.IfConditionRuleContext[] = ctx.ifElseTemplateBody().ifConditionRule();
        for (const ifRule of ifRules) {
            if (this.evalCondition(ifRule.ifCondition()) && ifRule.normalTemplateBody() !== undefined) {
                return this.visit(ifRule.normalTemplateBody());
            }
        }

        return undefined;
    }

    public visitNormalTemplateString(ctx: lp.NormalTemplateStringContext): string {
        const prefixErrorMsg = LGExtensions.getPrefixErrorMessage(ctx);
        const result: any[] = [];
        for (const node of ctx.children) {
            const innerNode: TerminalNode = node as TerminalNode;
            switch (innerNode.symbol.type) {
                case lp.LGFileParser.MULTILINE_SUFFIX:
                case lp.LGFileParser.MULTILINE_PREFIX:
                case lp.LGFileParser.DASH:
                    break;
                case lp.LGFileParser.ESCAPE_CHARACTER:
                    result.push(this.evalEscape(innerNode.text));
                    break;
                case lp.LGFileParser.EXPRESSION:
                    result.push(this.evalExpression(innerNode.text, ctx, prefixErrorMsg));
                    break;
                default: {
                    result.push(innerNode.text);
                    break;
                }
            }
        }

        if (result.length === 1 && !(typeof result[0] === 'string')) {
            return result[0];
        }

        return result.map((u: any): string => {
            if (typeof u === 'string') {
                return u;
            } else {
                return JSON.stringify(u);
            }
        }).join('');
    }

    public constructScope(inputTemplateName: string, args: any[]): any {
        var templateName = this.parseTemplateName(inputTemplateName).pureTemplateName;

        if (!this.templateMap[templateName]) {
            throw new Error(LGErrors.templateNotExist(templateName));
        }

        const parameters: string[] = this.templateMap[templateName].parameters;
        const currentScope: any = this.currentTarget().scope;

        if (args.length === 0) {
            // no args to construct, inherit from current scope
            return currentScope;
        }

        const newScope: any = {};
        parameters.map((e: string, i: number): void => newScope[e] = args[i]);
        const memory = currentScope as CustomizedMemory;
        if (!memory) {
            throw new Error(LGErrors.invalidMemory);
        }

        return new CustomizedMemory(memory.globalMemory, SimpleObjectMemory.wrap(newScope));
    }

    public visitSwitchCaseBody(ctx: lp.SwitchCaseBodyContext): string {
        const switchcaseNodes: lp.SwitchCaseRuleContext[] = ctx.switchCaseTemplateBody().switchCaseRule();
        const length: number = switchcaseNodes.length;
        const switchNode: lp.SwitchCaseRuleContext = switchcaseNodes[0];
        const switchExprs: TerminalNode[] = switchNode.switchCaseStat().EXPRESSION();
        const switchErrorPrefix = `Switch '` + switchExprs[0].text + `': `;
        const switchExprResult = this.evalExpression(switchExprs[0].text, switchcaseNodes[0].switchCaseStat(), switchErrorPrefix).ToString();
        let idx = 0;
        for (const caseNode of switchcaseNodes) {
            if (idx === 0) {
                idx++;
                continue; //skip the first node which is a switch statement
            }
            if (idx === length - 1 && caseNode.switchCaseStat().DEFAULT() !== undefined) {
                const defaultBody: lp.NormalTemplateBodyContext = caseNode.normalTemplateBody();
                if (defaultBody !== undefined) {
                    return this.visit(defaultBody);
                } else {
                    return undefined;
                }
            }

            const caseExprs: TerminalNode[] = caseNode.switchCaseStat().EXPRESSION();
            const caseErrorPrefix = `Case '` + caseExprs[0].text + `': `;
            const caseExprResult = this.evalExpression(caseExprs[0].text, caseNode.switchCaseStat(), caseErrorPrefix).ToString();
            if (switchExprResult === caseExprResult) {
                return this.visit(caseNode.normalTemplateBody());
            }

            idx++;
        }

        return undefined;
    }

    public wrappedEvalTextContainsExpression(exp: string, regex: RegExp): string {
        return (exp.split('').reverse().join('').replace(regex, (sub: string): any => this.evalExpression(sub.split('').reverse().join('')).toString().split('').reverse().join(''))).split('').reverse().join('');
    }

    protected defaultResult(): string {
        return '';
    }

    private currentTarget(): EvaluationTarget {
        // just don't want to write evaluationTargetStack.Peek() everywhere
        return this.evaluationTargetStack[this.evaluationTargetStack.length - 1];
    }

    private evalCondition(condition: lp.IfConditionContext): boolean {
        const expression: TerminalNode = condition.EXPRESSION()[0]; // Here ts is diff with C#, C# use condition.EXPRESSION(0) == null
        // to judge ELSE condition. But in ts lib this action would throw
        // Error

        if (!expression) {
            return true;                                            // no expression means it's else
        }

        if (this.evalExpressionInCondition(expression[0].text, condition, `Condition '` + expression.text + `':`)) {
            return true;
        }

        return false;
    }

    private evalExpressionInCondition(exp: string, context: ParserRuleContext = undefined, errorPrefix: string = ''): boolean {
        exp = LGExtensions.trimExpression(exp);
        let result: any;
        let error: string;
        ({value: result, error: error} = this.evalByExpressionEngine(exp, this.currentTarget().scope));

        if (this.strictMode && (error || !result))
        {
            let errorMsg = '';

            let childErrorMsg = '';
            if (error)
            {
                childErrorMsg += error;
            }
            else if (!result)
            {
                childErrorMsg += LGErrors.nullExpression(exp);
            }

            if (context != null)
            {
                errorMsg += LGErrors.errorExpression(context.text, this.currentTarget().templateName, errorPrefix);
            }

            if (this.evaluationTargetStack.length > 0)
            {
                this.evaluationTargetStack.pop();
            }

            throw new Error(childErrorMsg + errorMsg);
        } else if (error || !result)
        {
            return false;
        }

        return true;
    }

    private evalExpression(exp: string, context: ParserRuleContext = undefined, errorPrefix: string = ""): any
    {
        exp = LGExtensions.trimExpression(exp);
        let result: any;
        let error: string;
        ({value: result, error: error} = this.evalByExpressionEngine(exp, this.currentTarget().scope));

        if (error || (!result && this.strictMode))
        {
            let errorMsg = '';

            let childErrorMsg = '';
            if (error)
            {
                childErrorMsg += error;
            }
            else if (!result)
            {
                childErrorMsg += LGErrors.nullExpression(exp);
            }

            if (context)
            {
                errorMsg += LGErrors.errorExpression(context.text, this.currentTarget().templateName, errorPrefix);
            }

            if (this.evaluationTargetStack.length > 0)
            {
                this.evaluationTargetStack.pop();
            }

            throw new Error(childErrorMsg + errorMsg);
        }
        else if (!result && !this.strictMode)
        {
            result = `null`;
        }

        return result;
    }

    public static isPureExpression(ctx: lp.KeyValueStructureValueContext):  {hasExpr: boolean; expression: string | undefined} {
        let expression = ctx.text;
        let hasExpr = false;
        for (const node of ctx.children) {
            switch ((node as TerminalNode).symbol.type) {
                case (lp.LGFileParser.ESCAPE_CHARACTER_IN_STRUCTURE_BODY):
                    return {hasExpr, expression};
                case (lp.LGFileParser.EXPRESSION_IN_STRUCTURE_BODY):
                    if (hasExpr) {
                        return {hasExpr: false, expression: expression};
                    }

                    hasExpr = true;
                    expression = node.text;
                    break;
                default:
                    if (node !== undefined && node.text !== '' && node.text !== ' ') {
                        return {hasExpr: false, expression: expression};
                    }

                    break;
            }
        }

        return {hasExpr: hasExpr, expression: expression};
    }

    private evalByExpressionEngine(exp: string, scope: any): { value: any; error: string } {
        const parse: Expression = this.expressionEngine.parse(exp);

        return parse.tryEvaluate(scope);
    }

    // Genearte a new lookup function based on one lookup function
    private readonly customizedEvaluatorLookup = (baseLookup: EvaluatorLookup): any => (name: string): any => {
        const prebuiltPrefix = 'prebuilt.';

        if (name.startsWith(prebuiltPrefix)) {
            return baseLookup(name.substring(prebuiltPrefix.length));
        }

        var templateName = this.parseTemplateName(name).pureTemplateName;
        if (templateName in this.templateMap) {
            // tslint:disable-next-line: max-line-length
            return new ExpressionEvaluator(templateName, ExpressionFunctions.apply(this.templateEvaluator(name)), ReturnType.Object, this.validTemplateReference);
        }

        if (name === Evaluator.templateFunctionName) {
            return new ExpressionEvaluator(Evaluator.templateFunctionName, ExpressionFunctions.apply(this.templateFunction()), ReturnType.Object, this.validateTemplateFunction);
        }

        if (name === Evaluator.fromFileFunctionName) {
            return new ExpressionEvaluator(Evaluator.fromFileFunctionName, ExpressionFunctions.apply(this.fromFile()), ReturnType.Object, ExpressionFunctions.validateUnaryString);
        }

        if (name === Evaluator.activityAttachmentFunctionName) {
            return new ExpressionEvaluator(
                Evaluator.activityAttachmentFunctionName, 
                ExpressionFunctions.apply(this.activityAttachment()), 
                ReturnType.Object, 
                (expr): void => ExpressionFunctions.validateOrder(expr, undefined, ReturnType.Object, ReturnType.String));
        }

        if (name === Evaluator.isTemplateFunctionName) {
            return new ExpressionEvaluator(Evaluator.isTemplateFunctionName, ExpressionFunctions.apply(this.isTemplate()), ReturnType.Boolean, ExpressionFunctions.validateUnaryString);
        }

        return baseLookup(name);
    }

    private evalEscape(exp: string): string {
        const validCharactersDict: any = {
            '\\r': '\r',
            '\\n': '\n',
            '\\t': '\t'
        };

        return exp.replace(/\\[^\r\n]?/g, (sub: string): string => { 
            if (sub in validCharactersDict) {
                return validCharactersDict[sub];
            } else {
                return sub.substr(1);
            }
        });
    }

    private readonly isTemplate = (): any => (args: readonly any[]): boolean => {
        const templateName = args[0].toString();
        return templateName in this.templateMap;
    }

    private readonly fromFile = (): any => (args: readonly any[]): any => {
        const filePath: string = LGExtensions.normalizePath(args[0].toString());
        const resourcePath: string = this.getResourcePath(filePath);
        const stringContent = fs.readFileSync(resourcePath, 'utf-8');

        const result = this.wrappedEvalTextContainsExpression(stringContent, Evaluator.expressionRecognizeReverseRegex);
        return this.evalEscape(result);
    }

    private getResourcePath(filePath: string): string {
        let resourcePath: string;
        if (path.isAbsolute(filePath)) {
            resourcePath = filePath;
        } else {
            // relative path is not support in broswer environment
            const inBrowser: boolean = typeof window !== 'undefined';
            if (inBrowser) {
                throw new Error('relative path is not support in browser.');
            }
            const template: LGTemplate = this.templateMap[this.currentTarget().templateName];
            const sourcePath: string = LGExtensions.normalizePath(template.source);
            let baseFolder: string = __dirname;
            if (path.isAbsolute(sourcePath)){
                baseFolder = path.dirname(sourcePath);
            }

            resourcePath = path.join(baseFolder, filePath);
        }

        return resourcePath;
    }

    private readonly activityAttachment = (): any => (args: readonly any[]): any => {
        return {
            [Evaluator.LGType]: 'attachment',
            contenttype: args[1].toString(),
            content: args[0]
        };
    }

    private readonly templateFunction = (): any => (args: readonly any[]): any => {
        const templateName: string = args[0];
        const newScope: any = this.constructScope(templateName, args.slice(1));

        return this.evaluateTemplate(templateName, newScope);
    }

    private readonly validateTemplateFunction = (expression: Expression): void => {
        
        ExpressionFunctions.validateAtLeastOne(expression);

        const children0: Expression = expression.children[0];

        // Validate return type
        if (children0.returnType !== ReturnType.Object && children0.returnType !== ReturnType.String) {
            throw new Error(LGErrors.errorTemplateNameformat(children0.toString()));
        }

        // Validate more if the name is string constant
        if (children0.type === ExpressionType.Constant) {
            const templateName: string = (children0 as Constant).value;
            this.checkTemplateReference(templateName, expression.children.slice(1));
        }
    }

    private checkTemplateReference(templateName: string, children: Expression[]): void{
        if (!(templateName in this.templateMap))
        {
            throw new Error(LGErrors.templateNotExist(templateName));
        }

        var expectedArgsCount = this.templateMap[templateName].parameters.length;
        var actualArgsCount = children.length;

        if (actualArgsCount !== 0 && expectedArgsCount !== actualArgsCount)
        {
            throw new Error(LGErrors.argumentMismatch(templateName, expectedArgsCount, actualArgsCount));
        }
    }

    private readonly templateEvaluator = (templateName: string): any => (args: readonly any[]): any => {
        const newScope: any = this.constructScope(templateName, Array.from(args));

        return this.evaluateTemplate(templateName, newScope);
    }

    private readonly validTemplateReference = (expression: Expression): void => {
        const templateName: string = expression.type;

        if (!this.templateMap[templateName]) {
            throw new Error(`no such template '${ templateName }' to call in ${ expression }`);
        }

        const expectedArgsCount: number = this.templateMap[templateName].parameters.length;
        const actualArgsCount: number = expression.children.length;

        if (expectedArgsCount !== actualArgsCount) {
            throw new Error(`arguments mismatch for template ${ templateName }, expect ${ expectedArgsCount } actual ${ actualArgsCount }`);
        }
    }

    private parseTemplateName(templateName: string): { reExecute: boolean; pureTemplateName: string } {
        if (!templateName) {
            throw new Error('template name is empty.');
        }

        if (templateName.endsWith(Evaluator.ReExecuteSuffix)) {
            return {reExecute:true, pureTemplateName: templateName.substr(0, templateName.length - Evaluator.ReExecuteSuffix.length)};
        } else {
            return {reExecute:false, pureTemplateName: templateName};
        }
    }
}<|MERGE_RESOLUTION|>--- conflicted
+++ resolved
@@ -97,15 +97,9 @@
 
         let previousEvaluateTarget: EvaluationTarget;
 
-<<<<<<< HEAD
         if (this.evaluationTargetStack.length !== 0) {
             previousEvaluateTarget = this.evaluationTargetStack[this.evaluationTargetStack.length - 1];
-            if (previousEvaluateTarget.evaluatedChildren.has(currentEvulateId)) {
-=======
-        if (this.evalutationTargetStack.length !== 0) {
-            previousEvaluateTarget = this.evalutationTargetStack[this.evalutationTargetStack.length - 1];
             if (!reExecute && previousEvaluateTarget.evaluatedChildren.has(currentEvulateId)) {
->>>>>>> 80ebf56a
                 return previousEvaluateTarget.evaluatedChildren.get(currentEvulateId);
             }
         }
