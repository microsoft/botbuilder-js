/**
 * @module botbuilder-lg
 */
/**
 * Copyright (c) Microsoft Corporation. All rights reserved.
 * Licensed under the MIT License.
 */
import { AbstractParseTreeVisitor, TerminalNode } from 'antlr4ts/tree';
import { ParserRuleContext } from 'antlr4ts/ParserRuleContext';
import { ExpressionFunctions, Constant, EvaluatorLookup, Expression, ExpressionParser, ExpressionEvaluator, ExpressionType, ReturnType, SimpleObjectMemory} from 'adaptive-expressions';
import { keyBy } from 'lodash';
import { CustomizedMemory } from './customizedMemory';
import { EvaluationTarget } from './evaluationTarget';
import * as lp from './generated/LGTemplateParser';
import { LGTemplateParserVisitor } from './generated/LGTemplateParserVisitor';
import { Template } from './template';
import * as path from 'path';
import * as fs from 'fs';
import { TemplateExtensions } from './templateExtensions';
import { TemplateErrors } from './templateErrors';
/**
 * Evaluation runtime engine
 */
export class Evaluator extends AbstractParseTreeVisitor<any> implements LGTemplateParserVisitor<any> {

    /**
     * Templates.
     */
    public readonly templates: Template[];

    /**
     * Expression parser.
     */
    public readonly expressionParser: ExpressionParser;

    /**
     * TemplateMap.
     */
    public readonly templateMap: { [name: string]: Template };
    private readonly evaluationTargetStack: EvaluationTarget[] = [];
    private readonly strictMode: boolean;

    // to support broswer, use look-ahead replace look-behind
    // PCRE: (?<!\\)\${(('(\\('|\\)|[^'])*?')|("(\\("|\\)|[^"])*?")|(`(\\(`|\\)|[^`])*?`)|([^\r\n{}'"`])|({\s*}))+}?
    public static readonly expressionRecognizeReverseRegex: RegExp = new RegExp(/\}?(('((('|\\)\\)|[^'])*?')|("(\\("|\\)|[^"])*?")|(`(\\(`|\\)|[^`])*?`)|([^\r\n{}'"`])|({\s*}))+{\$(?!\\)/gm);

    public static readonly LGType = 'lgType';
    public static readonly activityAttachmentFunctionName = 'ActivityAttachment';
    public static readonly fromFileFunctionName = 'fromFile';
    public static readonly templateFunctionName = 'template';
    public static readonly isTemplateFunctionName = 'isTemplate';
    public static readonly ReExecuteSuffix = '!';

    public constructor(templates: Template[], expressionParser: ExpressionParser, strictMode: boolean = false) {
        super();
        this.templates = templates;
        this.templateMap = keyBy(templates, (t: Template): string => t.name);
        this.strictMode = strictMode;

        // generate a new customzied expression parser by injecting the templates as functions
        this.expressionParser = new ExpressionParser(this.customizedEvaluatorLookup(expressionParser.EvaluatorLookup));
    }

    public static wrappedRegExSplit(inputString: string, regex: RegExp): string[] {
        return inputString.split('').reverse().join('').split(regex).map((e: string): string => e.split('').reverse().join('')).reverse();
    }

    /**
     * Evaluate a template with given name and scope.
     * @param inputTemplateName Template name.
     * @param scope Scope.
     * @returns Evaluate result.
     */
    public evaluateTemplate(inputTemplateName: string, scope: any): any {
        let templateName: string;
        let reExecute: boolean;
        ({reExecute, pureTemplateName: templateName} = this.parseTemplateName(inputTemplateName));

        if (!(templateName in this.templateMap)) {
            throw new Error(TemplateErrors.templateNotExist(templateName));
        }

        if (this.evaluationTargetStack.some((u: EvaluationTarget): boolean => u.templateName === templateName)) {
            throw new Error(`${ TemplateErrors.loopDetected } ${ this.evaluationTargetStack.reverse()
                .map((u: EvaluationTarget): string => u.templateName)
                .join(' => ') }`);
        }

        if (!(scope instanceof CustomizedMemory)) {
            scope = new CustomizedMemory(SimpleObjectMemory.wrap(scope));
        }

        const templateTarget: EvaluationTarget = new EvaluationTarget(templateName, scope);
        const currentEvulateId: string = templateTarget.getId();

        let previousEvaluateTarget: EvaluationTarget;

        if (this.evaluationTargetStack.length !== 0) {
            previousEvaluateTarget = this.evaluationTargetStack[this.evaluationTargetStack.length - 1];
            if (!reExecute && previousEvaluateTarget.evaluatedChildren.has(currentEvulateId)) {
                return previousEvaluateTarget.evaluatedChildren.get(currentEvulateId);
            }
        }

        // Using a stack to track the evalution trace
        this.evaluationTargetStack.push(templateTarget);
        const result: string = this.visit(this.templateMap[templateName].templateBodyParseTree);

        if (previousEvaluateTarget) {
            previousEvaluateTarget.evaluatedChildren.set(currentEvulateId, result);
        }

        this.evaluationTargetStack.pop();

        return result;
    }

    public visitStructuredTemplateBody(ctx: lp.StructuredTemplateBodyContext): any {
        const result: any = {};
        const typeName: string = ctx.structuredBodyNameLine().STRUCTURE_NAME().text;
        result[Evaluator.LGType] = typeName;

        const bodys = ctx.structuredBodyContentLine();
        for (const body of bodys) {
            const isKVPairBody = body.keyValueStructureLine() !== undefined;
            if (isKVPairBody) {
                const property = body.keyValueStructureLine().STRUCTURE_IDENTIFIER().text.toLowerCase();
                const value = this.visitStructureValue(body.keyValueStructureLine());
                result[property] = value;
            } else {
                const propertyObject: any = this.evalExpression(body.objectStructureLine().text, body.objectStructureLine());
                // Full reference to another structured template is limited to the structured template with same type
                if (typeof propertyObject === 'object' && Evaluator.LGType in propertyObject &&  propertyObject[Evaluator.LGType].toString() === typeName) {
                    for (const key of Object.keys(propertyObject)) {
                        if (propertyObject.hasOwnProperty(key) && !(key in result)) {
                            result[key] = propertyObject[key];
                        }
                    }
                }
            }
        }

        return result;
    }

    private visitStructureValue(ctx: lp.KeyValueStructureLineContext): any {
        const values = ctx.keyValueStructureValue();

        const result = [];
        for(const item of values) {
            if (TemplateExtensions.isPureExpression(item).hasExpr) {
                result.push(this.evalExpression(TemplateExtensions.isPureExpression(item).expression, ctx));
            } else {
                let itemStringResult = '';
                for(const node of item.children) {
                    switch ((node as TerminalNode).symbol.type) {
                        case (lp.LGTemplateParser.ESCAPE_CHARACTER_IN_STRUCTURE_BODY): 
                            itemStringResult += TemplateExtensions.evalEscape(node.text.replace(/\\\|/g, '|'));
                            break;
                        
                        case (lp.LGTemplateParser.EXPRESSION_IN_STRUCTURE_BODY):
                            const errorPrefix = `Property '` + ctx.STRUCTURE_IDENTIFIER().text + `':`;
                            itemStringResult += this.evalExpression(node.text, ctx, errorPrefix);
                            break;
                        
                        default:
                            itemStringResult += node.text;
                            break;
                    }
                }

                result.push(itemStringResult.trim());
            }
        }

        return result.length === 1? result[0] : result;
    }

    public visitNormalBody(ctx: lp.NormalBodyContext): any {
        return this.visit(ctx.normalTemplateBody());
    }

    public visitNormalTemplateBody(ctx: lp.NormalTemplateBodyContext): any {
        const normalTemplateStrs: lp.TemplateStringContext[] = ctx.templateString();
        const randomNumber: number = Math.floor(Math.random() * normalTemplateStrs.length);

        return this.visit(normalTemplateStrs[randomNumber].normalTemplateString());
    }

    public visitIfElseBody(ctx: lp.IfElseBodyContext): any {
        const ifRules: lp.IfConditionRuleContext[] = ctx.ifElseTemplateBody().ifConditionRule();
        for (const ifRule of ifRules) {
            if (this.evalCondition(ifRule.ifCondition()) && ifRule.normalTemplateBody() !== undefined) {
                return this.visit(ifRule.normalTemplateBody());
            }
        }

        return undefined;
    }

    public visitNormalTemplateString(ctx: lp.NormalTemplateStringContext): string {
        const prefixErrorMsg = TemplateExtensions.getPrefixErrorMessage(ctx);
        const result: any[] = [];
        for (const node of ctx.children) {
            const innerNode: TerminalNode = node as TerminalNode;
            switch (innerNode.symbol.type) {
                case lp.LGTemplateParser.MULTILINE_SUFFIX:
                case lp.LGTemplateParser.MULTILINE_PREFIX:
                case lp.LGTemplateParser.DASH:
                    break;
                case lp.LGTemplateParser.ESCAPE_CHARACTER:
                    result.push(TemplateExtensions.evalEscape(innerNode.text));
                    break;
                case lp.LGTemplateParser.EXPRESSION:
                    result.push(this.evalExpression(innerNode.text, ctx, prefixErrorMsg));
                    break;
                default: {
                    result.push(innerNode.text);
                    break;
                }
            }
        }

        if (result.length === 1 && !(typeof result[0] === 'string')) {
            return result[0];
        }

        return result.map((u: any): string => {
            if (typeof u === 'string') {
                return u;
            } else {
                return JSON.stringify(u);
            }
        }).join('');
    }

    public constructScope(inputTemplateName: string, args: any[]): any {
        var templateName = this.parseTemplateName(inputTemplateName).pureTemplateName;

        if (!(templateName in this.templateMap)) {
            throw new Error(TemplateErrors.templateNotExist(templateName));
        }

        const parameters: string[] = this.templateMap[templateName].parameters;
        const currentScope: any = this.currentTarget().scope;

        if (args.length === 0) {
            // no args to construct, inherit from current scope
            return currentScope;
        }

        const newScope: any = {};
        parameters.map((e: string, i: number): void => newScope[e] = args[i]);
        const memory = currentScope as CustomizedMemory;
        if (!memory) {
            throw new Error(TemplateErrors.invalidMemory);
        }

        return new CustomizedMemory(memory.globalMemory, SimpleObjectMemory.wrap(newScope));
    }

    public visitSwitchCaseBody(ctx: lp.SwitchCaseBodyContext): string {
        const switchcaseNodes: lp.SwitchCaseRuleContext[] = ctx.switchCaseTemplateBody().switchCaseRule();
        const length: number = switchcaseNodes.length;
        const switchNode: lp.SwitchCaseRuleContext = switchcaseNodes[0];
        const switchExprs: TerminalNode[] = switchNode.switchCaseStat().EXPRESSION();
        const switchErrorPrefix = `Switch '` + switchExprs[0].text + `': `;
        const switchExprResult = this.evalExpression(switchExprs[0].text, switchcaseNodes[0].switchCaseStat(), switchErrorPrefix).toString();
        let idx = 0;
        for (const caseNode of switchcaseNodes) {
            if (idx === 0) {
                idx++;
                continue; //skip the first node which is a switch statement
            }
            if (idx === length - 1 && caseNode.switchCaseStat().DEFAULT() !== undefined) {
                const defaultBody: lp.NormalTemplateBodyContext = caseNode.normalTemplateBody();
                if (defaultBody !== undefined) {
                    return this.visit(defaultBody);
                } else {
                    return undefined;
                }
            }

            const caseExprs: TerminalNode[] = caseNode.switchCaseStat().EXPRESSION();
            const caseErrorPrefix = `Case '` + caseExprs[0].text + `': `;
            const caseExprResult = this.evalExpression(caseExprs[0].text, caseNode.switchCaseStat(), caseErrorPrefix).toString();
            if (switchExprResult === caseExprResult) {
                return this.visit(caseNode.normalTemplateBody());
            }

            idx++;
        }

        return undefined;
    }

    public wrappedEvalTextContainsExpression(exp: string, regex: RegExp): string {
        return (exp.split('').reverse().join('').replace(regex, (sub: string): any => this.evalExpression(sub.split('').reverse().join('')).toString().split('').reverse().join(''))).split('').reverse().join('');
    }

    protected defaultResult(): string {
        return '';
    }

    public static concatErrorMsg(firstError: string, secondError: string): string {
        let errorMsg: string;
        if (!firstError) {
            errorMsg = secondError;
        } else if (!secondError){
            errorMsg = firstError;
        } else {
            errorMsg = firstError + ' ' + secondError;
        }
        return errorMsg;
    }

    public static checkExpressionResult(exp: string, error: string, result: any, templateName: string, context?: ParserRuleContext, errorPrefix: string = ''): void {
        let errorMsg = '';

        let childErrorMsg = '';
        if (error)
        {
            childErrorMsg = Evaluator.concatErrorMsg(childErrorMsg, error);
        }
        else if (!result)
        {
            childErrorMsg = Evaluator.concatErrorMsg(childErrorMsg, TemplateErrors.nullExpression(exp));
        }

        if (context)
        {
            errorMsg = Evaluator.concatErrorMsg(errorMsg, TemplateErrors.errorExpression(context.text, templateName, errorPrefix));
        }

        throw new Error(Evaluator.concatErrorMsg(childErrorMsg, errorMsg));
    }

    private currentTarget(): EvaluationTarget {
        // just don't want to write evaluationTargetStack.Peek() everywhere
        return this.evaluationTargetStack[this.evaluationTargetStack.length - 1];
    }

    private evalCondition(condition: lp.IfConditionContext): boolean {
        const expression: TerminalNode = condition.EXPRESSION()[0]; // Here ts is diff with C#, C# use condition.EXPRESSION(0) == null
        // to judge ELSE condition. But in ts lib this action would throw
        // Error

        if (!expression) {
            return true;                                            // no expression means it's else
        }

        if (this.evalExpressionInCondition(expression.text, condition, `Condition '` + expression.text + `':`)) {
            return true;
        }

        return false;
    }

    private evalExpressionInCondition(exp: string, context?: ParserRuleContext, errorPrefix: string = ''): boolean {
        exp = TemplateExtensions.trimExpression(exp);
        let result: any;
        let error: string;
        ({value: result, error: error} = this.evalByAdaptiveExpression(exp, this.currentTarget().scope));

        if (this.strictMode && (error || !result))
        {
            const templateName = this.currentTarget().templateName;

            if (this.evaluationTargetStack.length > 0)
            {
                this.evaluationTargetStack.pop();
            }

            Evaluator.checkExpressionResult(exp, error, result, templateName, context, errorPrefix);
        } else if (error || !result)
        {
            return false;
        }

        return true;
    }

    private evalExpression(exp: string, context?: ParserRuleContext, errorPrefix: string = ''): any
    {
        exp = TemplateExtensions.trimExpression(exp);
        let result: any;
        let error: string;
        ({value: result, error: error} = this.evalByAdaptiveExpression(exp, this.currentTarget().scope));

        if (error || (result === undefined && this.strictMode))
        {
            const templateName = this.currentTarget().templateName;

            if (this.evaluationTargetStack.length > 0)
            {
                this.evaluationTargetStack.pop();
            }

            Evaluator.checkExpressionResult(exp, error, result, templateName, context, errorPrefix);
        }
        else if (result === undefined && !this.strictMode)
        {
            result = `null`;
        }

        return result;
    }

    private evalByAdaptiveExpression(exp: string, scope: any): { value: any; error: string } {
        const parse: Expression = this.expressionParser.parse(exp);

        return parse.tryEvaluate(scope);
    }

    // Genearte a new lookup function based on one lookup function
    private readonly customizedEvaluatorLookup = (baseLookup: EvaluatorLookup): any => (name: string): any => {
        const standardFunction = baseLookup(name);

        if (standardFunction !== undefined) {
            return standardFunction;
        }
        
        if (name.startsWith('lg.')) {
            name = name.substring(3);
        }

        var templateName = this.parseTemplateName(name).pureTemplateName;
        if (templateName in this.templateMap) {
            return new ExpressionEvaluator(templateName, ExpressionFunctions.apply(this.templateEvaluator(name)), ReturnType.Object, this.validTemplateReference);
        }

        if (name === Evaluator.templateFunctionName) {
            return new ExpressionEvaluator(Evaluator.templateFunctionName, ExpressionFunctions.apply(this.templateFunction()), ReturnType.Object, this.validateTemplateFunction);
        }

        if (name === Evaluator.fromFileFunctionName) {
            return new ExpressionEvaluator(Evaluator.fromFileFunctionName, ExpressionFunctions.apply(this.fromFile()), ReturnType.Object, ExpressionFunctions.validateUnaryString);
        }

        if (name === Evaluator.activityAttachmentFunctionName) {
            return new ExpressionEvaluator(
                Evaluator.activityAttachmentFunctionName, 
                ExpressionFunctions.apply(this.activityAttachment()), 
                ReturnType.Object, 
                (expr): void => ExpressionFunctions.validateOrder(expr, undefined, ReturnType.Object, ReturnType.String));
        }

        if (name === Evaluator.isTemplateFunctionName) {
            return new ExpressionEvaluator(Evaluator.isTemplateFunctionName, ExpressionFunctions.apply(this.isTemplate()), ReturnType.Boolean, ExpressionFunctions.validateUnaryString);
        }

        return undefined;
    }

    private readonly isTemplate = (): any => (args: readonly any[]): boolean => {
        const templateName = args[0].toString();
        return templateName in this.templateMap;
    }

    private readonly fromFile = (): any => (args: readonly any[]): any => {
        const filePath: string = TemplateExtensions.normalizePath(args[0].toString());
        const resourcePath: string = this.getResourcePath(filePath);
        const stringContent = fs.readFileSync(resourcePath, 'utf-8');

        const result = this.wrappedEvalTextContainsExpression(stringContent, Evaluator.expressionRecognizeReverseRegex);
        return TemplateExtensions.evalEscape(result);
    }

    private getResourcePath(filePath: string): string {
        let resourcePath: string;
        if (path.isAbsolute(filePath)) {
            resourcePath = filePath;
        } else {
            // relative path is not support in broswer environment
            const inBrowser: boolean = typeof window !== 'undefined';
            if (inBrowser) {
                throw new Error('relative path is not support in browser.');
            }
            const template: Template = this.templateMap[this.currentTarget().templateName];
            const sourcePath: string = TemplateExtensions.normalizePath(template.sourceRange.source);
            let baseFolder: string = __dirname;
            if (path.isAbsolute(sourcePath)) {
                baseFolder = path.dirname(sourcePath);
            }

            resourcePath = path.join(baseFolder, filePath);
        }

        return resourcePath;
    }

    private readonly activityAttachment = (): any => (args: readonly any[]): any => {
        return {
            [Evaluator.LGType]: 'attachment',
            contenttype: args[1].toString(),
            content: args[0]
        };
    }

    private readonly templateFunction = (): any => (args: readonly any[]): any => {
        const templateName: string = args[0];
        const newScope: any = this.constructScope(templateName, args.slice(1));

        return this.evaluateTemplate(templateName, newScope);
    }

    private readonly validateTemplateFunction = (expression: Expression): void => {
        
        ExpressionFunctions.validateAtLeastOne(expression);

        const children0: Expression = expression.children[0];

        // Validate return type
<<<<<<< HEAD
        if ((children0.returnType & ReturnType.Object) === 0 && (children0.returnType & ReturnType.String) === 0) {
            throw new Error(TemplateErrors.errorTemplateNameformat(children0.toString()));
=======
        if (children0.returnType !== ReturnType.Object && children0.returnType !== ReturnType.String) {
            throw new Error(TemplateErrors.invalidTemplateName);
>>>>>>> 13b240a6
        }

        // Validate more if the name is string constant
        if (children0.type === ExpressionType.Constant) {
            const templateName: string = (children0 as Constant).value;
            this.checkTemplateReference(templateName, expression.children.slice(1));
        }
    }

    private checkTemplateReference(templateName: string, children: Expression[]): void{
        if (!(templateName in this.templateMap))
        {
            throw new Error(TemplateErrors.templateNotExist(templateName));
        }

        var expectedArgsCount = this.templateMap[templateName].parameters.length;
        var actualArgsCount = children.length;

        if (actualArgsCount !== 0 && expectedArgsCount !== actualArgsCount)
        {
            throw new Error(TemplateErrors.argumentMismatch(templateName, expectedArgsCount, actualArgsCount));
        }
    }

    private readonly templateEvaluator = (templateName: string): any => (args: readonly any[]): any => {
        const newScope: any = this.constructScope(templateName, Array.from(args));

        return this.evaluateTemplate(templateName, newScope);
    }

    private readonly validTemplateReference = (expression: Expression): void => {
        return this.checkTemplateReference(expression.type, expression.children);
    }

    private parseTemplateName(templateName: string): { reExecute: boolean; pureTemplateName: string } {
        if (!templateName) {
            throw new Error('template name is empty.');
        }

        if (templateName.endsWith(Evaluator.ReExecuteSuffix)) {
            return {reExecute:true, pureTemplateName: templateName.substr(0, templateName.length - Evaluator.ReExecuteSuffix.length)};
        } else {
            return {reExecute:false, pureTemplateName: templateName};
        }
    }
}<|MERGE_RESOLUTION|>--- conflicted
+++ resolved
@@ -511,13 +511,8 @@
         const children0: Expression = expression.children[0];
 
         // Validate return type
-<<<<<<< HEAD
         if ((children0.returnType & ReturnType.Object) === 0 && (children0.returnType & ReturnType.String) === 0) {
-            throw new Error(TemplateErrors.errorTemplateNameformat(children0.toString()));
-=======
-        if (children0.returnType !== ReturnType.Object && children0.returnType !== ReturnType.String) {
             throw new Error(TemplateErrors.invalidTemplateName);
->>>>>>> 13b240a6
         }
 
         // Validate more if the name is string constant
