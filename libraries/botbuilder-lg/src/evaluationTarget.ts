/**
 * @module botbuilder-lg
 */
/**
 * Copyright (c) Microsoft Corporation. All rights reserved.
 * Licensed under the MIT License.
 */
import { MemoryInterface } from 'adaptive-expressions';

/**
 * Runtime template state.
 */
export class EvaluationTarget {
    /**
     * Template name.
     */
    public templateName: string;

    /**
     * Scope.
     */
    public scope: MemoryInterface;

    /**
     * The children templates that this template has evaluated currently.
     */
<<<<<<< HEAD
    public cachedEvaluatedChildren : Map<string, any>;
    
    /**
     * Creates a new instance of the [EvaluationTarget](xref:botbuilder-lg.EvaluationTarget) class.
     * @param templateName Template name.
     * @param scope Template scope.
     */
=======
    public cachedEvaluatedChildren: Map<string, any>;
>>>>>>> 8ed98078
    public constructor(templateName: string, scope: MemoryInterface) {
        this.templateName = templateName;
        this.scope = scope;
        this.cachedEvaluatedChildren = new Map<string, any>();
    }

    /**
     * Get current instance id. If two target has the same Id,
     * we can say they have the same template evaluation result.
     * @returns Id.
     */
    public getId(): string {
        const scopeVersion = this.scope ? this.scope.version() : '';
        return this.templateName + scopeVersion;
    }
}<|MERGE_RESOLUTION|>--- conflicted
+++ resolved
@@ -24,17 +24,13 @@
     /**
      * The children templates that this template has evaluated currently.
      */
-<<<<<<< HEAD
-    public cachedEvaluatedChildren : Map<string, any>;
+    public cachedEvaluatedChildren: Map<string, any>;
     
     /**
      * Creates a new instance of the [EvaluationTarget](xref:botbuilder-lg.EvaluationTarget) class.
      * @param templateName Template name.
      * @param scope Template scope.
      */
-=======
-    public cachedEvaluatedChildren: Map<string, any>;
->>>>>>> 8ed98078
     public constructor(templateName: string, scope: MemoryInterface) {
         this.templateName = templateName;
         this.scope = scope;
