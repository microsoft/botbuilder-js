--- conflicted
+++ resolved
@@ -392,14 +392,10 @@
         return [];
     }
 
-<<<<<<< HEAD
     /**
      * @private
      */
-    private checkExpression(expressionContext: ParserRuleContext, prefix: string = ''): Diagnostic[] {
-=======
     private checkExpression(expressionContext: ParserRuleContext, prefix = ''): Diagnostic[] {
->>>>>>> 8ed98078
         const result: Diagnostic[] = [];
         let exp = expressionContext.text;
         if (!exp.endsWith('}')) {
@@ -421,18 +417,14 @@
         return result;
     }
 
-<<<<<<< HEAD
     /**
      * @private
      */
-    private buildLGDiagnostic( message: string, severity: DiagnosticSeverity = undefined, context: ParserRuleContext = undefined): Diagnostic {
-=======
     private buildLGDiagnostic(
         message: string,
         severity: DiagnosticSeverity = undefined,
         context: ParserRuleContext = undefined
     ): Diagnostic {
->>>>>>> 8ed98078
         const lineOffset = this.currentTemplate !== undefined ? this.currentTemplate.sourceRange.range.start.line : 0;
 
         let templateNameInfo = '';
