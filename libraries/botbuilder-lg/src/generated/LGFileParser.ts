--- conflicted
+++ resolved
@@ -1,1037 +1,1006 @@
-// Generated from src/LGFileParser.g4 by ANTLR 4.7.3-SNAPSHOT
-
-/**
- * @module botbuilder-lg
- */
-/**
- * Copyright (c) Microsoft Corporation. All rights reserved.
- * Licensed under the MIT License.
- */
-
-import { ATN } from "antlr4ts/atn/ATN";
-import { ATNDeserializer } from "antlr4ts/atn/ATNDeserializer";
-import { FailedPredicateException } from "antlr4ts/FailedPredicateException";
-import { NotNull } from "antlr4ts/Decorators";
-import { NoViableAltException } from "antlr4ts/NoViableAltException";
-import { Override } from "antlr4ts/Decorators";
-import { Parser } from "antlr4ts/Parser";
-import { ParserRuleContext } from "antlr4ts/ParserRuleContext";
-import { ParserATNSimulator } from "antlr4ts/atn/ParserATNSimulator";
-import { ParseTreeListener } from "antlr4ts/tree/ParseTreeListener";
-import { ParseTreeVisitor } from "antlr4ts/tree/ParseTreeVisitor";
-import { RecognitionException } from "antlr4ts/RecognitionException";
-import { RuleContext } from "antlr4ts/RuleContext";
-//import { RuleVersion } from "antlr4ts/RuleVersion";
-import { TerminalNode } from "antlr4ts/tree/TerminalNode";
-import { Token } from "antlr4ts/Token";
-import { TokenStream } from "antlr4ts/TokenStream";
-import { Vocabulary } from "antlr4ts/Vocabulary";
-import { VocabularyImpl } from "antlr4ts/VocabularyImpl";
-
-import * as Utils from "antlr4ts/misc/Utils";
-
-import { LGFileParserListener } from "./LGFileParserListener";
-import { LGFileParserVisitor } from "./LGFileParserVisitor";
-
-
-export class LGFileParser extends Parser {
-	public static readonly NEWLINE = 1;
-	public static readonly OPTION = 2;
-	public static readonly COMMENT = 3;
-	public static readonly IMPORT = 4;
-	public static readonly TEMPLATE_NAME_LINE = 5;
-	public static readonly MULTILINE_PREFIX = 6;
-	public static readonly TEMPLATE_BODY = 7;
-	public static readonly INVALID_LINE = 8;
-	public static readonly MULTILINE_SUFFIX = 9;
-	public static readonly ESCAPE_CHARACTER = 10;
-	public static readonly MULTILINE_TEXT = 11;
-	public static readonly RULE_file = 0;
-	public static readonly RULE_paragraph = 1;
-	public static readonly RULE_commentDefinition = 2;
-	public static readonly RULE_importDefinition = 3;
-	public static readonly RULE_optionDefinition = 4;
-	public static readonly RULE_errorDefinition = 5;
-	public static readonly RULE_templateDefinition = 6;
-	public static readonly RULE_templateNameLine = 7;
-	public static readonly RULE_templateBody = 8;
-	public static readonly RULE_templateBodyLine = 9;
-	// tslint:disable:no-trailing-whitespace
-	public static readonly ruleNames: string[] = [
-		"file", "paragraph", "commentDefinition", "importDefinition", "optionDefinition", 
-		"errorDefinition", "templateDefinition", "templateNameLine", "templateBody", 
-		"templateBodyLine",
-	];
-
-	private static readonly _LITERAL_NAMES: Array<string | undefined> = [
-		undefined, undefined, undefined, undefined, undefined, undefined, undefined, 
-		undefined, undefined, "'```'",
-	];
-	private static readonly _SYMBOLIC_NAMES: Array<string | undefined> = [
-		undefined, "NEWLINE", "OPTION", "COMMENT", "IMPORT", "TEMPLATE_NAME_LINE", 
-		"MULTILINE_PREFIX", "TEMPLATE_BODY", "INVALID_LINE", "MULTILINE_SUFFIX", 
-		"ESCAPE_CHARACTER", "MULTILINE_TEXT",
-	];
-	public static readonly VOCABULARY: Vocabulary = new VocabularyImpl(LGFileParser._LITERAL_NAMES, LGFileParser._SYMBOLIC_NAMES, []);
-
-	// @Override
-	// @NotNull
-	public get vocabulary(): Vocabulary {
-		return LGFileParser.VOCABULARY;
-	}
-	// tslint:enable:no-trailing-whitespace
-
-	// @Override
-	public get grammarFileName(): string { return "LGFileParser.g4"; }
-
-	// @Override
-	public get ruleNames(): string[] { return LGFileParser.ruleNames; }
-
-	// @Override
-	public get serializedATN(): string { return LGFileParser._serializedATN; }
-
-	constructor(input: TokenStream) {
-		super(input);
-		this._interp = new ParserATNSimulator(LGFileParser._ATN, this);
-	}
-	// @RuleVersion(0)
-	public file(): FileContext {
-		let _localctx: FileContext = new FileContext(this._ctx, this.state);
-		this.enterRule(_localctx, 0, LGFileParser.RULE_file);
-		try {
-			let _alt: number;
-			this.enterOuterAlt(_localctx, 1);
-			{
-			this.state = 21;
-			this._errHandler.sync(this);
-			_alt = 1 + 1;
-			do {
-				switch (_alt) {
-				case 1 + 1:
-					{
-					{
-					this.state = 20;
-					this.paragraph();
-					}
-					}
-					break;
-				default:
-					throw new NoViableAltException(this);
-				}
-				this.state = 23;
-				this._errHandler.sync(this);
-				_alt = this.interpreter.adaptivePredict(this._input, 0, this._ctx);
-			} while (_alt !== 1 && _alt !== ATN.INVALID_ALT_NUMBER);
-			this.state = 25;
-			this.match(LGFileParser.EOF);
-			}
-		}
-		catch (re) {
-			if (re instanceof RecognitionException) {
-				_localctx.exception = re;
-				this._errHandler.reportError(this, re);
-				this._errHandler.recover(this, re);
-			} else {
-				throw re;
-			}
-		}
-		finally {
-			this.exitRule();
-		}
-		return _localctx;
-	}
-	// @RuleVersion(0)
-	public paragraph(): ParagraphContext {
-		let _localctx: ParagraphContext = new ParagraphContext(this._ctx, this.state);
-		this.enterRule(_localctx, 2, LGFileParser.RULE_paragraph);
-		try {
-			this.state = 34;
-			this._errHandler.sync(this);
-			switch (this._input.LA(1)) {
-			case LGFileParser.TEMPLATE_NAME_LINE:
-				this.enterOuterAlt(_localctx, 1);
-				{
-				this.state = 27;
-				this.templateDefinition();
-				}
-				break;
-			case LGFileParser.IMPORT:
-				this.enterOuterAlt(_localctx, 2);
-				{
-				this.state = 28;
-				this.importDefinition();
-				}
-				break;
-			case LGFileParser.OPTION:
-				this.enterOuterAlt(_localctx, 3);
-				{
-				this.state = 29;
-				this.optionDefinition();
-				}
-				break;
-			case LGFileParser.INVALID_LINE:
-				this.enterOuterAlt(_localctx, 4);
-				{
-				this.state = 30;
-				this.errorDefinition();
-				}
-				break;
-			case LGFileParser.COMMENT:
-				this.enterOuterAlt(_localctx, 5);
-				{
-				this.state = 31;
-				this.commentDefinition();
-				}
-				break;
-			case LGFileParser.NEWLINE:
-				this.enterOuterAlt(_localctx, 6);
-				{
-				this.state = 32;
-				this.match(LGFileParser.NEWLINE);
-				}
-				break;
-			case LGFileParser.EOF:
-				this.enterOuterAlt(_localctx, 7);
-				{
-				this.state = 33;
-				this.match(LGFileParser.EOF);
-				}
-				break;
-			default:
-				throw new NoViableAltException(this);
-			}
-		}
-		catch (re) {
-			if (re instanceof RecognitionException) {
-				_localctx.exception = re;
-				this._errHandler.reportError(this, re);
-				this._errHandler.recover(this, re);
-			} else {
-				throw re;
-			}
-		}
-		finally {
-			this.exitRule();
-		}
-		return _localctx;
-	}
-	// @RuleVersion(0)
-	public commentDefinition(): CommentDefinitionContext {
-		let _localctx: CommentDefinitionContext = new CommentDefinitionContext(this._ctx, this.state);
-		this.enterRule(_localctx, 4, LGFileParser.RULE_commentDefinition);
-		try {
-			this.enterOuterAlt(_localctx, 1);
-			{
-			this.state = 36;
-			this.match(LGFileParser.COMMENT);
-			this.state = 38;
-			this._errHandler.sync(this);
-			switch ( this.interpreter.adaptivePredict(this._input, 2, this._ctx) ) {
-			case 1:
-				{
-				this.state = 37;
-				this.match(LGFileParser.NEWLINE);
-				}
-				break;
-			}
-			}
-		}
-		catch (re) {
-			if (re instanceof RecognitionException) {
-				_localctx.exception = re;
-				this._errHandler.reportError(this, re);
-				this._errHandler.recover(this, re);
-			} else {
-				throw re;
-			}
-		}
-		finally {
-			this.exitRule();
-		}
-		return _localctx;
-	}
-	// @RuleVersion(0)
-	public importDefinition(): ImportDefinitionContext {
-		let _localctx: ImportDefinitionContext = new ImportDefinitionContext(this._ctx, this.state);
-		this.enterRule(_localctx, 6, LGFileParser.RULE_importDefinition);
-		try {
-			this.enterOuterAlt(_localctx, 1);
-			{
-			this.state = 40;
-			this.match(LGFileParser.IMPORT);
-			this.state = 42;
-			this._errHandler.sync(this);
-			switch ( this.interpreter.adaptivePredict(this._input, 3, this._ctx) ) {
-			case 1:
-				{
-				this.state = 41;
-				this.match(LGFileParser.NEWLINE);
-				}
-				break;
-			}
-			}
-		}
-		catch (re) {
-			if (re instanceof RecognitionException) {
-				_localctx.exception = re;
-				this._errHandler.reportError(this, re);
-				this._errHandler.recover(this, re);
-			} else {
-				throw re;
-			}
-		}
-		finally {
-			this.exitRule();
-		}
-		return _localctx;
-	}
-	// @RuleVersion(0)
-	public optionDefinition(): OptionDefinitionContext {
-		let _localctx: OptionDefinitionContext = new OptionDefinitionContext(this._ctx, this.state);
-		this.enterRule(_localctx, 8, LGFileParser.RULE_optionDefinition);
-		try {
-			this.enterOuterAlt(_localctx, 1);
-			{
-			this.state = 44;
-			this.match(LGFileParser.OPTION);
-			this.state = 46;
-			this._errHandler.sync(this);
-			switch ( this.interpreter.adaptivePredict(this._input, 4, this._ctx) ) {
-			case 1:
-				{
-				this.state = 45;
-				this.match(LGFileParser.NEWLINE);
-				}
-				break;
-			}
-			}
-		}
-		catch (re) {
-			if (re instanceof RecognitionException) {
-				_localctx.exception = re;
-				this._errHandler.reportError(this, re);
-				this._errHandler.recover(this, re);
-			} else {
-				throw re;
-			}
-		}
-		finally {
-			this.exitRule();
-		}
-		return _localctx;
-	}
-	// @RuleVersion(0)
-	public errorDefinition(): ErrorDefinitionContext {
-		let _localctx: ErrorDefinitionContext = new ErrorDefinitionContext(this._ctx, this.state);
-		this.enterRule(_localctx, 10, LGFileParser.RULE_errorDefinition);
-		try {
-			this.enterOuterAlt(_localctx, 1);
-			{
-			this.state = 48;
-			this.match(LGFileParser.INVALID_LINE);
-			this.state = 50;
-			this._errHandler.sync(this);
-			switch ( this.interpreter.adaptivePredict(this._input, 5, this._ctx) ) {
-			case 1:
-				{
-				this.state = 49;
-				this.match(LGFileParser.NEWLINE);
-				}
-				break;
-			}
-			}
-		}
-		catch (re) {
-			if (re instanceof RecognitionException) {
-				_localctx.exception = re;
-				this._errHandler.reportError(this, re);
-				this._errHandler.recover(this, re);
-			} else {
-				throw re;
-			}
-		}
-		finally {
-			this.exitRule();
-		}
-		return _localctx;
-	}
-	// @RuleVersion(0)
-	public templateDefinition(): TemplateDefinitionContext {
-		let _localctx: TemplateDefinitionContext = new TemplateDefinitionContext(this._ctx, this.state);
-		this.enterRule(_localctx, 12, LGFileParser.RULE_templateDefinition);
-		try {
-			this.enterOuterAlt(_localctx, 1);
-			{
-			this.state = 52;
-			this.templateNameLine();
-			this.state = 53;
-			this.templateBody();
-			}
-		}
-		catch (re) {
-			if (re instanceof RecognitionException) {
-				_localctx.exception = re;
-				this._errHandler.reportError(this, re);
-				this._errHandler.recover(this, re);
-			} else {
-				throw re;
-			}
-		}
-		finally {
-			this.exitRule();
-		}
-		return _localctx;
-	}
-	// @RuleVersion(0)
-	public templateNameLine(): TemplateNameLineContext {
-		let _localctx: TemplateNameLineContext = new TemplateNameLineContext(this._ctx, this.state);
-		this.enterRule(_localctx, 14, LGFileParser.RULE_templateNameLine);
-		try {
-			this.enterOuterAlt(_localctx, 1);
-			{
-			this.state = 55;
-			this.match(LGFileParser.TEMPLATE_NAME_LINE);
-			this.state = 57;
-			this._errHandler.sync(this);
-			switch ( this.interpreter.adaptivePredict(this._input, 6, this._ctx) ) {
-			case 1:
-				{
-				this.state = 56;
-				this.match(LGFileParser.NEWLINE);
-				}
-				break;
-			}
-			}
-		}
-		catch (re) {
-			if (re instanceof RecognitionException) {
-				_localctx.exception = re;
-				this._errHandler.reportError(this, re);
-				this._errHandler.recover(this, re);
-			} else {
-				throw re;
-			}
-		}
-		finally {
-			this.exitRule();
-		}
-		return _localctx;
-	}
-	// @RuleVersion(0)
-	public templateBody(): TemplateBodyContext {
-		let _localctx: TemplateBodyContext = new TemplateBodyContext(this._ctx, this.state);
-		this.enterRule(_localctx, 16, LGFileParser.RULE_templateBody);
-		try {
-			let _alt: number;
-			this.enterOuterAlt(_localctx, 1);
-			{
-			this.state = 62;
-			this._errHandler.sync(this);
-			_alt = this.interpreter.adaptivePredict(this._input, 7, this._ctx);
-			while (_alt !== 2 && _alt !== ATN.INVALID_ALT_NUMBER) {
-				if (_alt === 1) {
-					{
-					{
-					this.state = 59;
-					this.templateBodyLine();
-					}
-					}
-				}
-				this.state = 64;
-				this._errHandler.sync(this);
-				_alt = this.interpreter.adaptivePredict(this._input, 7, this._ctx);
-			}
-			}
-		}
-		catch (re) {
-			if (re instanceof RecognitionException) {
-				_localctx.exception = re;
-				this._errHandler.reportError(this, re);
-				this._errHandler.recover(this, re);
-			} else {
-				throw re;
-			}
-		}
-		finally {
-			this.exitRule();
-		}
-		return _localctx;
-	}
-	// @RuleVersion(0)
-	public templateBodyLine(): TemplateBodyLineContext {
-		let _localctx: TemplateBodyLineContext = new TemplateBodyLineContext(this._ctx, this.state);
-		this.enterRule(_localctx, 18, LGFileParser.RULE_templateBodyLine);
-		let _la: number;
-		try {
-			let _alt: number;
-			this.state = 85;
-			this._errHandler.sync(this);
-			switch (this._input.LA(1)) {
-			case LGFileParser.MULTILINE_PREFIX:
-			case LGFileParser.TEMPLATE_BODY:
-				this.enterOuterAlt(_localctx, 1);
-				{
-				{
-				this.state = 79;
-				this._errHandler.sync(this);
-				switch (this._input.LA(1)) {
-				case LGFileParser.TEMPLATE_BODY:
-					{
-					this.state = 66;
-					this._errHandler.sync(this);
-					_alt = 1;
-					do {
-						switch (_alt) {
-						case 1:
-							{
-							{
-							this.state = 65;
-							this.match(LGFileParser.TEMPLATE_BODY);
-							}
-							}
-							break;
-						default:
-							throw new NoViableAltException(this);
-						}
-						this.state = 68;
-						this._errHandler.sync(this);
-						_alt = this.interpreter.adaptivePredict(this._input, 8, this._ctx);
-					} while (_alt !== 2 && _alt !== ATN.INVALID_ALT_NUMBER);
-					}
-					break;
-				case LGFileParser.MULTILINE_PREFIX:
-					{
-					{
-					this.state = 70;
-					this.match(LGFileParser.MULTILINE_PREFIX);
-					this.state = 72;
-					this._errHandler.sync(this);
-					_la = this._input.LA(1);
-					do {
-						{
-						{
-						this.state = 71;
-						_la = this._input.LA(1);
-						if (!(_la === LGFileParser.ESCAPE_CHARACTER || _la === LGFileParser.MULTILINE_TEXT)) {
-						this._errHandler.recoverInline(this);
-						} else {
-							if (this._input.LA(1) === Token.EOF) {
-								this.matchedEOF = true;
-							}
-
-							this._errHandler.reportMatch(this);
-							this.consume();
-						}
-						}
-						}
-						this.state = 74;
-						this._errHandler.sync(this);
-						_la = this._input.LA(1);
-					} while (_la === LGFileParser.ESCAPE_CHARACTER || _la === LGFileParser.MULTILINE_TEXT);
-					this.state = 77;
-					this._errHandler.sync(this);
-					_la = this._input.LA(1);
-					if (_la === LGFileParser.MULTILINE_SUFFIX) {
-						{
-						this.state = 76;
-						this.match(LGFileParser.MULTILINE_SUFFIX);
-						}
-					}
-
-					}
-					}
-					break;
-				default:
-					throw new NoViableAltException(this);
-				}
-				this.state = 82;
-				this._errHandler.sync(this);
-				switch ( this.interpreter.adaptivePredict(this._input, 12, this._ctx) ) {
-				case 1:
-					{
-					this.state = 81;
-					this.match(LGFileParser.NEWLINE);
-					}
-					break;
-				}
-				}
-				}
-				break;
-			case LGFileParser.NEWLINE:
-				this.enterOuterAlt(_localctx, 2);
-				{
-				this.state = 84;
-				this.match(LGFileParser.NEWLINE);
-				}
-				break;
-			default:
-				throw new NoViableAltException(this);
-			}
-		}
-		catch (re) {
-			if (re instanceof RecognitionException) {
-				_localctx.exception = re;
-				this._errHandler.reportError(this, re);
-				this._errHandler.recover(this, re);
-			} else {
-				throw re;
-			}
-		}
-		finally {
-			this.exitRule();
-		}
-		return _localctx;
-	}
-
-	public static readonly _serializedATN: string =
-<<<<<<< HEAD
-		"\x03\uAF6F\u8320\u479D\uB75C\u4880\u1605\u191C\uAB37\x03\rZ\x04\x02\t" +
-=======
-		"\x03\uC91D\uCABA\u058D\uAFBA\u4F53\u0607\uEA8B\uC241\x03\tK\x04\x02\t" +
->>>>>>> a5cd037f
-		"\x02\x04\x03\t\x03\x04\x04\t\x04\x04\x05\t\x05\x04\x06\t\x06\x04\x07\t" +
-		"\x07\x04\b\t\b\x04\t\t\t\x04\n\t\n\x04\v\t\v\x03\x02\x06\x02\x18\n\x02" +
-		"\r\x02\x0E\x02\x19\x03\x02\x03\x02\x03\x03\x03\x03\x03\x03\x03\x03\x03" +
-		"\x03\x03\x03\x03\x03\x05\x03%\n\x03\x03\x04\x03\x04\x05\x04)\n\x04\x03" +
-		"\x05\x03\x05\x05\x05-\n\x05\x03\x06\x03\x06\x05\x061\n\x06\x03\x07\x03" +
-		"\x07\x05\x075\n\x07\x03\b\x03\b\x03\b\x03\t\x03\t\x05\t<\n\t\x03\n\x07" +
-<<<<<<< HEAD
-		"\n?\n\n\f\n\x0E\nB\v\n\x03\v\x06\vE\n\v\r\v\x0E\vF\x03\v\x03\v\x06\vK" +
-		"\n\v\r\v\x0E\vL\x03\v\x05\vP\n\v\x05\vR\n\v\x03\v\x05\vU\n\v\x03\v\x05" +
-		"\vX\n\v\x03\v\x03\x19\x02\x02\f\x02\x02\x04\x02\x06\x02\b\x02\n\x02\f" +
-		"\x02\x0E\x02\x10\x02\x12\x02\x14\x02\x02\x03\x03\x02\f\rb\x02\x17\x03" +
-		"\x02\x02\x02\x04$\x03\x02\x02\x02\x06&\x03\x02\x02\x02\b*\x03\x02\x02" +
-		"\x02\n.\x03\x02\x02\x02\f2\x03\x02\x02\x02\x0E6\x03\x02\x02\x02\x109\x03" +
-		"\x02\x02\x02\x12@\x03\x02\x02\x02\x14W\x03\x02\x02\x02\x16\x18\x05\x04" +
-		"\x03\x02\x17\x16\x03\x02\x02\x02\x18\x19\x03\x02\x02\x02\x19\x1A\x03\x02" +
-		"\x02\x02\x19\x17\x03\x02\x02\x02\x1A\x1B\x03\x02\x02\x02\x1B\x1C\x07\x02" +
-		"\x02\x03\x1C\x03\x03\x02\x02\x02\x1D%\x05\x0E\b\x02\x1E%\x05\b\x05\x02" +
-		"\x1F%\x05\n\x06\x02 %\x05\f\x07\x02!%\x05\x06\x04\x02\"%\x07\x03\x02\x02" +
-		"#%\x07\x02\x02\x03$\x1D\x03\x02\x02\x02$\x1E\x03\x02\x02\x02$\x1F\x03" +
-		"\x02\x02\x02$ \x03\x02\x02\x02$!\x03\x02\x02\x02$\"\x03\x02\x02\x02$#" +
-		"\x03\x02\x02\x02%\x05\x03\x02\x02\x02&(\x07\x05\x02\x02\')\x07\x03\x02" +
-		"\x02(\'\x03\x02\x02\x02()\x03\x02\x02\x02)\x07\x03\x02\x02\x02*,\x07\x06" +
-		"\x02\x02+-\x07\x03\x02\x02,+\x03\x02\x02\x02,-\x03\x02\x02\x02-\t\x03" +
-		"\x02\x02\x02.0\x07\x04\x02\x02/1\x07\x03\x02\x020/\x03\x02\x02\x0201\x03" +
-		"\x02\x02\x021\v\x03\x02\x02\x0224\x07\n\x02\x0235\x07\x03\x02\x0243\x03" +
-		"\x02\x02\x0245\x03\x02\x02\x025\r\x03\x02\x02\x0267\x05\x10\t\x0278\x05" +
-		"\x12\n\x028\x0F\x03\x02\x02\x029;\x07\x07\x02\x02:<\x07\x03\x02\x02;:" +
-		"\x03\x02\x02\x02;<\x03\x02\x02\x02<\x11\x03\x02\x02\x02=?\x05\x14\v\x02" +
-		">=\x03\x02\x02\x02?B\x03\x02\x02\x02@>\x03\x02\x02\x02@A\x03\x02\x02\x02" +
-		"A\x13\x03\x02\x02\x02B@\x03\x02\x02\x02CE\x07\t\x02\x02DC\x03\x02\x02" +
-		"\x02EF\x03\x02\x02\x02FD\x03\x02\x02\x02FG\x03\x02\x02\x02GR\x03\x02\x02" +
-		"\x02HJ\x07\b\x02\x02IK\t\x02\x02\x02JI\x03\x02\x02\x02KL\x03\x02\x02\x02" +
-		"LJ\x03\x02\x02\x02LM\x03\x02\x02\x02MO\x03\x02\x02\x02NP\x07\v\x02\x02" +
-		"ON\x03\x02\x02\x02OP\x03\x02\x02\x02PR\x03\x02\x02\x02QD\x03\x02\x02\x02" +
-		"QH\x03\x02\x02\x02RT\x03\x02\x02\x02SU\x07\x03\x02\x02TS\x03\x02\x02\x02" +
-		"TU\x03\x02\x02\x02UX\x03\x02\x02\x02VX\x07\x03\x02\x02WQ\x03\x02\x02\x02" +
-		"WV\x03\x02\x02\x02X\x15\x03\x02\x02\x02\x10\x19$(,04;@FLOQTW";
-=======
-		"\n?\n\n\f\n\x0E\nB\v\n\x03\v\x03\v\x05\vF\n\v\x03\v\x05\vI\n\v\x03\v\x03" +
-		"\x19\x02\x02\f\x02\x02\x04\x02\x06\x02\b\x02\n\x02\f\x02\x0E\x02\x10\x02" +
-		"\x12\x02\x14\x02\x02\x02\x02O\x02\x17\x03\x02\x02\x02\x04$\x03\x02\x02" +
-		"\x02\x06&\x03\x02\x02\x02\b*\x03\x02\x02\x02\n.\x03\x02\x02\x02\f2\x03" +
-		"\x02\x02\x02\x0E6\x03\x02\x02\x02\x109\x03\x02\x02\x02\x12@\x03\x02\x02" +
-		"\x02\x14H\x03\x02\x02\x02\x16\x18\x05\x04\x03\x02\x17\x16\x03\x02\x02" +
-		"\x02\x18\x19\x03\x02\x02\x02\x19\x1A\x03\x02\x02\x02\x19\x17\x03\x02\x02" +
-		"\x02\x1A\x1B\x03\x02\x02\x02\x1B\x1C\x07\x02\x02\x03\x1C\x03\x03\x02\x02" +
-		"\x02\x1D%\x05\x0E\b\x02\x1E%\x05\b\x05\x02\x1F%\x05\n\x06\x02 %\x05\f" +
-		"\x07\x02!%\x05\x06\x04\x02\"%\x07\x03\x02\x02#%\x07\x02\x02\x03$\x1D\x03" +
-		"\x02\x02\x02$\x1E\x03\x02\x02\x02$\x1F\x03\x02\x02\x02$ \x03\x02\x02\x02" +
-		"$!\x03\x02\x02\x02$\"\x03\x02\x02\x02$#\x03\x02\x02\x02%\x05\x03\x02\x02" +
-		"\x02&(\x07\x05\x02\x02\')\x07\x03\x02\x02(\'\x03\x02\x02\x02()\x03\x02" +
-		"\x02\x02)\x07\x03\x02\x02\x02*,\x07\x06\x02\x02+-\x07\x03\x02\x02,+\x03" +
-		"\x02\x02\x02,-\x03\x02\x02\x02-\t\x03\x02\x02\x02.0\x07\x04\x02\x02/1" +
-		"\x07\x03\x02\x020/\x03\x02\x02\x0201\x03\x02\x02\x021\v\x03\x02\x02\x02" +
-		"24\x07\t\x02\x0235\x07\x03\x02\x0243\x03\x02\x02\x0245\x03\x02\x02\x02" +
-		"5\r\x03\x02\x02\x0267\x05\x10\t\x0278\x05\x12\n\x028\x0F\x03\x02\x02\x02" +
-		"9;\x07\x07\x02\x02:<\x07\x03\x02\x02;:\x03\x02\x02\x02;<\x03\x02\x02\x02" +
-		"<\x11\x03\x02\x02\x02=?\x05\x14\v\x02>=\x03\x02\x02\x02?B\x03\x02\x02" +
-		"\x02@>\x03\x02\x02\x02@A\x03\x02\x02\x02A\x13\x03\x02\x02\x02B@\x03\x02" +
-		"\x02\x02CE\x07\b\x02\x02DF\x07\x03\x02\x02ED\x03\x02\x02\x02EF\x03\x02" +
-		"\x02\x02FI\x03\x02\x02\x02GI\x07\x03\x02\x02HC\x03\x02\x02\x02HG\x03\x02" +
-		"\x02\x02I\x15\x03\x02\x02\x02\f\x19$(,04;@EH";
->>>>>>> a5cd037f
-	public static __ATN: ATN;
-	public static get _ATN(): ATN {
-		if (!LGFileParser.__ATN) {
-			LGFileParser.__ATN = new ATNDeserializer().deserialize(Utils.toCharArray(LGFileParser._serializedATN));
-		}
-
-		return LGFileParser.__ATN;
-	}
-
-}
-
-export class FileContext extends ParserRuleContext {
-	public EOF(): TerminalNode { return this.getToken(LGFileParser.EOF, 0); }
-	public paragraph(): ParagraphContext[];
-	public paragraph(i: number): ParagraphContext;
-	public paragraph(i?: number): ParagraphContext | ParagraphContext[] {
-		if (i === undefined) {
-			return this.getRuleContexts(ParagraphContext);
-		} else {
-			return this.getRuleContext(i, ParagraphContext);
-		}
-	}
-	constructor(parent: ParserRuleContext | undefined, invokingState: number) {
-		super(parent, invokingState);
-	}
-	// @Override
-	public get ruleIndex(): number { return LGFileParser.RULE_file; }
-	// @Override
-	public enterRule(listener: LGFileParserListener): void {
-		if (listener.enterFile) {
-			listener.enterFile(this);
-		}
-	}
-	// @Override
-	public exitRule(listener: LGFileParserListener): void {
-		if (listener.exitFile) {
-			listener.exitFile(this);
-		}
-	}
-	// @Override
-	public accept<Result>(visitor: LGFileParserVisitor<Result>): Result {
-		if (visitor.visitFile) {
-			return visitor.visitFile(this);
-		} else {
-			return visitor.visitChildren(this);
-		}
-	}
-}
-
-
-export class ParagraphContext extends ParserRuleContext {
-	public templateDefinition(): TemplateDefinitionContext | undefined {
-		return this.tryGetRuleContext(0, TemplateDefinitionContext);
-	}
-	public importDefinition(): ImportDefinitionContext | undefined {
-		return this.tryGetRuleContext(0, ImportDefinitionContext);
-	}
-	public optionDefinition(): OptionDefinitionContext | undefined {
-		return this.tryGetRuleContext(0, OptionDefinitionContext);
-	}
-	public errorDefinition(): ErrorDefinitionContext | undefined {
-		return this.tryGetRuleContext(0, ErrorDefinitionContext);
-	}
-	public commentDefinition(): CommentDefinitionContext | undefined {
-		return this.tryGetRuleContext(0, CommentDefinitionContext);
-	}
-	public NEWLINE(): TerminalNode | undefined { return this.tryGetToken(LGFileParser.NEWLINE, 0); }
-	public EOF(): TerminalNode | undefined { return this.tryGetToken(LGFileParser.EOF, 0); }
-	constructor(parent: ParserRuleContext | undefined, invokingState: number) {
-		super(parent, invokingState);
-	}
-	// @Override
-	public get ruleIndex(): number { return LGFileParser.RULE_paragraph; }
-	// @Override
-	public enterRule(listener: LGFileParserListener): void {
-		if (listener.enterParagraph) {
-			listener.enterParagraph(this);
-		}
-	}
-	// @Override
-	public exitRule(listener: LGFileParserListener): void {
-		if (listener.exitParagraph) {
-			listener.exitParagraph(this);
-		}
-	}
-	// @Override
-	public accept<Result>(visitor: LGFileParserVisitor<Result>): Result {
-		if (visitor.visitParagraph) {
-			return visitor.visitParagraph(this);
-		} else {
-			return visitor.visitChildren(this);
-		}
-	}
-}
-
-
-export class CommentDefinitionContext extends ParserRuleContext {
-	public COMMENT(): TerminalNode { return this.getToken(LGFileParser.COMMENT, 0); }
-	public NEWLINE(): TerminalNode | undefined { return this.tryGetToken(LGFileParser.NEWLINE, 0); }
-	constructor(parent: ParserRuleContext | undefined, invokingState: number) {
-		super(parent, invokingState);
-	}
-	// @Override
-	public get ruleIndex(): number { return LGFileParser.RULE_commentDefinition; }
-	// @Override
-	public enterRule(listener: LGFileParserListener): void {
-		if (listener.enterCommentDefinition) {
-			listener.enterCommentDefinition(this);
-		}
-	}
-	// @Override
-	public exitRule(listener: LGFileParserListener): void {
-		if (listener.exitCommentDefinition) {
-			listener.exitCommentDefinition(this);
-		}
-	}
-	// @Override
-	public accept<Result>(visitor: LGFileParserVisitor<Result>): Result {
-		if (visitor.visitCommentDefinition) {
-			return visitor.visitCommentDefinition(this);
-		} else {
-			return visitor.visitChildren(this);
-		}
-	}
-}
-
-
-export class ImportDefinitionContext extends ParserRuleContext {
-	public IMPORT(): TerminalNode { return this.getToken(LGFileParser.IMPORT, 0); }
-	public NEWLINE(): TerminalNode | undefined { return this.tryGetToken(LGFileParser.NEWLINE, 0); }
-	constructor(parent: ParserRuleContext | undefined, invokingState: number) {
-		super(parent, invokingState);
-	}
-	// @Override
-	public get ruleIndex(): number { return LGFileParser.RULE_importDefinition; }
-	// @Override
-	public enterRule(listener: LGFileParserListener): void {
-		if (listener.enterImportDefinition) {
-			listener.enterImportDefinition(this);
-		}
-	}
-	// @Override
-	public exitRule(listener: LGFileParserListener): void {
-		if (listener.exitImportDefinition) {
-			listener.exitImportDefinition(this);
-		}
-	}
-	// @Override
-	public accept<Result>(visitor: LGFileParserVisitor<Result>): Result {
-		if (visitor.visitImportDefinition) {
-			return visitor.visitImportDefinition(this);
-		} else {
-			return visitor.visitChildren(this);
-		}
-	}
-}
-
-
-export class OptionDefinitionContext extends ParserRuleContext {
-	public OPTION(): TerminalNode { return this.getToken(LGFileParser.OPTION, 0); }
-	public NEWLINE(): TerminalNode | undefined { return this.tryGetToken(LGFileParser.NEWLINE, 0); }
-	constructor(parent: ParserRuleContext | undefined, invokingState: number) {
-		super(parent, invokingState);
-	}
-	// @Override
-	public get ruleIndex(): number { return LGFileParser.RULE_optionDefinition; }
-	// @Override
-	public enterRule(listener: LGFileParserListener): void {
-		if (listener.enterOptionDefinition) {
-			listener.enterOptionDefinition(this);
-		}
-	}
-	// @Override
-	public exitRule(listener: LGFileParserListener): void {
-		if (listener.exitOptionDefinition) {
-			listener.exitOptionDefinition(this);
-		}
-	}
-	// @Override
-	public accept<Result>(visitor: LGFileParserVisitor<Result>): Result {
-		if (visitor.visitOptionDefinition) {
-			return visitor.visitOptionDefinition(this);
-		} else {
-			return visitor.visitChildren(this);
-		}
-	}
-}
-
-
-export class ErrorDefinitionContext extends ParserRuleContext {
-	public INVALID_LINE(): TerminalNode { return this.getToken(LGFileParser.INVALID_LINE, 0); }
-	public NEWLINE(): TerminalNode | undefined { return this.tryGetToken(LGFileParser.NEWLINE, 0); }
-	constructor(parent: ParserRuleContext | undefined, invokingState: number) {
-		super(parent, invokingState);
-	}
-	// @Override
-	public get ruleIndex(): number { return LGFileParser.RULE_errorDefinition; }
-	// @Override
-	public enterRule(listener: LGFileParserListener): void {
-		if (listener.enterErrorDefinition) {
-			listener.enterErrorDefinition(this);
-		}
-	}
-	// @Override
-	public exitRule(listener: LGFileParserListener): void {
-		if (listener.exitErrorDefinition) {
-			listener.exitErrorDefinition(this);
-		}
-	}
-	// @Override
-	public accept<Result>(visitor: LGFileParserVisitor<Result>): Result {
-		if (visitor.visitErrorDefinition) {
-			return visitor.visitErrorDefinition(this);
-		} else {
-			return visitor.visitChildren(this);
-		}
-	}
-}
-
-
-export class TemplateDefinitionContext extends ParserRuleContext {
-	public templateNameLine(): TemplateNameLineContext {
-		return this.getRuleContext(0, TemplateNameLineContext);
-	}
-	public templateBody(): TemplateBodyContext {
-		return this.getRuleContext(0, TemplateBodyContext);
-	}
-	constructor(parent: ParserRuleContext | undefined, invokingState: number) {
-		super(parent, invokingState);
-	}
-	// @Override
-	public get ruleIndex(): number { return LGFileParser.RULE_templateDefinition; }
-	// @Override
-	public enterRule(listener: LGFileParserListener): void {
-		if (listener.enterTemplateDefinition) {
-			listener.enterTemplateDefinition(this);
-		}
-	}
-	// @Override
-	public exitRule(listener: LGFileParserListener): void {
-		if (listener.exitTemplateDefinition) {
-			listener.exitTemplateDefinition(this);
-		}
-	}
-	// @Override
-	public accept<Result>(visitor: LGFileParserVisitor<Result>): Result {
-		if (visitor.visitTemplateDefinition) {
-			return visitor.visitTemplateDefinition(this);
-		} else {
-			return visitor.visitChildren(this);
-		}
-	}
-}
-
-
-export class TemplateNameLineContext extends ParserRuleContext {
-	public TEMPLATE_NAME_LINE(): TerminalNode { return this.getToken(LGFileParser.TEMPLATE_NAME_LINE, 0); }
-	public NEWLINE(): TerminalNode | undefined { return this.tryGetToken(LGFileParser.NEWLINE, 0); }
-	constructor(parent: ParserRuleContext | undefined, invokingState: number) {
-		super(parent, invokingState);
-	}
-	// @Override
-	public get ruleIndex(): number { return LGFileParser.RULE_templateNameLine; }
-	// @Override
-	public enterRule(listener: LGFileParserListener): void {
-		if (listener.enterTemplateNameLine) {
-			listener.enterTemplateNameLine(this);
-		}
-	}
-	// @Override
-	public exitRule(listener: LGFileParserListener): void {
-		if (listener.exitTemplateNameLine) {
-			listener.exitTemplateNameLine(this);
-		}
-	}
-	// @Override
-	public accept<Result>(visitor: LGFileParserVisitor<Result>): Result {
-		if (visitor.visitTemplateNameLine) {
-			return visitor.visitTemplateNameLine(this);
-		} else {
-			return visitor.visitChildren(this);
-		}
-	}
-}
-
-
-export class TemplateBodyContext extends ParserRuleContext {
-	public templateBodyLine(): TemplateBodyLineContext[];
-	public templateBodyLine(i: number): TemplateBodyLineContext;
-	public templateBodyLine(i?: number): TemplateBodyLineContext | TemplateBodyLineContext[] {
-		if (i === undefined) {
-			return this.getRuleContexts(TemplateBodyLineContext);
-		} else {
-			return this.getRuleContext(i, TemplateBodyLineContext);
-		}
-	}
-	constructor(parent: ParserRuleContext | undefined, invokingState: number) {
-		super(parent, invokingState);
-	}
-	// @Override
-	public get ruleIndex(): number { return LGFileParser.RULE_templateBody; }
-	// @Override
-	public enterRule(listener: LGFileParserListener): void {
-		if (listener.enterTemplateBody) {
-			listener.enterTemplateBody(this);
-		}
-	}
-	// @Override
-	public exitRule(listener: LGFileParserListener): void {
-		if (listener.exitTemplateBody) {
-			listener.exitTemplateBody(this);
-		}
-	}
-	// @Override
-	public accept<Result>(visitor: LGFileParserVisitor<Result>): Result {
-		if (visitor.visitTemplateBody) {
-			return visitor.visitTemplateBody(this);
-		} else {
-			return visitor.visitChildren(this);
-		}
-	}
-}
-
-
-export class TemplateBodyLineContext extends ParserRuleContext {
-	public NEWLINE(): TerminalNode | undefined { return this.tryGetToken(LGFileParser.NEWLINE, 0); }
-	public MULTILINE_PREFIX(): TerminalNode | undefined { return this.tryGetToken(LGFileParser.MULTILINE_PREFIX, 0); }
-	public TEMPLATE_BODY(): TerminalNode[];
-	public TEMPLATE_BODY(i: number): TerminalNode;
-	public TEMPLATE_BODY(i?: number): TerminalNode | TerminalNode[] {
-		if (i === undefined) {
-			return this.getTokens(LGFileParser.TEMPLATE_BODY);
-		} else {
-			return this.getToken(LGFileParser.TEMPLATE_BODY, i);
-		}
-	}
-	public MULTILINE_SUFFIX(): TerminalNode | undefined { return this.tryGetToken(LGFileParser.MULTILINE_SUFFIX, 0); }
-	public MULTILINE_TEXT(): TerminalNode[];
-	public MULTILINE_TEXT(i: number): TerminalNode;
-	public MULTILINE_TEXT(i?: number): TerminalNode | TerminalNode[] {
-		if (i === undefined) {
-			return this.getTokens(LGFileParser.MULTILINE_TEXT);
-		} else {
-			return this.getToken(LGFileParser.MULTILINE_TEXT, i);
-		}
-	}
-	public ESCAPE_CHARACTER(): TerminalNode[];
-	public ESCAPE_CHARACTER(i: number): TerminalNode;
-	public ESCAPE_CHARACTER(i?: number): TerminalNode | TerminalNode[] {
-		if (i === undefined) {
-			return this.getTokens(LGFileParser.ESCAPE_CHARACTER);
-		} else {
-			return this.getToken(LGFileParser.ESCAPE_CHARACTER, i);
-		}
-	}
-	constructor(parent: ParserRuleContext | undefined, invokingState: number) {
-		super(parent, invokingState);
-	}
-	// @Override
-	public get ruleIndex(): number { return LGFileParser.RULE_templateBodyLine; }
-	// @Override
-	public enterRule(listener: LGFileParserListener): void {
-		if (listener.enterTemplateBodyLine) {
-			listener.enterTemplateBodyLine(this);
-		}
-	}
-	// @Override
-	public exitRule(listener: LGFileParserListener): void {
-		if (listener.exitTemplateBodyLine) {
-			listener.exitTemplateBodyLine(this);
-		}
-	}
-	// @Override
-	public accept<Result>(visitor: LGFileParserVisitor<Result>): Result {
-		if (visitor.visitTemplateBodyLine) {
-			return visitor.visitTemplateBodyLine(this);
-		} else {
-			return visitor.visitChildren(this);
-		}
-	}
-}
-
-
+// Generated from src/LGFileParser.g4 by ANTLR 4.7.3-SNAPSHOT
+
+/**
+ * @module botbuilder-lg
+ */
+/**
+ * Copyright (c) Microsoft Corporation. All rights reserved.
+ * Licensed under the MIT License.
+ */
+
+import { ATN } from "antlr4ts/atn/ATN";
+import { ATNDeserializer } from "antlr4ts/atn/ATNDeserializer";
+import { FailedPredicateException } from "antlr4ts/FailedPredicateException";
+import { NotNull } from "antlr4ts/Decorators";
+import { NoViableAltException } from "antlr4ts/NoViableAltException";
+import { Override } from "antlr4ts/Decorators";
+import { Parser } from "antlr4ts/Parser";
+import { ParserRuleContext } from "antlr4ts/ParserRuleContext";
+import { ParserATNSimulator } from "antlr4ts/atn/ParserATNSimulator";
+import { ParseTreeListener } from "antlr4ts/tree/ParseTreeListener";
+import { ParseTreeVisitor } from "antlr4ts/tree/ParseTreeVisitor";
+import { RecognitionException } from "antlr4ts/RecognitionException";
+import { RuleContext } from "antlr4ts/RuleContext";
+//import { RuleVersion } from "antlr4ts/RuleVersion";
+import { TerminalNode } from "antlr4ts/tree/TerminalNode";
+import { Token } from "antlr4ts/Token";
+import { TokenStream } from "antlr4ts/TokenStream";
+import { Vocabulary } from "antlr4ts/Vocabulary";
+import { VocabularyImpl } from "antlr4ts/VocabularyImpl";
+
+import * as Utils from "antlr4ts/misc/Utils";
+
+import { LGFileParserListener } from "./LGFileParserListener";
+import { LGFileParserVisitor } from "./LGFileParserVisitor";
+
+
+export class LGFileParser extends Parser {
+	public static readonly NEWLINE = 1;
+	public static readonly OPTION = 2;
+	public static readonly COMMENT = 3;
+	public static readonly IMPORT = 4;
+	public static readonly TEMPLATE_NAME_LINE = 5;
+	public static readonly MULTILINE_PREFIX = 6;
+	public static readonly TEMPLATE_BODY = 7;
+	public static readonly INVALID_LINE = 8;
+	public static readonly MULTILINE_SUFFIX = 9;
+	public static readonly ESCAPE_CHARACTER = 10;
+	public static readonly MULTILINE_TEXT = 11;
+	public static readonly RULE_file = 0;
+	public static readonly RULE_paragraph = 1;
+	public static readonly RULE_commentDefinition = 2;
+	public static readonly RULE_importDefinition = 3;
+	public static readonly RULE_optionDefinition = 4;
+	public static readonly RULE_errorDefinition = 5;
+	public static readonly RULE_templateDefinition = 6;
+	public static readonly RULE_templateNameLine = 7;
+	public static readonly RULE_templateBody = 8;
+	public static readonly RULE_templateBodyLine = 9;
+	// tslint:disable:no-trailing-whitespace
+	public static readonly ruleNames: string[] = [
+		"file", "paragraph", "commentDefinition", "importDefinition", "optionDefinition", 
+		"errorDefinition", "templateDefinition", "templateNameLine", "templateBody", 
+		"templateBodyLine",
+	];
+
+	private static readonly _LITERAL_NAMES: Array<string | undefined> = [
+		undefined, undefined, undefined, undefined, undefined, undefined, undefined, 
+		undefined, undefined, "'```'",
+	];
+	private static readonly _SYMBOLIC_NAMES: Array<string | undefined> = [
+		undefined, "NEWLINE", "OPTION", "COMMENT", "IMPORT", "TEMPLATE_NAME_LINE", 
+		"MULTILINE_PREFIX", "TEMPLATE_BODY", "INVALID_LINE", "MULTILINE_SUFFIX", 
+		"ESCAPE_CHARACTER", "MULTILINE_TEXT",
+	];
+	public static readonly VOCABULARY: Vocabulary = new VocabularyImpl(LGFileParser._LITERAL_NAMES, LGFileParser._SYMBOLIC_NAMES, []);
+
+	// @Override
+	// @NotNull
+	public get vocabulary(): Vocabulary {
+		return LGFileParser.VOCABULARY;
+	}
+	// tslint:enable:no-trailing-whitespace
+
+	// @Override
+	public get grammarFileName(): string { return "LGFileParser.g4"; }
+
+	// @Override
+	public get ruleNames(): string[] { return LGFileParser.ruleNames; }
+
+	// @Override
+	public get serializedATN(): string { return LGFileParser._serializedATN; }
+
+	constructor(input: TokenStream) {
+		super(input);
+		this._interp = new ParserATNSimulator(LGFileParser._ATN, this);
+	}
+	// @RuleVersion(0)
+	public file(): FileContext {
+		let _localctx: FileContext = new FileContext(this._ctx, this.state);
+		this.enterRule(_localctx, 0, LGFileParser.RULE_file);
+		try {
+			let _alt: number;
+			this.enterOuterAlt(_localctx, 1);
+			{
+			this.state = 21;
+			this._errHandler.sync(this);
+			_alt = 1 + 1;
+			do {
+				switch (_alt) {
+				case 1 + 1:
+					{
+					{
+					this.state = 20;
+					this.paragraph();
+					}
+					}
+					break;
+				default:
+					throw new NoViableAltException(this);
+				}
+				this.state = 23;
+				this._errHandler.sync(this);
+				_alt = this.interpreter.adaptivePredict(this._input, 0, this._ctx);
+			} while (_alt !== 1 && _alt !== ATN.INVALID_ALT_NUMBER);
+			this.state = 25;
+			this.match(LGFileParser.EOF);
+			}
+		}
+		catch (re) {
+			if (re instanceof RecognitionException) {
+				_localctx.exception = re;
+				this._errHandler.reportError(this, re);
+				this._errHandler.recover(this, re);
+			} else {
+				throw re;
+			}
+		}
+		finally {
+			this.exitRule();
+		}
+		return _localctx;
+	}
+	// @RuleVersion(0)
+	public paragraph(): ParagraphContext {
+		let _localctx: ParagraphContext = new ParagraphContext(this._ctx, this.state);
+		this.enterRule(_localctx, 2, LGFileParser.RULE_paragraph);
+		try {
+			this.state = 34;
+			this._errHandler.sync(this);
+			switch (this._input.LA(1)) {
+			case LGFileParser.TEMPLATE_NAME_LINE:
+				this.enterOuterAlt(_localctx, 1);
+				{
+				this.state = 27;
+				this.templateDefinition();
+				}
+				break;
+			case LGFileParser.IMPORT:
+				this.enterOuterAlt(_localctx, 2);
+				{
+				this.state = 28;
+				this.importDefinition();
+				}
+				break;
+			case LGFileParser.OPTION:
+				this.enterOuterAlt(_localctx, 3);
+				{
+				this.state = 29;
+				this.optionDefinition();
+				}
+				break;
+			case LGFileParser.INVALID_LINE:
+				this.enterOuterAlt(_localctx, 4);
+				{
+				this.state = 30;
+				this.errorDefinition();
+				}
+				break;
+			case LGFileParser.COMMENT:
+				this.enterOuterAlt(_localctx, 5);
+				{
+				this.state = 31;
+				this.commentDefinition();
+				}
+				break;
+			case LGFileParser.NEWLINE:
+				this.enterOuterAlt(_localctx, 6);
+				{
+				this.state = 32;
+				this.match(LGFileParser.NEWLINE);
+				}
+				break;
+			case LGFileParser.EOF:
+				this.enterOuterAlt(_localctx, 7);
+				{
+				this.state = 33;
+				this.match(LGFileParser.EOF);
+				}
+				break;
+			default:
+				throw new NoViableAltException(this);
+			}
+		}
+		catch (re) {
+			if (re instanceof RecognitionException) {
+				_localctx.exception = re;
+				this._errHandler.reportError(this, re);
+				this._errHandler.recover(this, re);
+			} else {
+				throw re;
+			}
+		}
+		finally {
+			this.exitRule();
+		}
+		return _localctx;
+	}
+	// @RuleVersion(0)
+	public commentDefinition(): CommentDefinitionContext {
+		let _localctx: CommentDefinitionContext = new CommentDefinitionContext(this._ctx, this.state);
+		this.enterRule(_localctx, 4, LGFileParser.RULE_commentDefinition);
+		try {
+			this.enterOuterAlt(_localctx, 1);
+			{
+			this.state = 36;
+			this.match(LGFileParser.COMMENT);
+			this.state = 38;
+			this._errHandler.sync(this);
+			switch ( this.interpreter.adaptivePredict(this._input, 2, this._ctx) ) {
+			case 1:
+				{
+				this.state = 37;
+				this.match(LGFileParser.NEWLINE);
+				}
+				break;
+			}
+			}
+		}
+		catch (re) {
+			if (re instanceof RecognitionException) {
+				_localctx.exception = re;
+				this._errHandler.reportError(this, re);
+				this._errHandler.recover(this, re);
+			} else {
+				throw re;
+			}
+		}
+		finally {
+			this.exitRule();
+		}
+		return _localctx;
+	}
+	// @RuleVersion(0)
+	public importDefinition(): ImportDefinitionContext {
+		let _localctx: ImportDefinitionContext = new ImportDefinitionContext(this._ctx, this.state);
+		this.enterRule(_localctx, 6, LGFileParser.RULE_importDefinition);
+		try {
+			this.enterOuterAlt(_localctx, 1);
+			{
+			this.state = 40;
+			this.match(LGFileParser.IMPORT);
+			this.state = 42;
+			this._errHandler.sync(this);
+			switch ( this.interpreter.adaptivePredict(this._input, 3, this._ctx) ) {
+			case 1:
+				{
+				this.state = 41;
+				this.match(LGFileParser.NEWLINE);
+				}
+				break;
+			}
+			}
+		}
+		catch (re) {
+			if (re instanceof RecognitionException) {
+				_localctx.exception = re;
+				this._errHandler.reportError(this, re);
+				this._errHandler.recover(this, re);
+			} else {
+				throw re;
+			}
+		}
+		finally {
+			this.exitRule();
+		}
+		return _localctx;
+	}
+	// @RuleVersion(0)
+	public optionDefinition(): OptionDefinitionContext {
+		let _localctx: OptionDefinitionContext = new OptionDefinitionContext(this._ctx, this.state);
+		this.enterRule(_localctx, 8, LGFileParser.RULE_optionDefinition);
+		try {
+			this.enterOuterAlt(_localctx, 1);
+			{
+			this.state = 44;
+			this.match(LGFileParser.OPTION);
+			this.state = 46;
+			this._errHandler.sync(this);
+			switch ( this.interpreter.adaptivePredict(this._input, 4, this._ctx) ) {
+			case 1:
+				{
+				this.state = 45;
+				this.match(LGFileParser.NEWLINE);
+				}
+				break;
+			}
+			}
+		}
+		catch (re) {
+			if (re instanceof RecognitionException) {
+				_localctx.exception = re;
+				this._errHandler.reportError(this, re);
+				this._errHandler.recover(this, re);
+			} else {
+				throw re;
+			}
+		}
+		finally {
+			this.exitRule();
+		}
+		return _localctx;
+	}
+	// @RuleVersion(0)
+	public errorDefinition(): ErrorDefinitionContext {
+		let _localctx: ErrorDefinitionContext = new ErrorDefinitionContext(this._ctx, this.state);
+		this.enterRule(_localctx, 10, LGFileParser.RULE_errorDefinition);
+		try {
+			this.enterOuterAlt(_localctx, 1);
+			{
+			this.state = 48;
+			this.match(LGFileParser.INVALID_LINE);
+			this.state = 50;
+			this._errHandler.sync(this);
+			switch ( this.interpreter.adaptivePredict(this._input, 5, this._ctx) ) {
+			case 1:
+				{
+				this.state = 49;
+				this.match(LGFileParser.NEWLINE);
+				}
+				break;
+			}
+			}
+		}
+		catch (re) {
+			if (re instanceof RecognitionException) {
+				_localctx.exception = re;
+				this._errHandler.reportError(this, re);
+				this._errHandler.recover(this, re);
+			} else {
+				throw re;
+			}
+		}
+		finally {
+			this.exitRule();
+		}
+		return _localctx;
+	}
+	// @RuleVersion(0)
+	public templateDefinition(): TemplateDefinitionContext {
+		let _localctx: TemplateDefinitionContext = new TemplateDefinitionContext(this._ctx, this.state);
+		this.enterRule(_localctx, 12, LGFileParser.RULE_templateDefinition);
+		try {
+			this.enterOuterAlt(_localctx, 1);
+			{
+			this.state = 52;
+			this.templateNameLine();
+			this.state = 53;
+			this.templateBody();
+			}
+		}
+		catch (re) {
+			if (re instanceof RecognitionException) {
+				_localctx.exception = re;
+				this._errHandler.reportError(this, re);
+				this._errHandler.recover(this, re);
+			} else {
+				throw re;
+			}
+		}
+		finally {
+			this.exitRule();
+		}
+		return _localctx;
+	}
+	// @RuleVersion(0)
+	public templateNameLine(): TemplateNameLineContext {
+		let _localctx: TemplateNameLineContext = new TemplateNameLineContext(this._ctx, this.state);
+		this.enterRule(_localctx, 14, LGFileParser.RULE_templateNameLine);
+		try {
+			this.enterOuterAlt(_localctx, 1);
+			{
+			this.state = 55;
+			this.match(LGFileParser.TEMPLATE_NAME_LINE);
+			this.state = 57;
+			this._errHandler.sync(this);
+			switch ( this.interpreter.adaptivePredict(this._input, 6, this._ctx) ) {
+			case 1:
+				{
+				this.state = 56;
+				this.match(LGFileParser.NEWLINE);
+				}
+				break;
+			}
+			}
+		}
+		catch (re) {
+			if (re instanceof RecognitionException) {
+				_localctx.exception = re;
+				this._errHandler.reportError(this, re);
+				this._errHandler.recover(this, re);
+			} else {
+				throw re;
+			}
+		}
+		finally {
+			this.exitRule();
+		}
+		return _localctx;
+	}
+	// @RuleVersion(0)
+	public templateBody(): TemplateBodyContext {
+		let _localctx: TemplateBodyContext = new TemplateBodyContext(this._ctx, this.state);
+		this.enterRule(_localctx, 16, LGFileParser.RULE_templateBody);
+		try {
+			let _alt: number;
+			this.enterOuterAlt(_localctx, 1);
+			{
+			this.state = 62;
+			this._errHandler.sync(this);
+			_alt = this.interpreter.adaptivePredict(this._input, 7, this._ctx);
+			while (_alt !== 2 && _alt !== ATN.INVALID_ALT_NUMBER) {
+				if (_alt === 1) {
+					{
+					{
+					this.state = 59;
+					this.templateBodyLine();
+					}
+					}
+				}
+				this.state = 64;
+				this._errHandler.sync(this);
+				_alt = this.interpreter.adaptivePredict(this._input, 7, this._ctx);
+			}
+			}
+		}
+		catch (re) {
+			if (re instanceof RecognitionException) {
+				_localctx.exception = re;
+				this._errHandler.reportError(this, re);
+				this._errHandler.recover(this, re);
+			} else {
+				throw re;
+			}
+		}
+		finally {
+			this.exitRule();
+		}
+		return _localctx;
+	}
+	// @RuleVersion(0)
+	public templateBodyLine(): TemplateBodyLineContext {
+		let _localctx: TemplateBodyLineContext = new TemplateBodyLineContext(this._ctx, this.state);
+		this.enterRule(_localctx, 18, LGFileParser.RULE_templateBodyLine);
+		let _la: number;
+		try {
+			let _alt: number;
+			this.state = 85;
+			this._errHandler.sync(this);
+			switch (this._input.LA(1)) {
+			case LGFileParser.MULTILINE_PREFIX:
+			case LGFileParser.TEMPLATE_BODY:
+				this.enterOuterAlt(_localctx, 1);
+				{
+				{
+				this.state = 79;
+				this._errHandler.sync(this);
+				switch (this._input.LA(1)) {
+				case LGFileParser.TEMPLATE_BODY:
+					{
+					this.state = 66;
+					this._errHandler.sync(this);
+					_alt = 1;
+					do {
+						switch (_alt) {
+						case 1:
+							{
+							{
+							this.state = 65;
+							this.match(LGFileParser.TEMPLATE_BODY);
+							}
+							}
+							break;
+						default:
+							throw new NoViableAltException(this);
+						}
+						this.state = 68;
+						this._errHandler.sync(this);
+						_alt = this.interpreter.adaptivePredict(this._input, 8, this._ctx);
+					} while (_alt !== 2 && _alt !== ATN.INVALID_ALT_NUMBER);
+					}
+					break;
+				case LGFileParser.MULTILINE_PREFIX:
+					{
+					{
+					this.state = 70;
+					this.match(LGFileParser.MULTILINE_PREFIX);
+					this.state = 72;
+					this._errHandler.sync(this);
+					_la = this._input.LA(1);
+					do {
+						{
+						{
+						this.state = 71;
+						_la = this._input.LA(1);
+						if (!(_la === LGFileParser.ESCAPE_CHARACTER || _la === LGFileParser.MULTILINE_TEXT)) {
+						this._errHandler.recoverInline(this);
+						} else {
+							if (this._input.LA(1) === Token.EOF) {
+								this.matchedEOF = true;
+							}
+
+							this._errHandler.reportMatch(this);
+							this.consume();
+						}
+						}
+						}
+						this.state = 74;
+						this._errHandler.sync(this);
+						_la = this._input.LA(1);
+					} while (_la === LGFileParser.ESCAPE_CHARACTER || _la === LGFileParser.MULTILINE_TEXT);
+					this.state = 77;
+					this._errHandler.sync(this);
+					_la = this._input.LA(1);
+					if (_la === LGFileParser.MULTILINE_SUFFIX) {
+						{
+						this.state = 76;
+						this.match(LGFileParser.MULTILINE_SUFFIX);
+						}
+					}
+
+					}
+					}
+					break;
+				default:
+					throw new NoViableAltException(this);
+				}
+				this.state = 82;
+				this._errHandler.sync(this);
+				switch ( this.interpreter.adaptivePredict(this._input, 12, this._ctx) ) {
+				case 1:
+					{
+					this.state = 81;
+					this.match(LGFileParser.NEWLINE);
+					}
+					break;
+				}
+				}
+				}
+				break;
+			case LGFileParser.NEWLINE:
+				this.enterOuterAlt(_localctx, 2);
+				{
+				this.state = 84;
+				this.match(LGFileParser.NEWLINE);
+				}
+				break;
+			default:
+				throw new NoViableAltException(this);
+			}
+		}
+		catch (re) {
+			if (re instanceof RecognitionException) {
+				_localctx.exception = re;
+				this._errHandler.reportError(this, re);
+				this._errHandler.recover(this, re);
+			} else {
+				throw re;
+			}
+		}
+		finally {
+			this.exitRule();
+		}
+		return _localctx;
+	}
+
+	public static readonly _serializedATN: string =
+		"\x03\uC91D\uCABA\u058D\uAFBA\u4F53\u0607\uEA8B\uC241\x03\rZ\x04\x02\t" +
+		"\x02\x04\x03\t\x03\x04\x04\t\x04\x04\x05\t\x05\x04\x06\t\x06\x04\x07\t" +
+		"\x07\x04\b\t\b\x04\t\t\t\x04\n\t\n\x04\v\t\v\x03\x02\x06\x02\x18\n\x02" +
+		"\r\x02\x0E\x02\x19\x03\x02\x03\x02\x03\x03\x03\x03\x03\x03\x03\x03\x03" +
+		"\x03\x03\x03\x03\x03\x05\x03%\n\x03\x03\x04\x03\x04\x05\x04)\n\x04\x03" +
+		"\x05\x03\x05\x05\x05-\n\x05\x03\x06\x03\x06\x05\x061\n\x06\x03\x07\x03" +
+		"\x07\x05\x075\n\x07\x03\b\x03\b\x03\b\x03\t\x03\t\x05\t<\n\t\x03\n\x07" +
+		"\n?\n\n\f\n\x0E\nB\v\n\x03\v\x06\vE\n\v\r\v\x0E\vF\x03\v\x03\v\x06\vK" +
+		"\n\v\r\v\x0E\vL\x03\v\x05\vP\n\v\x05\vR\n\v\x03\v\x05\vU\n\v\x03\v\x05" +
+		"\vX\n\v\x03\v\x03\x19\x02\x02\f\x02\x02\x04\x02\x06\x02\b\x02\n\x02\f" +
+		"\x02\x0E\x02\x10\x02\x12\x02\x14\x02\x02\x03\x03\x02\f\r\x02b\x02\x17" +
+		"\x03\x02\x02\x02\x04$\x03\x02\x02\x02\x06&\x03\x02\x02\x02\b*\x03\x02" +
+		"\x02\x02\n.\x03\x02\x02\x02\f2\x03\x02\x02\x02\x0E6\x03\x02\x02\x02\x10" +
+		"9\x03\x02\x02\x02\x12@\x03\x02\x02\x02\x14W\x03\x02\x02\x02\x16\x18\x05" +
+		"\x04\x03\x02\x17\x16\x03\x02\x02\x02\x18\x19\x03\x02\x02\x02\x19\x1A\x03" +
+		"\x02\x02\x02\x19\x17\x03\x02\x02\x02\x1A\x1B\x03\x02\x02\x02\x1B\x1C\x07" +
+		"\x02\x02\x03\x1C\x03\x03\x02\x02\x02\x1D%\x05\x0E\b\x02\x1E%\x05\b\x05" +
+		"\x02\x1F%\x05\n\x06\x02 %\x05\f\x07\x02!%\x05\x06\x04\x02\"%\x07\x03\x02" +
+		"\x02#%\x07\x02\x02\x03$\x1D\x03\x02\x02\x02$\x1E\x03\x02\x02\x02$\x1F" +
+		"\x03\x02\x02\x02$ \x03\x02\x02\x02$!\x03\x02\x02\x02$\"\x03\x02\x02\x02" +
+		"$#\x03\x02\x02\x02%\x05\x03\x02\x02\x02&(\x07\x05\x02\x02\')\x07\x03\x02" +
+		"\x02(\'\x03\x02\x02\x02()\x03\x02\x02\x02)\x07\x03\x02\x02\x02*,\x07\x06" +
+		"\x02\x02+-\x07\x03\x02\x02,+\x03\x02\x02\x02,-\x03\x02\x02\x02-\t\x03" +
+		"\x02\x02\x02.0\x07\x04\x02\x02/1\x07\x03\x02\x020/\x03\x02\x02\x0201\x03" +
+		"\x02\x02\x021\v\x03\x02\x02\x0224\x07\n\x02\x0235\x07\x03\x02\x0243\x03" +
+		"\x02\x02\x0245\x03\x02\x02\x025\r\x03\x02\x02\x0267\x05\x10\t\x0278\x05" +
+		"\x12\n\x028\x0F\x03\x02\x02\x029;\x07\x07\x02\x02:<\x07\x03\x02\x02;:" +
+		"\x03\x02\x02\x02;<\x03\x02\x02\x02<\x11\x03\x02\x02\x02=?\x05\x14\v\x02" +
+		">=\x03\x02\x02\x02?B\x03\x02\x02\x02@>\x03\x02\x02\x02@A\x03\x02\x02\x02" +
+		"A\x13\x03\x02\x02\x02B@\x03\x02\x02\x02CE\x07\t\x02\x02DC\x03\x02\x02" +
+		"\x02EF\x03\x02\x02\x02FD\x03\x02\x02\x02FG\x03\x02\x02\x02GR\x03\x02\x02" +
+		"\x02HJ\x07\b\x02\x02IK\t\x02\x02\x02JI\x03\x02\x02\x02KL\x03\x02\x02\x02" +
+		"LJ\x03\x02\x02\x02LM\x03\x02\x02\x02MO\x03\x02\x02\x02NP\x07\v\x02\x02" +
+		"ON\x03\x02\x02\x02OP\x03\x02\x02\x02PR\x03\x02\x02\x02QD\x03\x02\x02\x02" +
+		"QH\x03\x02\x02\x02RT\x03\x02\x02\x02SU\x07\x03\x02\x02TS\x03\x02\x02\x02" +
+		"TU\x03\x02\x02\x02UX\x03\x02\x02\x02VX\x07\x03\x02\x02WQ\x03\x02\x02\x02" +
+		"WV\x03\x02\x02\x02X\x15\x03\x02\x02\x02\x10\x19$(,04;@FLOQTW";
+	public static __ATN: ATN;
+	public static get _ATN(): ATN {
+		if (!LGFileParser.__ATN) {
+			LGFileParser.__ATN = new ATNDeserializer().deserialize(Utils.toCharArray(LGFileParser._serializedATN));
+		}
+
+		return LGFileParser.__ATN;
+	}
+
+}
+
+export class FileContext extends ParserRuleContext {
+	public EOF(): TerminalNode { return this.getToken(LGFileParser.EOF, 0); }
+	public paragraph(): ParagraphContext[];
+	public paragraph(i: number): ParagraphContext;
+	public paragraph(i?: number): ParagraphContext | ParagraphContext[] {
+		if (i === undefined) {
+			return this.getRuleContexts(ParagraphContext);
+		} else {
+			return this.getRuleContext(i, ParagraphContext);
+		}
+	}
+	constructor(parent: ParserRuleContext | undefined, invokingState: number) {
+		super(parent, invokingState);
+	}
+	// @Override
+	public get ruleIndex(): number { return LGFileParser.RULE_file; }
+	// @Override
+	public enterRule(listener: LGFileParserListener): void {
+		if (listener.enterFile) {
+			listener.enterFile(this);
+		}
+	}
+	// @Override
+	public exitRule(listener: LGFileParserListener): void {
+		if (listener.exitFile) {
+			listener.exitFile(this);
+		}
+	}
+	// @Override
+	public accept<Result>(visitor: LGFileParserVisitor<Result>): Result {
+		if (visitor.visitFile) {
+			return visitor.visitFile(this);
+		} else {
+			return visitor.visitChildren(this);
+		}
+	}
+}
+
+
+export class ParagraphContext extends ParserRuleContext {
+	public templateDefinition(): TemplateDefinitionContext | undefined {
+		return this.tryGetRuleContext(0, TemplateDefinitionContext);
+	}
+	public importDefinition(): ImportDefinitionContext | undefined {
+		return this.tryGetRuleContext(0, ImportDefinitionContext);
+	}
+	public optionDefinition(): OptionDefinitionContext | undefined {
+		return this.tryGetRuleContext(0, OptionDefinitionContext);
+	}
+	public errorDefinition(): ErrorDefinitionContext | undefined {
+		return this.tryGetRuleContext(0, ErrorDefinitionContext);
+	}
+	public commentDefinition(): CommentDefinitionContext | undefined {
+		return this.tryGetRuleContext(0, CommentDefinitionContext);
+	}
+	public NEWLINE(): TerminalNode | undefined { return this.tryGetToken(LGFileParser.NEWLINE, 0); }
+	public EOF(): TerminalNode | undefined { return this.tryGetToken(LGFileParser.EOF, 0); }
+	constructor(parent: ParserRuleContext | undefined, invokingState: number) {
+		super(parent, invokingState);
+	}
+	// @Override
+	public get ruleIndex(): number { return LGFileParser.RULE_paragraph; }
+	// @Override
+	public enterRule(listener: LGFileParserListener): void {
+		if (listener.enterParagraph) {
+			listener.enterParagraph(this);
+		}
+	}
+	// @Override
+	public exitRule(listener: LGFileParserListener): void {
+		if (listener.exitParagraph) {
+			listener.exitParagraph(this);
+		}
+	}
+	// @Override
+	public accept<Result>(visitor: LGFileParserVisitor<Result>): Result {
+		if (visitor.visitParagraph) {
+			return visitor.visitParagraph(this);
+		} else {
+			return visitor.visitChildren(this);
+		}
+	}
+}
+
+
+export class CommentDefinitionContext extends ParserRuleContext {
+	public COMMENT(): TerminalNode { return this.getToken(LGFileParser.COMMENT, 0); }
+	public NEWLINE(): TerminalNode | undefined { return this.tryGetToken(LGFileParser.NEWLINE, 0); }
+	constructor(parent: ParserRuleContext | undefined, invokingState: number) {
+		super(parent, invokingState);
+	}
+	// @Override
+	public get ruleIndex(): number { return LGFileParser.RULE_commentDefinition; }
+	// @Override
+	public enterRule(listener: LGFileParserListener): void {
+		if (listener.enterCommentDefinition) {
+			listener.enterCommentDefinition(this);
+		}
+	}
+	// @Override
+	public exitRule(listener: LGFileParserListener): void {
+		if (listener.exitCommentDefinition) {
+			listener.exitCommentDefinition(this);
+		}
+	}
+	// @Override
+	public accept<Result>(visitor: LGFileParserVisitor<Result>): Result {
+		if (visitor.visitCommentDefinition) {
+			return visitor.visitCommentDefinition(this);
+		} else {
+			return visitor.visitChildren(this);
+		}
+	}
+}
+
+
+export class ImportDefinitionContext extends ParserRuleContext {
+	public IMPORT(): TerminalNode { return this.getToken(LGFileParser.IMPORT, 0); }
+	public NEWLINE(): TerminalNode | undefined { return this.tryGetToken(LGFileParser.NEWLINE, 0); }
+	constructor(parent: ParserRuleContext | undefined, invokingState: number) {
+		super(parent, invokingState);
+	}
+	// @Override
+	public get ruleIndex(): number { return LGFileParser.RULE_importDefinition; }
+	// @Override
+	public enterRule(listener: LGFileParserListener): void {
+		if (listener.enterImportDefinition) {
+			listener.enterImportDefinition(this);
+		}
+	}
+	// @Override
+	public exitRule(listener: LGFileParserListener): void {
+		if (listener.exitImportDefinition) {
+			listener.exitImportDefinition(this);
+		}
+	}
+	// @Override
+	public accept<Result>(visitor: LGFileParserVisitor<Result>): Result {
+		if (visitor.visitImportDefinition) {
+			return visitor.visitImportDefinition(this);
+		} else {
+			return visitor.visitChildren(this);
+		}
+	}
+}
+
+
+export class OptionDefinitionContext extends ParserRuleContext {
+	public OPTION(): TerminalNode { return this.getToken(LGFileParser.OPTION, 0); }
+	public NEWLINE(): TerminalNode | undefined { return this.tryGetToken(LGFileParser.NEWLINE, 0); }
+	constructor(parent: ParserRuleContext | undefined, invokingState: number) {
+		super(parent, invokingState);
+	}
+	// @Override
+	public get ruleIndex(): number { return LGFileParser.RULE_optionDefinition; }
+	// @Override
+	public enterRule(listener: LGFileParserListener): void {
+		if (listener.enterOptionDefinition) {
+			listener.enterOptionDefinition(this);
+		}
+	}
+	// @Override
+	public exitRule(listener: LGFileParserListener): void {
+		if (listener.exitOptionDefinition) {
+			listener.exitOptionDefinition(this);
+		}
+	}
+	// @Override
+	public accept<Result>(visitor: LGFileParserVisitor<Result>): Result {
+		if (visitor.visitOptionDefinition) {
+			return visitor.visitOptionDefinition(this);
+		} else {
+			return visitor.visitChildren(this);
+		}
+	}
+}
+
+
+export class ErrorDefinitionContext extends ParserRuleContext {
+	public INVALID_LINE(): TerminalNode { return this.getToken(LGFileParser.INVALID_LINE, 0); }
+	public NEWLINE(): TerminalNode | undefined { return this.tryGetToken(LGFileParser.NEWLINE, 0); }
+	constructor(parent: ParserRuleContext | undefined, invokingState: number) {
+		super(parent, invokingState);
+	}
+	// @Override
+	public get ruleIndex(): number { return LGFileParser.RULE_errorDefinition; }
+	// @Override
+	public enterRule(listener: LGFileParserListener): void {
+		if (listener.enterErrorDefinition) {
+			listener.enterErrorDefinition(this);
+		}
+	}
+	// @Override
+	public exitRule(listener: LGFileParserListener): void {
+		if (listener.exitErrorDefinition) {
+			listener.exitErrorDefinition(this);
+		}
+	}
+	// @Override
+	public accept<Result>(visitor: LGFileParserVisitor<Result>): Result {
+		if (visitor.visitErrorDefinition) {
+			return visitor.visitErrorDefinition(this);
+		} else {
+			return visitor.visitChildren(this);
+		}
+	}
+}
+
+
+export class TemplateDefinitionContext extends ParserRuleContext {
+	public templateNameLine(): TemplateNameLineContext {
+		return this.getRuleContext(0, TemplateNameLineContext);
+	}
+	public templateBody(): TemplateBodyContext {
+		return this.getRuleContext(0, TemplateBodyContext);
+	}
+	constructor(parent: ParserRuleContext | undefined, invokingState: number) {
+		super(parent, invokingState);
+	}
+	// @Override
+	public get ruleIndex(): number { return LGFileParser.RULE_templateDefinition; }
+	// @Override
+	public enterRule(listener: LGFileParserListener): void {
+		if (listener.enterTemplateDefinition) {
+			listener.enterTemplateDefinition(this);
+		}
+	}
+	// @Override
+	public exitRule(listener: LGFileParserListener): void {
+		if (listener.exitTemplateDefinition) {
+			listener.exitTemplateDefinition(this);
+		}
+	}
+	// @Override
+	public accept<Result>(visitor: LGFileParserVisitor<Result>): Result {
+		if (visitor.visitTemplateDefinition) {
+			return visitor.visitTemplateDefinition(this);
+		} else {
+			return visitor.visitChildren(this);
+		}
+	}
+}
+
+
+export class TemplateNameLineContext extends ParserRuleContext {
+	public TEMPLATE_NAME_LINE(): TerminalNode { return this.getToken(LGFileParser.TEMPLATE_NAME_LINE, 0); }
+	public NEWLINE(): TerminalNode | undefined { return this.tryGetToken(LGFileParser.NEWLINE, 0); }
+	constructor(parent: ParserRuleContext | undefined, invokingState: number) {
+		super(parent, invokingState);
+	}
+	// @Override
+	public get ruleIndex(): number { return LGFileParser.RULE_templateNameLine; }
+	// @Override
+	public enterRule(listener: LGFileParserListener): void {
+		if (listener.enterTemplateNameLine) {
+			listener.enterTemplateNameLine(this);
+		}
+	}
+	// @Override
+	public exitRule(listener: LGFileParserListener): void {
+		if (listener.exitTemplateNameLine) {
+			listener.exitTemplateNameLine(this);
+		}
+	}
+	// @Override
+	public accept<Result>(visitor: LGFileParserVisitor<Result>): Result {
+		if (visitor.visitTemplateNameLine) {
+			return visitor.visitTemplateNameLine(this);
+		} else {
+			return visitor.visitChildren(this);
+		}
+	}
+}
+
+
+export class TemplateBodyContext extends ParserRuleContext {
+	public templateBodyLine(): TemplateBodyLineContext[];
+	public templateBodyLine(i: number): TemplateBodyLineContext;
+	public templateBodyLine(i?: number): TemplateBodyLineContext | TemplateBodyLineContext[] {
+		if (i === undefined) {
+			return this.getRuleContexts(TemplateBodyLineContext);
+		} else {
+			return this.getRuleContext(i, TemplateBodyLineContext);
+		}
+	}
+	constructor(parent: ParserRuleContext | undefined, invokingState: number) {
+		super(parent, invokingState);
+	}
+	// @Override
+	public get ruleIndex(): number { return LGFileParser.RULE_templateBody; }
+	// @Override
+	public enterRule(listener: LGFileParserListener): void {
+		if (listener.enterTemplateBody) {
+			listener.enterTemplateBody(this);
+		}
+	}
+	// @Override
+	public exitRule(listener: LGFileParserListener): void {
+		if (listener.exitTemplateBody) {
+			listener.exitTemplateBody(this);
+		}
+	}
+	// @Override
+	public accept<Result>(visitor: LGFileParserVisitor<Result>): Result {
+		if (visitor.visitTemplateBody) {
+			return visitor.visitTemplateBody(this);
+		} else {
+			return visitor.visitChildren(this);
+		}
+	}
+}
+
+
+export class TemplateBodyLineContext extends ParserRuleContext {
+	public NEWLINE(): TerminalNode | undefined { return this.tryGetToken(LGFileParser.NEWLINE, 0); }
+	public MULTILINE_PREFIX(): TerminalNode | undefined { return this.tryGetToken(LGFileParser.MULTILINE_PREFIX, 0); }
+	public TEMPLATE_BODY(): TerminalNode[];
+	public TEMPLATE_BODY(i: number): TerminalNode;
+	public TEMPLATE_BODY(i?: number): TerminalNode | TerminalNode[] {
+		if (i === undefined) {
+			return this.getTokens(LGFileParser.TEMPLATE_BODY);
+		} else {
+			return this.getToken(LGFileParser.TEMPLATE_BODY, i);
+		}
+	}
+	public MULTILINE_SUFFIX(): TerminalNode | undefined { return this.tryGetToken(LGFileParser.MULTILINE_SUFFIX, 0); }
+	public MULTILINE_TEXT(): TerminalNode[];
+	public MULTILINE_TEXT(i: number): TerminalNode;
+	public MULTILINE_TEXT(i?: number): TerminalNode | TerminalNode[] {
+		if (i === undefined) {
+			return this.getTokens(LGFileParser.MULTILINE_TEXT);
+		} else {
+			return this.getToken(LGFileParser.MULTILINE_TEXT, i);
+		}
+	}
+	public ESCAPE_CHARACTER(): TerminalNode[];
+	public ESCAPE_CHARACTER(i: number): TerminalNode;
+	public ESCAPE_CHARACTER(i?: number): TerminalNode | TerminalNode[] {
+		if (i === undefined) {
+			return this.getTokens(LGFileParser.ESCAPE_CHARACTER);
+		} else {
+			return this.getToken(LGFileParser.ESCAPE_CHARACTER, i);
+		}
+	}
+	constructor(parent: ParserRuleContext | undefined, invokingState: number) {
+		super(parent, invokingState);
+	}
+	// @Override
+	public get ruleIndex(): number { return LGFileParser.RULE_templateBodyLine; }
+	// @Override
+	public enterRule(listener: LGFileParserListener): void {
+		if (listener.enterTemplateBodyLine) {
+			listener.enterTemplateBodyLine(this);
+		}
+	}
+	// @Override
+	public exitRule(listener: LGFileParserListener): void {
+		if (listener.exitTemplateBodyLine) {
+			listener.exitTemplateBodyLine(this);
+		}
+	}
+	// @Override
+	public accept<Result>(visitor: LGFileParserVisitor<Result>): Result {
+		if (visitor.visitTemplateBodyLine) {
+			return visitor.visitTemplateBodyLine(this);
+		} else {
+			return visitor.visitChildren(this);
+		}
+	}
+}
+
+