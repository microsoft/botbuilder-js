/**
 * @module botbuilder-lg
 */
/**
 * Copyright (c) Microsoft Corporation. All rights reserved.
 * Licensed under the MIT License.
 */

import { Template } from './template';
import { TemplateImport } from './templateImport';
import { Diagnostic, DiagnosticSeverity } from './diagnostic';
import {
    ExpressionParser,
    Expression,
    ExpressionEvaluator,
    ReturnType,
    FunctionUtils,
    SimpleObjectMemory,
    StackedMemory,
} from 'adaptive-expressions';
import { ImportResolverDelegate, TemplatesTransformer } from './templatesParser';
import { Evaluator } from './evaluator';
import { Expander } from './expander';
import { Analyzer } from './analyzer';
import { TemplatesParser } from './templatesParser';
import { AnalyzerResult } from './analyzerResult';
import { TemplateErrors } from './templateErrors';
import { TemplateExtensions } from './templateExtensions';
import { EvaluationOptions, LGLineBreakStyle } from './evaluationOptions';
import { basename } from 'path';
import { StaticChecker } from './staticChecker';
import { LGResource } from './lgResource';
import { CustomizedMemory } from './customizedMemory';

/**
 * LG entrance, including properties that LG file has, and evaluate functions.
 */
export class Templates implements Iterable<Template> {
    /**
     * Temp Template ID for inline content.
     */
    public static readonly inlineTemplateIdPrefix: string = '__temp__';
    private readonly newLineRegex = /(\r?\n)/g;
    private readonly newLine: string = '\r\n';
    private readonly namespaceKey = '@namespace';
    private readonly exportsKey = '@exports';
    private items: Template[];

    /**
     * import elements that this LG file contains directly.
     */
    public imports: TemplateImport[];

    /**
     * diagnostics.
     */
    public diagnostics: Diagnostic[];

    /**
     * all references that this LG file has from Imports
     * otice: reference includs all child imports from the lg file,
     * not only the children belong to this lgfile directly.
     * so, reference count may >= imports count.
     */
    public references: Templates[];

    /**
     * LG content.
     */
    public content: string;

    /**
     * Id of the lg resource.
     */
    public id: string;

    /**
     * expression parser.
     */
    public expressionParser: ExpressionParser;

    /**
     * Source of the lg resource. Full path for lg file.
     */
    public source: string;

    /**
     * Delegate for resolving resource id of imported lg file.
     */
    public importResolver: ImportResolverDelegate;

    /**
     * LG file options.
     */
    public options: string[];

<<<<<<< HEAD
    /**
     * Creates a new instance of the [Templates](xref:botbuilder-lg.Templates) class.
     * @param items Optional. List of [Template](xref:botbuilder-lg.Template) instances.
     * @param imports Optional. List of [TemplateImport](xref:botbuilder-lg.TemplateImport) instances.
     * @param diagnostics Optional. List of [Diagnostic](xref:botbuilder-lg.Diagnostic) instances.
     * @param references Optional. List of [Templates](xref:botbuilder-lg.Templates) instances.
     * @param content Optional. Content of the current Templates instance.
     * @param id Optional. Id of the current Templates instance.
     * @param expressionParser Optional. [ExpressionParser](xref:adaptive-expressions.ExpressionParser) to parse the expressions in the content.
     * @param importResolverDelegate Optional. Resolver to resolve LG import id to template text.
     * @param options Optional. List of strings representing the options during evaluation of the templates.
     * @param source Optional. Templates source.
     */
    public constructor(items?: Template[],
=======
    public constructor(
        items?: Template[],
>>>>>>> 8ed98078
        imports?: TemplateImport[],
        diagnostics?: Diagnostic[],
        references?: Templates[],
        content?: string,
        id?: string,
        expressionParser?: ExpressionParser,
        importResolverDelegate?: ImportResolverDelegate,
        options?: string[],
        source?: string
    ) {
        this.items = items || [];
        this.imports = imports || [];
        this.diagnostics = diagnostics || [];
        this.references = references || [];
        this.content = content || '';
        this.id = id || '';
        this.expressionParser = expressionParser || new ExpressionParser();
        this.importResolver = importResolverDelegate;
        this.options = options || [];
        this.source = source;
        this.injectToExpressionFunction();
    }

    /**
     * Returns a new iterator for the template collection.
     */
    public [Symbol.iterator](): Iterator<Template> {
        let index = 0;
        return {
            next: (): IteratorResult<Template> => {
                if (index < this.items.length) {
                    return { done: false, value: this.items[index++] };
                } else {
                    return { done: true, value: undefined };
                }
            },
        };
    }

    /**
     * Returns a reference to the internal list of collection templates.
     */
    public toArray(): Template[] {
        return this.items;
    }

    /**
     * Appends 1 or more templates to the collection.
     * @param args List of templates to add.
     */
    public push(...args: Template[]): void {
        args.forEach((t) => this.items.push(t));
    }

    /**
     * A value indicating whether the options when evaluation LG templates.
     */
    public get lgOptions(): EvaluationOptions {
        return new EvaluationOptions(this.options);
    }

    /**
     * A string value represents the namespace to register for current LG file.
     */
    public get namespace(): string {
        return this.extractNamespace(this.options);
    }

    /**
     * All templates from current lg file and reference lg files.
     */
    public get allTemplates(): Template[] {
        let result = this.items;
        this.references.forEach((ref): Template[] => (result = result.concat(ref.items)));
        return Array.from(new Set(result));
    }

    /**
     * All diagnostics from current lg file and reference lg files.
     */
    public get allDiagnostics(): Diagnostic[] {
        let result = this.diagnostics;
        this.references.forEach((ref): Diagnostic[] => (result = result.concat(ref.diagnostics)));
        return Array.from(new Set(result));
    }

    /**
     * parse a file and return LG file.
     * @param filePath LG absolute file path..
     * @param importResolver Resolver to resolve LG import id to template text.
     * @param expressionParser Expression parser for evaluating expressions.
     * @returns New lg file.
     */
    public static parseFile(
        filePath: string,
        importResolver?: ImportResolverDelegate,
        expressionParser?: ExpressionParser
    ): Templates {
        return TemplatesParser.parseFile(filePath, importResolver, expressionParser).injectToExpressionFunction();
    }

    /**
     * Parser to turn lg content into a Templates.
     * @deprecated This method will soon be deprecated. Use ParseResource instead.
     * @param content Text content contains lg templates.
     * @param id Id is the identifier of content. If importResolver is undefined, id must be a full path string.
     * @param importResolver Resolver to resolve LG import id to template text.
     * @param expressionParser Expression parser for evaluating expressions.
     * @returns Entity.
     */
    public static parseText(
        content: string,
        id = '',
        importResolver?: ImportResolverDelegate,
        expressionParser?: ExpressionParser
    ): Templates {
        return TemplatesParser.parseText(content, id, importResolver, expressionParser).injectToExpressionFunction();
    }

    /**
     * Parser to turn lg content into a Templates.
     * @param aresource LG resource.
     * @param importResolver Resolver to resolve LG import id to template text.
     * @param expressionParser Expression parser for evaluating expressions.
     * @returns Entity.
     */
    public static parseResource(
        resource: LGResource,
        importResolver?: ImportResolverDelegate,
        expressionParser?: ExpressionParser
    ): Templates {
        return TemplatesParser.parseResource(resource, importResolver, expressionParser).injectToExpressionFunction();
    }

    /**
     * Evaluate a template with given name and scope.
     * @param templateName Template name to be evaluated.
     * @param scope The state visible in the evaluation.
     * @returns Evaluate result.
     */
    public evaluate(templateName: string, scope?: object, opt: EvaluationOptions = undefined): any {
        this.checkErrors();

        const evalOpt = opt !== undefined ? opt.merge(this.lgOptions) : this.lgOptions;
        const evaluator = new Evaluator(this.allTemplates, this.expressionParser, evalOpt);
        let result = evaluator.evaluateTemplate(templateName, scope);
        if (evalOpt.LineBreakStyle === LGLineBreakStyle.Markdown && typeof result === 'string') {
            result = result.replace(this.newLineRegex, '$1$1');
        }

        return result;
    }

    /**
     * Expand a template with given name and scope.
     * Return all possible responses instead of random one.
     * @param templateName Template name to be evaluated.
     * @param scope The state visible in the evaluation.
     * @returns Expand result.
     */
    public expandTemplate(templateName: string, scope?: object, opt: EvaluationOptions = undefined): any[] {
        this.checkErrors();

        const evalOpt = opt !== undefined ? opt.merge(this.lgOptions) : this.lgOptions;
        const expander = new Expander(this.allTemplates, this.expressionParser, evalOpt);
        return expander.expandTemplate(templateName, scope);
    }

    /**
     * Analyze a template to get the static analyzer results including variables and template references.
     * @param templateName Template name to be evaluated.
     * @returns Analyzer result.
     */
    public analyzeTemplate(templateName: string): AnalyzerResult {
        this.checkErrors();

        const analyzer = new Analyzer(this.allTemplates, this.expressionParser);
        return analyzer.analyzeTemplate(templateName);
    }

    /**
     * Use to evaluate an inline template str.
     * @param inlineStr Inline string which will be evaluated.
     * @param scope Scope object or JToken.
     */
    public evaluateText(inlineStr: string, scope?: object, opt: EvaluationOptions = undefined): any {
        if (inlineStr === undefined) {
            throw Error('inline string is empty');
        }

        this.checkErrors();

        const inlineTemplateId = `${Templates.inlineTemplateIdPrefix}${this.getramdonTemplateId()}`;

        // wrap inline string with "# name and -" to align the evaluation process
        const multiLineMark = '```';

        inlineStr = !(inlineStr.trim().startsWith(multiLineMark) && inlineStr.includes('\n'))
            ? `${multiLineMark}${inlineStr}${multiLineMark}`
            : inlineStr;

        const newContent = `#${inlineTemplateId} ${this.newLine} - ${inlineStr}`;

        const newTemplates = TemplatesParser.parseTextWithRef(newContent, this);
        const evalOpt = opt !== undefined ? opt.merge(this.lgOptions) : this.lgOptions;
        return newTemplates.evaluate(inlineTemplateId, scope, evalOpt);
    }

    /**
     * Update a template and return LG file.
     * @param templateName Orignial template name.
     * @param newTemplateName New template name.
     * @param parameters New params.
     * @param templateBody New template body.
     * @returns New lg file.
     */
    public updateTemplate(
        templateName: string,
        newTemplateName: string,
        parameters: string[],
        templateBody: string
    ): Templates {
        const template: Template = this.items.find((u: Template): boolean => u.name === templateName);
        if (template) {
            this.clearDiagnostic();

            const templateNameLine: string = this.buildTemplateNameLine(newTemplateName, parameters);
            const newTemplateBody: string = this.convertTemplateBody(templateBody);
            const content = `${templateNameLine}${this.newLine}${newTemplateBody}`;

            // update content
            this.content = this.replaceRangeContent(
                this.content,
                template.sourceRange.range.start.line - 1,
                template.sourceRange.range.end.line - 1,
                content
            );

            let updatedTemplates = new Templates(
                [],
                [],
                [],
                [],
                '',
                this.id,
                this.expressionParser,
                this.importResolver
            );
            const resource = new LGResource(this.id, this.id, content);
            updatedTemplates = new TemplatesTransformer(updatedTemplates).transform(
                TemplatesParser.antlrParseTemplates(resource)
            );

            const originalStartLine = template.sourceRange.range.start.line - 1;
            this.appendDiagnosticWithOffset(updatedTemplates.diagnostics, originalStartLine);

            if (updatedTemplates.toArray().length > 0) {
                const newTemplate = updatedTemplates.toArray()[0];
                this.adjustRangeForUpdateTemplate(template, newTemplate);
                new StaticChecker(this).check().forEach((u): number => this.diagnostics.push(u));
            }
        }

        return this;
    }

    /**
     * Add a new template and return LG file.
     * @param templateName New template name.
     * @param parameters New params.
     * @param templateBody New  template body.
     * @returns New lg file.
     */
    public addTemplate(templateName: string, parameters: string[], templateBody: string): Templates {
        const template: Template = this.items.find((u: Template): boolean => u.name === templateName);
        if (template) {
            throw new Error(TemplateErrors.templateExist(templateName));
        }

        this.clearDiagnostic();

        const templateNameLine: string = this.buildTemplateNameLine(templateName, parameters);
        const newTemplateBody: string = this.convertTemplateBody(templateBody);
        const content = `${templateNameLine}${this.newLine}${newTemplateBody}`;
        const originalStartLine = TemplateExtensions.readLine(this.content).length;

        // update content
        this.content = `${this.content}${this.newLine}${templateNameLine}${this.newLine}${newTemplateBody}`;
        let updatedTemplates = new Templates([], [], [], [], '', this.id, this.expressionParser, this.importResolver);
        const resource = new LGResource(this.id, this.id, content);
        updatedTemplates = new TemplatesTransformer(updatedTemplates).transform(
            TemplatesParser.antlrParseTemplates(resource)
        );

        this.appendDiagnosticWithOffset(updatedTemplates.diagnostics, originalStartLine);

        if (updatedTemplates.toArray().length > 0) {
            const newTemplate = updatedTemplates.toArray()[0];
            this.adjustRangeForAddTemplate(newTemplate, originalStartLine);
            this.items.push(newTemplate);
            new StaticChecker(this).check().forEach((u): number => this.diagnostics.push(u));
        }

        return this;
    }

    /**
     * Delete an exist template.
     * @param templateName Which template should delete.
     * @returns Return the new lg file.
     */
    public deleteTemplate(templateName: string): Templates {
        const templateIndex = this.items.findIndex((u: Template): boolean => u.name === templateName);
        if (templateIndex >= 0) {
            const template = this.items[templateIndex];
            this.clearDiagnostic();

            const startLine = template.sourceRange.range.start.line - 1;
            const stopLine = template.sourceRange.range.end.line - 1;
            this.content = this.replaceRangeContent(this.content, startLine, stopLine, undefined);
            this.adjustRangeForDeleteTemplate(template);
            this.items.splice(templateIndex, 1);
            new StaticChecker(this).check().forEach((u): number => this.diagnostics.push(u));
        }

        return this;
    }

    /**
     * Returns a string representation of a [Templates](xref:botbuilder-lg.Templates) content.
     * @returns A string representation of a [Templates](xref:botbuilder-lg.Templates) content.
     */
    public toString(): string {
        return this.content;
    }

    /**
     * @private
     */
    private getramdonTemplateId(): string {
        return 'xxxxxxxxxxxx4xxxyxxxxxxxxxxxxxxx'.replace(/[xy]/g, (c: any): string => {
            const r: number = (Math.random() * 16) | 0;
            const v: number = c === 'x' ? r : (r & 0x3) | 0x8;

            return v.toString(16);
        });
    }

    /**
     * @private
     */
    private appendDiagnosticWithOffset(diagnostics: Diagnostic[], offset: number): void {
        if (diagnostics) {
            diagnostics.forEach((u): void => {
                u.range.start.line += offset;
                u.range.end.line += offset;
                this.diagnostics.push(u);
            });
        }
    }

    /**
     * @private
     */
    private adjustRangeForUpdateTemplate(oldTemplate: Template, newTemplate: Template): void {
        const newRange = newTemplate.sourceRange.range.end.line - newTemplate.sourceRange.range.start.line;
        const oldRange = oldTemplate.sourceRange.range.end.line - oldTemplate.sourceRange.range.start.line;

        const lineOffset = newRange - oldRange;

        let hasFound = false;
        for (let i = 0; i < this.items.length; i++) {
            if (hasFound) {
                this.items[i].sourceRange.range.start.line += lineOffset;
                this.items[i].sourceRange.range.end.line += lineOffset;
            } else if (this.items[i].name === oldTemplate.name) {
                hasFound = true;
                newTemplate.sourceRange.range.start.line = oldTemplate.sourceRange.range.start.line;
                newTemplate.sourceRange.range.end.line = oldTemplate.sourceRange.range.end.line + lineOffset;
                this.items[i] = newTemplate;
            }
        }
    }

    /**
     * @private
     */
    private adjustRangeForAddTemplate(newTemplate: Template, lineOffset: number): void {
        const lineLength = newTemplate.sourceRange.range.end.line - newTemplate.sourceRange.range.start.line;
        newTemplate.sourceRange.range.start.line = lineOffset + 1;
        newTemplate.sourceRange.range.end.line = lineOffset + lineLength + 1;
    }

    /**
     * @private
     */
    private adjustRangeForDeleteTemplate(oldTemplate: Template): void {
        const lineOffset = oldTemplate.sourceRange.range.end.line - oldTemplate.sourceRange.range.start.line + 1;

        let hasFound = false;
        for (let i = 0; i < this.items.length; i++) {
            if (hasFound) {
                this.items[i].sourceRange.range.start.line -= lineOffset;
                this.items[i].sourceRange.range.end.line -= lineOffset;
            } else if (this.items[i].name == oldTemplate.name) {
                hasFound = true;
            }
        }
    }

    /**
     * @private
     */
    private clearDiagnostic(): void {
        this.diagnostics = [];
    }

<<<<<<< HEAD
    /**
     * @private
     */
    private replaceRangeContent(originString: string, startLine: number, stopLine: number, replaceString: string): string {
=======
    private replaceRangeContent(
        originString: string,
        startLine: number,
        stopLine: number,
        replaceString: string
    ): string {
>>>>>>> 8ed98078
        const originList: string[] = TemplateExtensions.readLine(originString);
        if (startLine < 0 || startLine > stopLine || stopLine >= originList.length) {
            throw new Error('index out of range.');
        }

        const destList: string[] = [];
        destList.push(...originList.slice(0, startLine));
        if (replaceString !== undefined && replaceString !== null) {
            destList.push(replaceString);
        }

        destList.push(...originList.slice(stopLine + 1));

        return destList.join(this.newLine);
    }

    /**
     * @private
     */
    private convertTemplateBody(templateBody: string): string {
        if (!templateBody) {
            return '';
        }

        const replaceList: string[] = TemplateExtensions.readLine(templateBody);
        const destList: string[] = replaceList.map((u: string): string => {
            return u.trimLeft().startsWith('#') ? `- ${u.trimLeft()}` : u;
        });

        return destList.join(this.newLine);
    }

    /**
     * @private
     */
    private buildTemplateNameLine(templateName: string, parameters: string[]): string {
        // if parameters is null or undefined, ignore ()
        if (parameters === undefined || parameters === undefined) {
            return `# ${templateName}`;
        } else {
            return `# ${templateName}(${parameters.join(', ')})`;
        }
    }

    /**
     * @private
     */
    private checkErrors(): void {
        if (this.allDiagnostics) {
            const errors = this.allDiagnostics.filter((u): boolean => u.severity === DiagnosticSeverity.Error);
            if (errors.length !== 0) {
                throw Error(errors.join(this.newLine));
            }
        }
    }

    /**
     * @private
     */
    private injectToExpressionFunction(): Templates {
        const totalTemplates = [this as Templates].concat(this.references);
        for (const curTemplates of totalTemplates) {
            const globalFuncs = curTemplates.getGlobalFunctionTable(curTemplates.options);
            for (const templateName of globalFuncs) {
                if (curTemplates.items.find((u) => u.name === templateName) !== undefined) {
                    const prefix =
                        !curTemplates.namespace || !curTemplates.namespace.trim() ? '' : curTemplates.namespace + '.';

                    const newGlobalName = prefix + templateName;
                    Expression.functions.add(
                        newGlobalName,
                        new ExpressionEvaluator(
                            newGlobalName,
                            (expr, state, options): { value: any; error: string } => {
                                let value: any;
                                let error: string;
                                let args: any[];
                                const evaluator = new Evaluator(
                                    this.allTemplates,
                                    this.expressionParser,
                                    this.lgOptions
                                );
                                ({ args, error } = FunctionUtils.evaluateChildren(expr, state, options));
                                if (!error) {
                                    const parameters = evaluator.templateMap[templateName].parameters;
                                    const newScope: any = {};
                                    parameters.map((e: string, i: number): void => (newScope[e] = args[i]));
                                    const scope = new CustomizedMemory(state, new SimpleObjectMemory(newScope));
                                    try {
                                        value = evaluator.evaluateTemplate(templateName, scope);
                                    } catch (e) {
                                        error = e.message;
                                    }
                                }

                                return { value, error };
                            },
                            ReturnType.Object
                        )
                    );
                }
            }
        }
        return this;
    }

    /**
     * @private
     */
    private extractOptionByKey(nameOfKey: string, options: string[]): string {
        let result: string = undefined;
        for (const option of options) {
            if (nameOfKey && option.includes('=')) {
                const index = option.indexOf('=');
                const key = option.substring(0, index).trim().toLowerCase();
                const value = option.substring(index + 1).trim();
                if (key === nameOfKey) {
                    result = value;
                }
            }
        }

        return result;
    }

    /**
     * @private
     */
    private extractNamespace(options: string[]): string {
        let result = this.extractOptionByKey(this.namespaceKey, options);
        if (!result) {
            result = basename(this.id || '').split('.')[0];
        }

        return result;
    }

    /**
     * @private
     */
    private getGlobalFunctionTable(options: string[]): string[] {
        const result: string[] = [];
        const value = this.extractOptionByKey(this.exportsKey, options);
        if (value) {
            const templateList = value.split(',');
            templateList.forEach((u) => {
                result.push(u.trim());
            });
        }

        return result;
    }
}<|MERGE_RESOLUTION|>--- conflicted
+++ resolved
@@ -94,7 +94,6 @@
      */
     public options: string[];
 
-<<<<<<< HEAD
     /**
      * Creates a new instance of the [Templates](xref:botbuilder-lg.Templates) class.
      * @param items Optional. List of [Template](xref:botbuilder-lg.Template) instances.
@@ -108,11 +107,8 @@
      * @param options Optional. List of strings representing the options during evaluation of the templates.
      * @param source Optional. Templates source.
      */
-    public constructor(items?: Template[],
-=======
     public constructor(
         items?: Template[],
->>>>>>> 8ed98078
         imports?: TemplateImport[],
         diagnostics?: Diagnostic[],
         references?: Templates[],
@@ -530,19 +526,15 @@
         this.diagnostics = [];
     }
 
-<<<<<<< HEAD
-    /**
-     * @private
-     */
-    private replaceRangeContent(originString: string, startLine: number, stopLine: number, replaceString: string): string {
-=======
+    /**
+     * @private
+     */
     private replaceRangeContent(
         originString: string,
         startLine: number,
         stopLine: number,
         replaceString: string
     ): string {
->>>>>>> 8ed98078
         const originList: string[] = TemplateExtensions.readLine(originString);
         if (startLine < 0 || startLine > stopLine || stopLine >= originList.length) {
             throw new Error('index out of range.');
