/**
 * @module botbuilder-lg
 */
/**
 * Copyright (c) Microsoft Corporation. All rights reserved.
 * Licensed under the MIT License.
 */
import { ANTLRInputStream } from 'antlr4ts/ANTLRInputStream';
import { CommonTokenStream } from 'antlr4ts/CommonTokenStream';
import { ErrorListener } from './errorListener';
import { LGFileLexer } from './generated/LGFileLexer';
import { FileContext, LGFileParser } from './generated/LGFileParser';
import { TemplateImport } from './templateImport';
import { Template } from './template';
import { Templates } from './templates';
import { StaticChecker } from './staticChecker';
import { TemplateExtensions } from './templateExtensions';
import { TemplateException } from './templateException';
import * as path from 'path';
import * as fs from 'fs';
import { Diagnostic, DiagnosticSeverity } from './diagnostic';
import { ParserRuleContext } from 'antlr4ts';
import { ExpressionParser } from 'adaptive-expressions';
import { AbstractParseTreeVisitor, ParseTree } from 'antlr4ts/tree';
import { LGTemplateParserVisitor } from './generated/LGTemplateParserVisitor';
import * as lp from './generated/LGFileParser';
import { TemplateErrors } from './templateErrors';
import { SourceRange } from './sourceRange';
import { LGTemplateLexer } from './generated/LGTemplateLexer';
import { LGTemplateParser, BodyContext } from './generated/LGTemplateParser';
import { LGResource } from './lgResource';

export declare type ImportResolverDelegate = (lgResource: LGResource, resourceId: string) => LGResource;

/**
 * LG Parser
 */
export class TemplatesParser {
    /**
     * Inline text id.
     */
    public static readonly inlineContentId: string = 'inline content';

    /**
     * option regex.
     */
    public static readonly optionRegex: RegExp = new RegExp(/>\s*!#(.*)$/);

    /**
     * Import regex.
     */
    public static readonly importRegex: RegExp = new RegExp(/\[([^\]]*)\]\(([^\)]*)\)/);

    /**
     * parse a file and return LG file.
     * @param filePath LG absolute file path..
     * @param importResolver Resolver to resolve LG import id to template text.
     * @param expressionParser Expression parser for evaluating expressions.
     * @returns New lg file.
     */
    public static parseFile(
        filePath: string,
        importResolver?: ImportResolverDelegate,
        expressionParser?: ExpressionParser
    ): Templates {
        const fullPath = TemplateExtensions.normalizePath(filePath);
        const content = fs.readFileSync(fullPath, 'utf-8');
        const resource = new LGResource(fullPath, fullPath, content);
        return TemplatesParser.parseResource(resource, importResolver, expressionParser);
    }

    /**
     * Parser to turn lg content into a Templates.
     * @deprecated This method will soon be deprecated. Use ParseResource instead.
     * @param content Text content contains lg templates.
     * @param id Id is the identifier of content. If importResolver is undefined, id must be a full path string.
     * @param importResolver Resolver to resolve LG import id to template text.
     * @param expressionParser Expression parser for evaluating expressions.
     * @returns Entity.
     */
    public static parseText(
        content: string,
        id = '',
        importResolver?: ImportResolverDelegate,
        expressionParser?: ExpressionParser
    ): Templates {
        const resource = new LGResource(id, id, content);
        return TemplatesParser.parseResource(resource, importResolver, expressionParser);
    }

    /**
     * Parser to turn lg content into a Templates based on the original Templates.
     * @param content Text content contains lg templates.
     * @param originalTemplates Original templates
     */
    public static parseTextWithRef(content: string, originalTemplates: Templates): Templates {
        if (!originalTemplates) {
            throw Error(`templates is empty`);
        }

        const id = TemplatesParser.inlineContentId;
        let newTemplates = new Templates();
        newTemplates.content = content;
        newTemplates.id = id;
        newTemplates.source = id;
        newTemplates.importResolver = originalTemplates.importResolver;
        newTemplates.options = originalTemplates.options;

        try {
            // eslint-disable-next-line @typescript-eslint/no-use-before-define
            const resource = new LGResource(id, id, content);
            newTemplates = new TemplatesTransformer(newTemplates).transform(this.antlrParseTemplates(resource));
            newTemplates.references = this.getReferences(newTemplates)
                .concat(originalTemplates.references)
                .concat([originalTemplates]);

            const semanticErrors = new StaticChecker(newTemplates).check();
            newTemplates.diagnostics.push(...semanticErrors);
        } catch (err) {
            if (err instanceof TemplateException) {
                newTemplates.diagnostics.push(...err.getDiagnostic());
            } else {
                throw err;
            }
        }

        return newTemplates;
    }
    /**
     * Default import resolver, using relative/absolute file path to access the file content.
     * @param resource Original Resource.
     * @param resourceId Import path.
     */
    public static defaultFileResolver(resource: LGResource, resourceId: string): LGResource {
        let importPath = TemplateExtensions.normalizePath(resourceId);
        if (!path.isAbsolute(importPath)) {
            // get full path for importPath relative to path which is doing the import.
            importPath = TemplateExtensions.normalizePath(path.join(path.dirname(resource.fullName), importPath));
        }
        if (!fs.existsSync(importPath) || !fs.statSync(importPath).isFile()) {
            throw Error(`Could not find file: ${importPath}`);
        }
        const content: string = fs.readFileSync(importPath, 'utf-8');

        return new LGResource(importPath, importPath, content);
    }

    /**
     * Parser to turn lg content into a Templates.
     * @param resource LG resource.
     * @param importResolver Resolver to resolve LG import id to template text.
     * @param expressionParser Expression parser for evaluating expressions.
     * @param cachedTemplates Give the file path and templates to avoid parsing and to improve performance.
     * @returns Entity.
     */
    public static parseResource(
        resource: LGResource,
        importResolver?: ImportResolverDelegate,
        expressionParser?: ExpressionParser,
        cachedTemplates?: Map<string, Templates>
    ): Templates {
        if (!resource) {
            throw new Error('lg resource is empty.');
        }
        cachedTemplates = cachedTemplates || new Map<string, Templates>();

        if (cachedTemplates.has(resource.id)) {
            return cachedTemplates.get(resource.id);
        }

        importResolver = importResolver || TemplatesParser.defaultFileResolver;
        let templates = new Templates();
        templates.content = resource.content;
        templates.id = resource.id;
        templates.source = resource.fullName;
        templates.importResolver = importResolver;
        if (expressionParser) {
            templates.expressionParser = expressionParser;
        }

        try {
            // eslint-disable-next-line @typescript-eslint/no-use-before-define
            templates = new TemplatesTransformer(templates).transform(this.antlrParseTemplates(resource));
            templates.references = this.getReferences(templates, cachedTemplates);
            const semanticErrors = new StaticChecker(templates).check();
            templates.diagnostics.push(...semanticErrors);
        } catch (err) {
            if (err instanceof TemplateException) {
                templates.diagnostics.push(...err.getDiagnostic());
            } else {
                throw err;
            }
        }
        return templates;
    }

    /**
     * Parse LG content and return the AST.
     * @param resource LG resource.
     * @returns The abstract syntax tree of lg file.
     */
    public static antlrParseTemplates(resource: LGResource): FileContext {
        if (!resource.content || resource.content.trim() === '') {
            return undefined;
        }

        const input: ANTLRInputStream = new ANTLRInputStream(resource.content);
        const lexer: LGFileLexer = new LGFileLexer(input);
        const tokens: CommonTokenStream = new CommonTokenStream(lexer);
        const parser: LGFileParser = new LGFileParser(tokens);
        parser.removeErrorListeners();
        parser.addErrorListener(new ErrorListener(resource.fullName));
        parser.buildParseTree = true;

        return parser.file();
    }

    /**
     * @private
     */
    private static getReferences(file: Templates, cachedTemplates?: Map<string, Templates>): Templates[] {
        const resourcesFound = new Set<Templates>();
        this.resolveImportResources(file, resourcesFound, cachedTemplates || new Map<string, Templates>());

        resourcesFound.delete(file);
        return Array.from(resourcesFound);
    }

<<<<<<< HEAD
    /**
     * @private
     */
    private static resolveImportResources(start: Templates, resourcesFound: Set<Templates>, cachedTemplates?: Map<string, Templates>): void {
=======
    private static resolveImportResources(
        start: Templates,
        resourcesFound: Set<Templates>,
        cachedTemplates?: Map<string, Templates>
    ): void {
>>>>>>> 8ed98078
        resourcesFound.add(start);

        for (const importItem of start.imports) {
            let resource: LGResource;
            try {
                const originalResource = new LGResource(start.id, start.source, start.content);
                resource = start.importResolver(originalResource, importItem.id);
            } catch (error) {
                const diagnostic = new Diagnostic(
                    importItem.sourceRange.range,
                    error.message,
                    DiagnosticSeverity.Error,
                    start.source
                );
                throw new TemplateException(error.message, [diagnostic]);
            }

            if (Array.from(resourcesFound).every((u): boolean => u.id !== resource.id)) {
                let childResource: Templates;
                if (cachedTemplates.has(resource.id)) {
                    childResource = cachedTemplates.get(resource.id);
                } else {
                    childResource = TemplatesParser.parseResource(
                        resource,
                        start.importResolver,
                        start.expressionParser,
                        cachedTemplates
                    );
                    cachedTemplates.set(resource.id, childResource);
                }

                this.resolveImportResources(childResource, resourcesFound, cachedTemplates);
            }
        }
    }
}

/**
 * Templates transformer. Add more details and body context into the templates object.
 */
export class TemplatesTransformer extends AbstractParseTreeVisitor<any> implements LGTemplateParserVisitor<any> {
    private readonly identifierRegex: RegExp = new RegExp(/^[0-9a-zA-Z_]+$/);
    private readonly templateNamePartRegex: RegExp = new RegExp(/^[a-zA-Z_][0-9a-zA-Z_]*$/);
    private readonly templates: Templates;

    /**
     * Creates a new instance of the [TemplatesTransformer](xref:botbuilder-lg.TemplatesTransformer) class.
     * @param templates Templates.
     */
    public constructor(templates: Templates) {
        super();
        this.templates = templates;
    }

    /**
     * Transform the parse tree into templates.
     * @param parseTree Input abstract syntax tree.
     */
    public transform(parseTree: ParseTree): Templates {
        if (parseTree) {
            this.visit(parseTree);
        }
        const templateCount = this.templates.toArray().length;
        let currentIndex = 0;
        for (const template of this.templates) {
            currentIndex++;
            if (currentIndex < templateCount) {
                template.body = this.removeTrailingNewline(template.body);
            }
        }

        return this.templates;
    }

    /**
     * Gets the default value returned by visitor methods.
     * Method not implemented.
     */
    protected defaultResult(): any {
        return;
    }

    /**
     * Visit a parse tree produced by `LGFileParser.errorDefinition`.
     * @param context The parse tree.
     */
    public visitErrorDefinition(context: lp.ErrorDefinitionContext): any {
        const lineContent = context.INVALID_LINE().text;
        if (lineContent === undefined || lineContent.trim() === '') {
            this.templates.diagnostics.push(
                this.buildTemplatesDiagnostic(
                    TemplateErrors.syntaxError(`Unexpected content: '${lineContent}'`),
                    context
                )
            );
        }
        return;
    }

    /**
     * Visit a parse tree produced by `LGFileParser.importDefinition`.
     * @param context The parse tree.
     */
    public visitImportDefinition(context: lp.ImportDefinitionContext): any {
        const importStr = context.IMPORT().text;
        const groups = importStr.match(TemplatesParser.importRegex);
        if (groups && groups.length === 3) {
            const description = groups[1].trim();
            const id = groups[2].trim();
            const sourceRange = new SourceRange(context, this.templates.source);
            const templateImport = new TemplateImport(description, id, sourceRange);
            this.templates.imports.push(templateImport);
        }
        return;
    }

    /**
     * Visit a parse tree produced by `LGFileParser.optionDefinition`.
     * @param context The parse tree.
     */
    public visitOptionDefinition(context: lp.OptionDefinitionContext): any {
        const optionStr = context.OPTION().text;
        let result = '';
        if (optionStr != undefined && optionStr.trim() !== '') {
            const groups = optionStr.match(TemplatesParser.optionRegex);
            if (groups && groups.length === 2) {
                result = groups[1].trim();
            }
        }

        if (result.trim() !== '') {
            this.templates.options.push(result);
        }
        return;
    }

    /**
     * Visit a parse tree produced by `LGFileParser.templateDefinition`.
     * @param context The parse tree.
     */
    public visitTemplateDefinition(context: lp.TemplateDefinitionContext): any {
        const startLine = context.start.line;

        const templateNameLine = context.templateNameLine().TEMPLATE_NAME_LINE().text;
        let templateName: string;
        let parameters: string[];
        ({ templateName, parameters } = this.extractTemplateNameLine(templateNameLine));

        if (this.templates.toArray().some((u): boolean => u.name === templateName)) {
            const diagnostic = this.buildTemplatesDiagnostic(
                TemplateErrors.duplicatedTemplateInSameTemplate(templateName),
                context.templateNameLine()
            );
            this.templates.diagnostics.push(diagnostic);
        } else {
            const templateBody = context.templateBody().text;

            const sourceRange = new SourceRange(context, this.templates.source);
            const template = new Template(templateName, parameters, templateBody, sourceRange);

            this.checkTemplateName(templateName, context.templateNameLine());
            this.checkTemplateParameters(parameters, context.templateNameLine());
            template.templateBodyParseTree = this.checkTemplateBody(
                templateName,
                templateBody,
                context.templateBody(),
                startLine
            );

            this.templates.push(template);
        }
    }

    /**
     * @private
     */
    private checkTemplateName(templateName: string, context: ParserRuleContext): void {
        const functionNameSplitDot = templateName.split('.');
        for (const id of functionNameSplitDot) {
            if (!this.templateNamePartRegex.test(id)) {
                const diagnostic = this.buildTemplatesDiagnostic(
                    TemplateErrors.invalidTemplateName(templateName),
                    context
                );
                this.templates.diagnostics.push(diagnostic);
                break;
            }
        }
    }

    /**
     * @private
     */
    private checkTemplateParameters(parameters: string[], context: ParserRuleContext): void {
        for (const parameter of parameters) {
            if (!this.identifierRegex.test(parameter)) {
                const diagnostic = this.buildTemplatesDiagnostic(TemplateErrors.invalidParameter(parameter), context);
                this.templates.diagnostics.push(diagnostic);
            }
        }
    }

<<<<<<< HEAD
    /**
     * @private
     */
    private checkTemplateBody(templateName: string, templateBody: string, context: lp.TemplateBodyContext, startLine: number): BodyContext {
=======
    private checkTemplateBody(
        templateName: string,
        templateBody: string,
        context: lp.TemplateBodyContext,
        startLine: number
    ): BodyContext {
>>>>>>> 8ed98078
        if (templateBody === undefined || templateBody.trim() === '') {
            const diagnostic = this.buildTemplatesDiagnostic(
                TemplateErrors.noTemplateBody(templateName),
                context,
                DiagnosticSeverity.Warning
            );
            this.templates.diagnostics.push(diagnostic);
        } else {
            try {
                return this.antlrParseTemplate(templateBody, startLine);
            } catch (error) {
                if (error instanceof TemplateException) {
                    this.templates.diagnostics.push(...error.getDiagnostic());
                } else {
                    throw error;
                }
            }
        }

        return undefined;
    }

    /**
     * @private
     */
    private antlrParseTemplate(templateBody: string, startLine: number): BodyContext {
        const input: ANTLRInputStream = new ANTLRInputStream(templateBody);
        const lexer: LGTemplateLexer = new LGTemplateLexer(input);
        lexer.removeErrorListeners();

        const tokens: CommonTokenStream = new CommonTokenStream(lexer);
        const parser: LGTemplateParser = new LGTemplateParser(tokens);
        parser.removeErrorListeners();
        parser.addErrorListener(new ErrorListener(this.templates.source, startLine));
        parser.buildParseTree = true;

        return parser.template().body();
    }

    /**
     * @private
     */
    private removeTrailingNewline(templateBody: string): string {
        // remove the end newline of middle template.
        let result = templateBody;
        if (result.endsWith('\n')) {
            result = result.substr(0, result.length - 1);
            if (result.endsWith('\r')) {
                result = result.substr(0, result.length - 1);
            }
        }

        return result;
    }

    /**
     * @private
     */
    private extractTemplateNameLine(templateNameLine: string): { templateName: string; parameters: string[] } {
        const hashIndex = templateNameLine.indexOf('#');
        templateNameLine = templateNameLine.substr(hashIndex + 1).trim();
        let templateName = templateNameLine;
        let parameters: string[] = [];
        const leftBracketIndex = templateNameLine.indexOf('(');
        if (leftBracketIndex >= 0 && templateNameLine.endsWith(')')) {
            templateName = templateNameLine.substr(0, leftBracketIndex).trim();
            const paramStr = templateNameLine.substr(
                leftBracketIndex + 1,
                templateNameLine.length - leftBracketIndex - 2
            );
            if (paramStr !== undefined && paramStr.trim() !== '') {
                parameters = paramStr.split(',').map((u: string): string => u.trim());
            }
        }

        return { templateName, parameters };
    }

<<<<<<< HEAD
    /**
     * @private
     */
    private buildTemplatesDiagnostic(errorMessage: string, context: ParserRuleContext, severity: DiagnosticSeverity = DiagnosticSeverity.Error): Diagnostic {
        return new Diagnostic(TemplateExtensions.convertToRange(context), errorMessage, severity, this.templates.source);
=======
    private buildTemplatesDiagnostic(
        errorMessage: string,
        context: ParserRuleContext,
        severity: DiagnosticSeverity = DiagnosticSeverity.Error
    ): Diagnostic {
        return new Diagnostic(
            TemplateExtensions.convertToRange(context),
            errorMessage,
            severity,
            this.templates.source
        );
>>>>>>> 8ed98078
    }
}<|MERGE_RESOLUTION|>--- conflicted
+++ resolved
@@ -226,18 +226,14 @@
         return Array.from(resourcesFound);
     }
 
-<<<<<<< HEAD
-    /**
-     * @private
-     */
-    private static resolveImportResources(start: Templates, resourcesFound: Set<Templates>, cachedTemplates?: Map<string, Templates>): void {
-=======
+    /**
+     * @private
+     */
     private static resolveImportResources(
         start: Templates,
         resourcesFound: Set<Templates>,
         cachedTemplates?: Map<string, Templates>
     ): void {
->>>>>>> 8ed98078
         resourcesFound.add(start);
 
         for (const importItem of start.imports) {
@@ -440,19 +436,15 @@
         }
     }
 
-<<<<<<< HEAD
-    /**
-     * @private
-     */
-    private checkTemplateBody(templateName: string, templateBody: string, context: lp.TemplateBodyContext, startLine: number): BodyContext {
-=======
+    /**
+     * @private
+     */
     private checkTemplateBody(
         templateName: string,
         templateBody: string,
         context: lp.TemplateBodyContext,
         startLine: number
     ): BodyContext {
->>>>>>> 8ed98078
         if (templateBody === undefined || templateBody.trim() === '') {
             const diagnostic = this.buildTemplatesDiagnostic(
                 TemplateErrors.noTemplateBody(templateName),
@@ -531,13 +523,9 @@
         return { templateName, parameters };
     }
 
-<<<<<<< HEAD
-    /**
-     * @private
-     */
-    private buildTemplatesDiagnostic(errorMessage: string, context: ParserRuleContext, severity: DiagnosticSeverity = DiagnosticSeverity.Error): Diagnostic {
-        return new Diagnostic(TemplateExtensions.convertToRange(context), errorMessage, severity, this.templates.source);
-=======
+    /**
+     * @private
+     */
     private buildTemplatesDiagnostic(
         errorMessage: string,
         context: ParserRuleContext,
@@ -549,6 +537,5 @@
             severity,
             this.templates.source
         );
->>>>>>> 8ed98078
     }
 }