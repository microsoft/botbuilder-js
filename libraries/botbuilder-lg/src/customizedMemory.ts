--- conflicted
+++ resolved
@@ -65,16 +65,12 @@
         return;
     }
 
-<<<<<<< HEAD
     /**
      * Used to identify whether a particular memory instance has been updated or not.
      * If version is not changed, the caller may choose to use the cached result instead of recomputing everything.
      * @returns A string indicating the version.
      */
-    public  version(): string {
-=======
     public version(): string {
->>>>>>> 8ed98078
         let result = '';
         if (this.globalMemory) {
             const version = this.globalMemory.version();
