--- conflicted
+++ resolved
@@ -18,16 +18,13 @@
     extends AbstractParseTreeVisitor<Map<string, any>>
     implements LGTemplateParserVisitor<Map<string, any>> {
     public readonly templates: Template[];
-<<<<<<< HEAD
-    public readonly templateMap: {[name: string]: Template};
-    
+
+    public readonly templateMap: { [name: string]: Template };
+
     /**
      * Creates a new instance of the [Extractor](xref:botbuilder-lg.Extractor) class.
      * @param templates Template list.
      */
-=======
-    public readonly templateMap: { [name: string]: Template };
->>>>>>> 8ed98078
     public constructor(templates: Template[]) {
         super();
         this.templates = templates;
