--- conflicted
+++ resolved
@@ -111,7 +111,6 @@
         return undefined;
     }
 
-<<<<<<< HEAD
     public visitStructuredBody(ctx: lp.StructuredBodyContext): string[] {
         let stb = ctx.structuredTemplateBody();
         const result: any = {};
@@ -192,16 +191,13 @@
                     tempRes.push(res.replace(templateRefValue[0], refValue));
                 }
             }
-            
+
             finalResult = tempRes;
         }
 
         return finalResult;
     }
 
-=======
-    
->>>>>>> 3565a554
     public visitSwitchCaseBody(ctx: lp.SwitchCaseBodyContext) : string[] {
         const switchcaseNodes: lp.SwitchCaseRuleContext[] = ctx.switchCaseTemplateBody().switchCaseRule();
         const length: number = switchcaseNodes.length;
