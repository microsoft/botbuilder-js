/**
 * @module botbuilder-lg
 */
/**
 * Copyright (c) Microsoft Corporation. All rights reserved.
 * Licensed under the MIT License.
 */
import { AbstractParseTreeVisitor, TerminalNode } from 'antlr4ts/tree';
import { ParserRuleContext } from 'antlr4ts/ParserRuleContext';
<<<<<<< HEAD
import { EvaluatorLookup, Expression, ExpressionParser, ExpressionEvaluator, ReturnType, ExpressionType, Constant, FunctionUtils, Options } from 'adaptive-expressions';
=======
import {
    EvaluatorLookup,
    Expression,
    ExpressionParser,
    ExpressionEvaluator,
    ReturnType,
    ExpressionType,
    Constant,
    FunctionUtils,
} from 'adaptive-expressions';
>>>>>>> eef341f3
import { keyBy } from 'lodash';
import { EvaluationTarget } from './evaluationTarget';
import { Evaluator } from './evaluator';
import * as path from 'path';
import * as fs from 'fs';
import * as lp from './generated/LGTemplateParser';
import { LGTemplateParserVisitor } from './generated/LGTemplateParserVisitor';
import { Template } from './template';
import { TemplateExtensions } from './templateExtensions';
import { CustomizedMemory } from './customizedMemory';
import { TemplateErrors } from './templateErrors';
import { EvaluationOptions } from './evaluationOptions';
import { Templates } from './templates';
/**
 * LG template expander.
 */
export class Expander extends AbstractParseTreeVisitor<string[]> implements LGTemplateParserVisitor<any[]> {
    /**
     * Templates.
     */
    public readonly templates: Template[];

    /**
     * Expander expression parser
     */
    private readonly expanderExpressionParser: ExpressionParser;

    /**
     * Evaluator expression parser
     */
    private readonly evaluatorExpressionParser: ExpressionParser;

    private readonly expressionParser: ExpressionParser;

    /**
     * TemplateMap.
     */
    public readonly templateMap: { [name: string]: Template };
    private readonly evaluationTargetStack: EvaluationTarget[] = [];
    private readonly lgOptions: EvaluationOptions;

    public constructor(templates: Template[], expressionParser: ExpressionParser, opt: EvaluationOptions = undefined) {
        super();
        this.templates = templates;
        this.templateMap = keyBy(templates, (t: Template): string => t.name);
        this.lgOptions = opt;

        this.expressionParser = expressionParser;
        // generate a new customzied expression parser by injecting the template as functions
        this.expanderExpressionParser = new ExpressionParser(
            this.customizedEvaluatorLookup(expressionParser.EvaluatorLookup, true)
        );
        this.evaluatorExpressionParser = new ExpressionParser(
            this.customizedEvaluatorLookup(expressionParser.EvaluatorLookup, false)
        );
    }

    /**
     * Expand the results of a template with given name and scope.
     * @param templateName Given template name.
     * @param scope Given scope.
     * @returns All possiable results.
     */
    public expandTemplate(templateName: string, scope: any): any[] {
        const memory = scope instanceof CustomizedMemory ? scope : new CustomizedMemory(scope);
        if (!(templateName in this.templateMap)) {
            throw new Error(TemplateErrors.templateNotExist(templateName));
        }

        const templateTarget: EvaluationTarget = new EvaluationTarget(templateName, memory);
        const currentEvulateId: string = templateTarget.getId();

        if (this.evaluationTargetStack.find((u: EvaluationTarget): boolean => u.getId() === currentEvulateId)) {
            throw new Error(
                `${TemplateErrors.loopDetected} ${this.evaluationTargetStack
                    .reverse()
                    .map((u: EvaluationTarget): string => u.templateName)
                    .join(' => ')}`
            );
        }

        // Using a stack to track the evalution trace
        this.evaluationTargetStack.push(templateTarget);
        const result: any[] = this.visit(this.templateMap[templateName].templateBodyParseTree);
        this.evaluationTargetStack.pop();

        return result;
    }

    public visitNormalBody(ctx: lp.NormalBodyContext): any[] {
        return this.visit(ctx.normalTemplateBody());
    }

    public visitNormalTemplateBody(ctx: lp.NormalTemplateBodyContext): any[] {
        const normalTemplateStrs: lp.TemplateStringContext[] = ctx.templateString();
        let result: any[] = [];
        for (const normalTemplateStr of normalTemplateStrs) {
            result = result.concat(this.visit(normalTemplateStr.normalTemplateString()));
        }

        return result;
    }

    public visitIfElseBody(ctx: lp.IfElseBodyContext): any[] {
        const ifRules: lp.IfConditionRuleContext[] = ctx.ifElseTemplateBody().ifConditionRule();
        for (const ifRule of ifRules) {
            if (this.evalCondition(ifRule.ifCondition()) && ifRule.normalTemplateBody() !== undefined) {
                return this.visit(ifRule.normalTemplateBody());
            }
        }

        return undefined;
    }

    public visitStructuredBody(ctx: lp.StructuredBodyContext): any[] {
        const templateRefValues: Map<string, any> = new Map<string, any>();
        const stb: lp.StructuredTemplateBodyContext = ctx.structuredTemplateBody();
        const result: any = {};
        const typeName: string = stb.structuredBodyNameLine().STRUCTURE_NAME().text.trim();
        result.lgType = typeName;
        let expandedResult: any[] = [result];
        const bodys = stb.structuredBodyContentLine();
        for (const body of bodys) {
            const isKVPairBody = body.keyValueStructureLine() !== undefined;
            if (isKVPairBody) {
                const property = body.keyValueStructureLine().STRUCTURE_IDENTIFIER().text.toLowerCase();
                const value = this.visitStructureValue(body.keyValueStructureLine());
                if (value && value.length > 0) {
                    if (value.length > 1) {
                        const valueList = [];
                        for (const item of value) {
                            const id = TemplateExtensions.newGuid();
                            if (item.length > 0) {
                                valueList.push(id);
                                templateRefValues.set(id, item);
                            } else {
                                valueList.push([]);
                            }
                        }

                        expandedResult.forEach((x: any) => (x[property] = valueList));
                    } else {
                        const id = TemplateExtensions.newGuid();
                        if (value[0].length > 0) {
                            expandedResult.forEach((x: any) => (x[property] = id));
                            templateRefValues.set(id, value[0]);
                        } else {
                            expandedResult.forEach((x: any) => (x[property] = []));
                        }
                    }
                }
            } else {
                const propertyObjects: object[] = [];
                this.evalExpression(body.expressionInStructure().text, body.expressionInStructure(), body.text).forEach(
                    (x): void => {
                        if (x !== undefined && x !== null) {
                            propertyObjects.push(x);
                        }
                    }
                );
                const tempResult = [];
                for (const res of expandedResult) {
                    for (const propertyObject of propertyObjects) {
                        const tempRes = JSON.parse(JSON.stringify(res));

                        // Full reference to another structured template is limited to the structured template with same type
                        if (
                            typeof propertyObject === 'object' &&
                            Evaluator.LGType in propertyObject &&
                            propertyObject[Evaluator.LGType].toString() === typeName
                        ) {
                            for (const key of Object.keys(propertyObject)) {
                                if (propertyObject.hasOwnProperty(key) && !(key in tempRes)) {
                                    tempRes[key] = propertyObject[key];
                                }
                            }
                        }

                        tempResult.push(tempRes);
                    }
                }

                expandedResult = tempResult;
            }
        }

        const exps: any[] = expandedResult;

        let finalResult: any[] = exps;
        for (const templateRefValueKey of templateRefValues.keys()) {
            const tempRes: any[] = [];
            for (const res of finalResult) {
                for (const refValue of templateRefValues.get(templateRefValueKey)) {
                    tempRes.push(
                        JSON.parse(
                            JSON.stringify(res).replace(templateRefValueKey, refValue.toString().replace(/\"/g, '\\"'))
                        )
                    );
                }
            }

            finalResult = tempRes;
        }

        return finalResult;
    }

    private visitStructureValue(ctx: lp.KeyValueStructureLineContext): any[] {
        const values = ctx.keyValueStructureValue();

        const result: any[] = [];
        for (const item of values) {
            if (TemplateExtensions.isPureExpression(item)) {
                result.push(
                    this.evalExpression(item.expressionInStructure(0).text, item.expressionInStructure(0), ctx.text)
                );
            } else {
                let itemStringResult = [''];
                for (const child of item.children) {
                    if (child instanceof lp.ExpressionInStructureContext) {
                        const errorPrefix = `Property '${ctx.STRUCTURE_IDENTIFIER().text}':`;
                        itemStringResult = this.stringArrayConcat(
                            itemStringResult,
                            this.evalExpression(child.text, child, ctx.text, errorPrefix)
                        );
                    } else {
                        const node = child as TerminalNode;
                        switch (node.symbol.type) {
                            case lp.LGTemplateParser.ESCAPE_CHARACTER_IN_STRUCTURE_BODY:
                                itemStringResult = this.stringArrayConcat(itemStringResult, [
                                    TemplateExtensions.evalEscape(node.text.replace(/\\\|/g, '|')),
                                ]);
                                break;
                            default:
                                itemStringResult = this.stringArrayConcat(itemStringResult, [node.text]);
                                break;
                        }
                    }
                }

                result.push(itemStringResult);
            }
        }

        return result;
    }

    public visitSwitchCaseBody(ctx: lp.SwitchCaseBodyContext): any[] {
        const switchcaseNodes: lp.SwitchCaseRuleContext[] = ctx.switchCaseTemplateBody().switchCaseRule();
        const length: number = switchcaseNodes.length;
        const switchNode: lp.SwitchCaseRuleContext = switchcaseNodes[0];
        const switchExprs = switchNode.switchCaseStat().expression();
        const switchErrorPrefix = `Switch '${switchExprs[0].text}': `;
        const switchExprResult = this.evalExpression(
            switchExprs[0].text,
            switchExprs[0],
            switchcaseNodes[0].switchCaseStat().text,
            switchErrorPrefix
        );
        let idx = 0;
        for (const caseNode of switchcaseNodes) {
            if (idx === 0) {
                idx++;
                continue; //skip the first node which is a switch statement
            }

            if (idx === length - 1 && caseNode.switchCaseStat().DEFAULT()) {
                const defaultBody: lp.NormalTemplateBodyContext = caseNode.normalTemplateBody();
                if (defaultBody) {
                    return this.visit(defaultBody);
                } else {
                    return undefined;
                }
            }

            const caseExprs = caseNode.switchCaseStat().expression();
            const caseErrorPrefix = `Case '${caseExprs[0].text}': `;
            const caseExprResult = this.evalExpression(
                caseExprs[0].text,
                caseExprs[0],
                caseNode.switchCaseStat().text,
                caseErrorPrefix
            );
            //condition: check whether two string array have same elements
            if (switchExprResult.sort().toString() === caseExprResult.sort().toString()) {
                return this.visit(caseNode.normalTemplateBody());
            }

            idx++;
        }

        return undefined;
    }

    public visitNormalTemplateString(ctx: lp.NormalTemplateStringContext): any[] {
        const prefixErrorMsg = TemplateExtensions.getPrefixErrorMessage(ctx);
        let result: string[] = [undefined];
        for (const child of ctx.children) {
            if (child instanceof lp.ExpressionContext) {
                result = this.stringArrayConcat(
                    result,
                    this.evalExpression(child.text, child, ctx.text, prefixErrorMsg)
                );
            } else {
                const node = child as TerminalNode;
                switch (node.symbol.type) {
                    case lp.LGTemplateParser.MULTILINE_PREFIX:
                    case lp.LGTemplateParser.MULTILINE_SUFFIX:
                    case lp.LGTemplateParser.DASH:
                        break;
                    case lp.LGTemplateParser.ESCAPE_CHARACTER:
                        result = this.stringArrayConcat(result, [TemplateExtensions.evalEscape(node.text)]);
                        break;
                    default: {
                        result = this.stringArrayConcat(result, [node.text]);
                        break;
                    }
                }
            }
        }

        return result;
    }

    public constructScope(templateName: string, args: any[]): any {
        const parameters: string[] = this.templateMap[templateName].parameters;

        if (args.length === 0) {
            // no args to construct, inherit from current scope
            return this.currentTarget().scope;
        }

        const newScope: any = {};
        parameters.map((e: string, i: number): any => (newScope[e] = args[i]));

        return newScope;
    }

    protected defaultResult(): string[] {
        return [];
    }

    private currentTarget(): EvaluationTarget {
        return this.evaluationTargetStack[this.evaluationTargetStack.length - 1];
    }

    private evalCondition(condition: lp.IfConditionContext): boolean {
        const expression = condition.expression()[0];
        if (!expression) {
            return true; // no expression means it's else
        }

        if (this.evalExpressionInCondition(expression, condition.text, `Condition '` + expression.text + `':`)) {
            return true;
        }

        return false;
    }

    private evalExpressionInCondition(
        expressionContext: ParserRuleContext,
        contentLine: string,
        errorPrefix = ''
    ): boolean {
        const exp = TemplateExtensions.trimExpression(expressionContext.text);
        let result: any;
        let error: string;
        ({ value: result, error: error } = this.evalByAdaptiveExpression(exp, this.currentTarget().scope));

        if (this.lgOptions.strictMode && (error || !result)) {
            const templateName = this.currentTarget().templateName;

            if (this.evaluationTargetStack.length > 0) {
                this.evaluationTargetStack.pop();
            }

            Evaluator.checkExpressionResult(exp, error, result, templateName, contentLine, errorPrefix);
        } else if (error || !result) {
            return false;
        }

        return true;
    }

    private evalExpression(exp: string, context: ParserRuleContext, inlineContent = '', errorPrefix = ''): any[] {
        exp = TemplateExtensions.trimExpression(exp);
        let result: any;
        let error: string;
        ({ value: result, error: error } = this.evalByAdaptiveExpression(exp, this.currentTarget().scope));

        if (error || (result === undefined && this.lgOptions.strictMode)) {
            const templateName = this.currentTarget().templateName;

            if (this.evaluationTargetStack.length > 0) {
                this.evaluationTargetStack.pop();
            }

            Evaluator.checkExpressionResult(exp, error, result, templateName, inlineContent, errorPrefix);
        }

        if (Array.isArray(result)) {
            return result;
        }

        return [result];
    }

    private evalByAdaptiveExpression(exp: string, scope: any): any {
        const expanderExpression: Expression = this.expanderExpressionParser.parse(exp);
        const evaluatorExpression: Expression = this.evaluatorExpressionParser.parse(exp);
        const parse: Expression = this.reconstructExpression(expanderExpression, evaluatorExpression, false);
        const opt = new Options();
        opt.nullSubstitution = this.lgOptions.nullSubstitution;
        opt.locale = this.lgOptions.locale;

        return parse.tryEvaluate(scope, opt);
    }

    private stringArrayConcat(array1: string[], array2: string[]): string[] {
        const result: string[] = [];
        for (const item1 of array1) {
            for (const item2 of array2) {
                if (item1 === undefined && item2 === undefined) {
                    result.push(undefined);
                } else {
                    result.push(this.stringConcat(item1, item2));
                }
            }
        }

        return result;
    }

    private stringConcat(str1: string, str2: string) {
        if (!str1) {
            str1 = '';
        }

        if (!str2) {
            str2 = '';
        }

        return str1 + str2;
    }

    private readonly customizedEvaluatorLookup = (baseLookup: EvaluatorLookup, isExpander: boolean): any => (
        name: string
    ): ExpressionEvaluator => {
        const standardFunction = baseLookup(name);

        if (standardFunction !== undefined) {
            return standardFunction;
        }

        if (name.startsWith('lg.')) {
            name = name.substring(3);
        }

        const templateName = this.parseTemplateName(name).pureTemplateName;
        if (templateName in this.templateMap) {
            if (isExpander) {
                return new ExpressionEvaluator(
                    templateName,
                    FunctionUtils.apply(this.templateExpander(name)),
                    ReturnType.Object,
                    this.validTemplateReference
                );
            } else {
                return new ExpressionEvaluator(
                    templateName,
                    FunctionUtils.apply(this.templateEvaluator(name)),
                    ReturnType.Object,
                    this.validTemplateReference
                );
            }
        }

        if (name === Evaluator.templateFunctionName) {
            return new ExpressionEvaluator(
                Evaluator.templateFunctionName,
                FunctionUtils.apply(this.templateFunction()),
                ReturnType.Object,
                this.validateTemplateFunction
            );
        }

        if (name === Evaluator.fromFileFunctionName) {
            return new ExpressionEvaluator(
                Evaluator.fromFileFunctionName,
                FunctionUtils.apply(this.fromFile()),
                ReturnType.Object,
                FunctionUtils.validateUnaryString
            );
        }

        if (name === Evaluator.activityAttachmentFunctionName) {
            return new ExpressionEvaluator(
                Evaluator.activityAttachmentFunctionName,
                FunctionUtils.apply(this.activityAttachment()),
                ReturnType.Object,
                (expr): void => FunctionUtils.validateOrder(expr, undefined, ReturnType.Object, ReturnType.String)
            );
        }

        if (name === Evaluator.isTemplateFunctionName) {
            return new ExpressionEvaluator(
                Evaluator.isTemplateFunctionName,
                FunctionUtils.apply(this.isTemplate()),
                ReturnType.Boolean,
                FunctionUtils.validateUnaryString
            );
        }

        if (name === Evaluator.expandTextFunctionName) {
            return new ExpressionEvaluator(
                Evaluator.expandTextFunctionName,
                FunctionUtils.apply(this.expandText()),
                ReturnType.Object,
                FunctionUtils.validateUnaryString
            );
        }

        return undefined;
    };

    private readonly templateEvaluator = (templateName: string): any => (args: readonly any[]): any => {
        const newScope: any = this.constructScope(templateName, Array.from(args));

        const value: string[] = this.expandTemplate(templateName, newScope);
        const randomNumber: number = Math.floor(Math.random() * value.length);

        return value[randomNumber];
    };

    private readonly templateExpander = (templateName: string): any => (args: readonly any[]): any[] => {
        const newScope: any = this.constructScope(templateName, Array.from(args));

        return this.expandTemplate(templateName, newScope);
    };

    private reconstructExpression(
        expanderExpression: Expression,
        evaluatorExpression: Expression,
        foundPrebuiltFunction: boolean
    ): Expression {
        if (this.templateMap[expanderExpression.type]) {
            if (foundPrebuiltFunction) {
                return evaluatorExpression;
            }
        } else {
            foundPrebuiltFunction = true;
        }

        for (let i = 0; i < expanderExpression.children.length; i++) {
            expanderExpression.children[i] = this.reconstructExpression(
                expanderExpression.children[i],
                evaluatorExpression.children[i],
                foundPrebuiltFunction
            );
        }

        return expanderExpression;
    }

    private readonly isTemplate = (): any => (args: readonly any[]): boolean => {
        const templateName = args[0].toString();
        return templateName in this.templateMap;
    };

    private readonly fromFile = (): any => (args: readonly any[]): any => {
        const filePath: string = TemplateExtensions.normalizePath(args[0].toString());
        const resourcePath: string = this.getResourcePath(filePath);
        const stringContent = fs.readFileSync(resourcePath, 'utf-8');

        const newScope = this.evaluationTargetStack.length > 0 ? this.currentTarget().scope : undefined;
        const newTemplates = new Templates(
            this.templates,
            undefined,
            undefined,
            undefined,
            undefined,
            undefined,
            this.expressionParser
        );
        return newTemplates.evaluateText(stringContent, newScope, this.lgOptions);
    };

    private readonly expandText = (): any => (args: readonly any[]): any => {
        const stringContent = args[0].ToString();

        const newScope = this.evaluationTargetStack.length > 0 ? this.currentTarget().scope : undefined;
        const newTemplates = new Templates(
            this.templates,
            undefined,
            undefined,
            undefined,
            undefined,
            undefined,
            this.expressionParser
        );
        return newTemplates.evaluateText(stringContent, newScope, this.lgOptions);
    };

    private getResourcePath(filePath: string): string {
        let resourcePath: string;
        if (path.isAbsolute(filePath)) {
            resourcePath = filePath;
        } else {
            // relative path is not support in broswer environment
            const inBrowser: boolean = typeof window !== 'undefined';
            if (inBrowser) {
                throw new Error('relative path is not support in browser.');
            }
            const template: Template = this.templateMap[this.currentTarget().templateName];
            const sourcePath: string = TemplateExtensions.normalizePath(template.sourceRange.source);
            let baseFolder: string = __dirname;
            if (path.isAbsolute(sourcePath)) {
                baseFolder = path.dirname(sourcePath);
            }

            resourcePath = path.join(baseFolder, filePath);
        }

        return resourcePath;
    }

    private readonly activityAttachment = (): any => (args: readonly any[]): any => {
        return {
            [Evaluator.LGType]: 'attachment',
            contenttype: args[1].toString(),
            content: args[0],
        };
    };

    private readonly templateFunction = (): any => (args: readonly any[]): any[] => {
        const templateName: string = args[0];
        const newScope: any = this.constructScope(templateName, args.slice(1));
        const value: any[] = this.expandTemplate(templateName, newScope);

        return value;
    };

    private readonly validateTemplateFunction = (expression: Expression): void => {
        FunctionUtils.validateAtLeastOne(expression);

        const children0: Expression = expression.children[0];

        // Validate return type
        if ((children0.returnType & ReturnType.Object) === 0 && (children0.returnType & ReturnType.String) === 0) {
            throw new Error(TemplateErrors.invalidTemplateNameType);
        }

        // Validate more if the name is string constant
        if (children0.type === ExpressionType.Constant) {
            const templateName: string = (children0 as Constant).value;
            this.checkTemplateReference(templateName, expression.children.slice(1));
        }
    };

    private checkTemplateReference(templateName: string, children: Expression[]): void {
        if (!(templateName in this.templateMap)) {
            throw new Error(TemplateErrors.templateNotExist(templateName));
        }

        const expectedArgsCount = this.templateMap[templateName].parameters.length;
        const actualArgsCount = children.length;

        if (actualArgsCount !== 0 && expectedArgsCount !== actualArgsCount) {
            throw new Error(TemplateErrors.argumentMismatch(templateName, expectedArgsCount, actualArgsCount));
        }
    }

    private readonly validTemplateReference = (expression: Expression): void => {
        return this.checkTemplateReference(expression.type, expression.children);
    };

    private parseTemplateName(templateName: string): { reExecute: boolean; pureTemplateName: string } {
        if (!templateName) {
            throw new Error('template name is empty.');
        }

        if (templateName.endsWith(Evaluator.ReExecuteSuffix)) {
            return {
                reExecute: true,
                pureTemplateName: templateName.substr(0, templateName.length - Evaluator.ReExecuteSuffix.length),
            };
        } else {
            return { reExecute: false, pureTemplateName: templateName };
        }
    }
}<|MERGE_RESOLUTION|>--- conflicted
+++ resolved
@@ -7,9 +7,6 @@
  */
 import { AbstractParseTreeVisitor, TerminalNode } from 'antlr4ts/tree';
 import { ParserRuleContext } from 'antlr4ts/ParserRuleContext';
-<<<<<<< HEAD
-import { EvaluatorLookup, Expression, ExpressionParser, ExpressionEvaluator, ReturnType, ExpressionType, Constant, FunctionUtils, Options } from 'adaptive-expressions';
-=======
 import {
     EvaluatorLookup,
     Expression,
@@ -19,8 +16,8 @@
     ExpressionType,
     Constant,
     FunctionUtils,
+    Options
 } from 'adaptive-expressions';
->>>>>>> eef341f3
 import { keyBy } from 'lodash';
 import { EvaluationTarget } from './evaluationTarget';
 import { Evaluator } from './evaluator';
