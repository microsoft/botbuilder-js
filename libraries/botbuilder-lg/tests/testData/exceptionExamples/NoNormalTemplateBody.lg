﻿> Should throw exception when there is no normal template body in condition block
# template1
<<<<<<< HEAD
- IF: ${number == 1}
=======
- IF: @{number == 1}
>>>>>>> 8b2941be
﻿
> Should throw exception when there is no normal template body in default block
# template2
- IF: ${number == 2}
    - hello
- ELSE: <|MERGE_RESOLUTION|>--- conflicted
+++ resolved
@@ -1,11 +1,7 @@
 ﻿> Should throw exception when there is no normal template body in condition block
 # template1
-<<<<<<< HEAD
 - IF: ${number == 1}
-=======
-- IF: @{number == 1}
->>>>>>> 8b2941be
-﻿
+
 > Should throw exception when there is no normal template body in default block
 # template2
 - IF: ${number == 2}
