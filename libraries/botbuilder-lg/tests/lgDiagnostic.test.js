--- conflicted
+++ resolved
@@ -195,28 +195,20 @@
         );
     });
 
-<<<<<<< HEAD
     it(`TestMultiLineVariation`, function () {
-=======
-    it(`TestMultiLineVariation`, function() {
->>>>>>> a25557b6
         const diagnostics = preloaded.MultiLineVariation;
 
         assert.strictEqual(diagnostics.length, 1);
         assert.strictEqual(diagnostics[0].severity, DiagnosticSeverity.Error);
-<<<<<<< HEAD
         assert(diagnostics[0].message.includes(TemplateErrors.noEndingInMultiline));
-=======
+    });
+
+    it(`TestMultiLineTemplate`, function () {
+        const diagnostics = preloaded.MultiLineTemplate;
+
+        assert.strictEqual(diagnostics.length, 1);
+        assert.strictEqual(diagnostics[0].severity, DiagnosticSeverity.Error);
         assert.strictEqual(diagnostics[0].message.includes(TemplateErrors.noEndingInMultiline), true);
-    });
-
-    it(`TestMultiLineTemplate`, function() {
-        const diagnostics = preloaded.MultiLineTemplate;
-
-        assert.strictEqual(diagnostics.length, 1);
-        assert.strictEqual(diagnostics[0].severity, DiagnosticSeverity.Error);
-        assert.strictEqual(diagnostics[0].message.includes(TemplateErrors.noEndingInMultiline), true);
->>>>>>> a25557b6
     });
 
     it(`TestNoNormalTemplateBody`, function () {
@@ -305,18 +297,11 @@
         assert.throws(() => templates.analyzeTemplate(`shouldFail`), Error('Loop detected: shouldFail'));
     });
 
-<<<<<<< HEAD
     it(`AddTextWithWrongId`, function () {
         const diagnostics = Templates.parseResource(new LGResource('a.lg', 'a.lg', `[import](xx.lg) \r\n # t \n - hi`))
             .diagnostics;
         assert.strictEqual(diagnostics.length, 1);
         assert(diagnostics[0].message.includes(`Could not find file`));
-=======
-    it(`AddTextWithWrongId`, function() {
-        var diagnostics = Templates.parseResource(new LGResource('a.lg', 'a.lg', `[import](xx.lg) \r\n # t \n - hi`)).diagnostics;
-        assert.strictEqual(diagnostics.length, 1);
-        assert.strictEqual(diagnostics[0].message.includes(`Could not find file`), true);
->>>>>>> a25557b6
     });
 
     it(`TestErrorExpression`, function () {
