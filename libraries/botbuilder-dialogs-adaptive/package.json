--- conflicted
+++ resolved
@@ -21,12 +21,6 @@
   "typings": "./lib/index.d.ts",
   "dependencies": {
     "@microsoft/recognizers-text-suite": "1.1.4",
-<<<<<<< HEAD
-=======
-    "@types/jsonpath": "^0.2.0",
-    "@types/node": "^10.17.27",
-    "@types/node-fetch": "^2.5.7",
->>>>>>> 1117b48d
     "botbuilder-ai": "4.1.6",
     "botbuilder-core": "4.1.6",
     "botbuilder-dialogs": "4.1.6",
@@ -39,14 +33,10 @@
     "node-fetch": "^2.6.0"
   },
   "devDependencies": {
-<<<<<<< HEAD
     "@types/jsonpath": "^0.2.0",
     "@types/mocha": "^2.2.47",
     "@types/node": "^10.12.18",
     "@types/node-fetch": "^2.5.3",
-=======
-    "@types/mocha": "^5.2.7",
->>>>>>> 1117b48d
     "codelyzer": "^4.1.0",
     "mocha": "^6.2.3",
     "nock": "^11.9.1",
