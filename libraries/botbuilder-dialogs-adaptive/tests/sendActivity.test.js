const { ok, strictEqual } = require('assert');
const { createTelemetryClientAndStub } = require('./telemetryUtils');
const { ConversationState, MemoryStorage, TestAdapter, MessageFactory } = require('botbuilder');
const { DialogSet } = require('botbuilder-dialogs');
<<<<<<< HEAD
const { SendActivity, TelemetryLoggerConstants } = require('../lib')

=======
const { SendActivity } = require('../lib');
>>>>>>> 277d55ba

describe('SendActivity', function () {
    this.timeout(3000);

    let telemetryName;
    let telemetryProperties;

    const captureTelemetryAction = (eventData) => {
        telemetryName = eventData.name;
        telemetryProperties = eventData.properties;
    };

    // Create telemetryClient and trackEventStub
    const [telemetryClient, trackEventStub] = createTelemetryClientAndStub(captureTelemetryAction);

    // Setup dialog manager
    const conversationState = new ConversationState(new MemoryStorage());
    const dialogState = conversationState.createProperty('dialog');
    const dialogs = new DialogSet(dialogState);

    // Setup sendActivity dialog
    const dialog = new SendActivity(MessageFactory.text('test'));
    dialog._telemetryClient = telemetryClient;

    it('eval beginDialog()', async function () {
        // Send initial activity
        const adapter = new TestAdapter(async (context) => {
            const dc = await dialogs.createContext(context);
            await dialog.beginDialog(dc);

            // assert telemetry result
            strictEqual(telemetryName, TelemetryLoggerConstants.GeneratorResultEvent);
            strictEqual(telemetryProperties.result.text, 'test');
            strictEqual(telemetryProperties.template.activity.text, 'test');

            ok(trackEventStub.calledOnce);
        });

        await adapter.send('test').startTest();
    });
});
<|MERGE_RESOLUTION|>--- conflicted
+++ resolved
@@ -1,51 +1,46 @@
-const { ok, strictEqual } = require('assert');
-const { createTelemetryClientAndStub } = require('./telemetryUtils');
-const { ConversationState, MemoryStorage, TestAdapter, MessageFactory } = require('botbuilder');
-const { DialogSet } = require('botbuilder-dialogs');
-<<<<<<< HEAD
-const { SendActivity, TelemetryLoggerConstants } = require('../lib')
-
-=======
-const { SendActivity } = require('../lib');
->>>>>>> 277d55ba
-
-describe('SendActivity', function () {
-    this.timeout(3000);
-
-    let telemetryName;
-    let telemetryProperties;
-
-    const captureTelemetryAction = (eventData) => {
-        telemetryName = eventData.name;
-        telemetryProperties = eventData.properties;
-    };
-
-    // Create telemetryClient and trackEventStub
-    const [telemetryClient, trackEventStub] = createTelemetryClientAndStub(captureTelemetryAction);
-
-    // Setup dialog manager
-    const conversationState = new ConversationState(new MemoryStorage());
-    const dialogState = conversationState.createProperty('dialog');
-    const dialogs = new DialogSet(dialogState);
-
-    // Setup sendActivity dialog
-    const dialog = new SendActivity(MessageFactory.text('test'));
-    dialog._telemetryClient = telemetryClient;
-
-    it('eval beginDialog()', async function () {
-        // Send initial activity
-        const adapter = new TestAdapter(async (context) => {
-            const dc = await dialogs.createContext(context);
-            await dialog.beginDialog(dc);
-
-            // assert telemetry result
-            strictEqual(telemetryName, TelemetryLoggerConstants.GeneratorResultEvent);
-            strictEqual(telemetryProperties.result.text, 'test');
-            strictEqual(telemetryProperties.template.activity.text, 'test');
-
-            ok(trackEventStub.calledOnce);
-        });
-
-        await adapter.send('test').startTest();
-    });
-});
+const { ok, strictEqual } = require('assert');
+const { createTelemetryClientAndStub } = require('./telemetryUtils');
+const { ConversationState, MemoryStorage, TestAdapter, MessageFactory } = require('botbuilder');
+const { DialogSet } = require('botbuilder-dialogs');
+const { SendActivity, TelemetryLoggerConstants } = require('../lib')
+
+describe('SendActivity', function () {
+    this.timeout(3000);
+
+    let telemetryName;
+    let telemetryProperties;
+
+    const captureTelemetryAction = (eventData) => {
+        telemetryName = eventData.name;
+        telemetryProperties = eventData.properties;
+    };
+
+    // Create telemetryClient and trackEventStub
+    const [telemetryClient, trackEventStub] = createTelemetryClientAndStub(captureTelemetryAction);
+
+    // Setup dialog manager
+    const conversationState = new ConversationState(new MemoryStorage());
+    const dialogState = conversationState.createProperty('dialog');
+    const dialogs = new DialogSet(dialogState);
+
+    // Setup sendActivity dialog
+    const dialog = new SendActivity(MessageFactory.text('test'));
+    dialog._telemetryClient = telemetryClient;
+
+    it('eval beginDialog()', async function () {
+        // Send initial activity
+        const adapter = new TestAdapter(async (context) => {
+            const dc = await dialogs.createContext(context);
+            await dialog.beginDialog(dc);
+
+            // assert telemetry result
+            strictEqual(telemetryName, TelemetryLoggerConstants.GeneratorResultEvent);
+            strictEqual(telemetryProperties.result.text, 'test');
+            strictEqual(telemetryProperties.template.activity.text, 'test');
+
+            ok(trackEventStub.calledOnce);
+        });
+
+        await adapter.send('test').startTest();
+    });
+});