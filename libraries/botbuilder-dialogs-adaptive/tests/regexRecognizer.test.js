--- conflicted
+++ resolved
@@ -1,11 +1,6 @@
 /* eslint-disable @typescript-eslint/no-var-requires */
 const assert = require('assert');
-<<<<<<< HEAD
 const { Recognizer } = require('botbuilder-dialogs');
-=======
-const { TestAdapter, TurnContext } = require('botbuilder');
-const { DialogContext, DialogSet, Recognizer } = require('botbuilder-dialogs');
->>>>>>> 2ee1beb1
 const {
     RegexRecognizer,
     IntentPattern,
