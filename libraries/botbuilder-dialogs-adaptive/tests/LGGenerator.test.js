const {
    MultiLanguageGenerator,
    LanguageResourceLoader,
    TemplateEngineLanguageGenerator,
    LanguageGeneratorManager,
    ResourceMultiLanguageGenerator } = require('../');
const { ResourceExplorer } = require('botbuilder-dialogs-declarative');
const assert = require('assert');
const path = require('path');
const { TestAdapter, TurnContext } = require('botbuilder-core');
<<<<<<< HEAD

const resourceExplorer = new ResourceExplorer().addFolder(`${ __dirname }/lg`, true, false);

class MockLanguageGegerator {
    generate(turnContex, template, data) {
        return Promise.resolve(template);
=======
const { DialogContext, DialogSet } = require('botbuilder-dialogs');
const { languageGeneratorKey, languageGeneratorManagerKey } = require('../lib/languageGeneratorExtensions');

const resourceExplorer = new ResourceExplorer().loadProject(path.join(__dirname, 'lg'), [], false);
const languageGeneratorManager = new LanguageGeneratorManager(resourceExplorer);

function getDialogContext(locale, generator) {
    const testAdapter = new TestAdapter();
    const turnContext = new TurnContext(testAdapter, { locale: locale, text: '' });
    const dialogContext = new DialogContext(new DialogSet(), turnContext, { dialogStack: [] });
    dialogContext.services.set(languageGeneratorManagerKey, languageGeneratorManager);
    if (generator) {
        dialogContext.services.set(languageGeneratorKey, generator);
>>>>>>> 6c7922bb
    }
    return dialogContext;
}

describe('LGLanguageGenerator', function() {
    this.timeout(10000);

    it('TestNotFoundTemplate', async function() {
        const lg = new TemplateEngineLanguageGenerator();
        assert.throws(() => {lg.generate(getDialogContext(), '${tesdfdfsst()}', undefined);}, Error);
    });

    describe('TestMultiLangImport', () => {
        let lgResourceGroup;
        this.beforeAll(async function() {
            lgResourceGroup = await LanguageResourceLoader.groupByLocale(resourceExplorer);
        });
        describe('Test MultiLang Import with specified locale', async function() {
            let generator;
            this.beforeAll(async function() {
                const resource = resourceExplorer.getResource('a.en-US.lg');
                generator = new TemplateEngineLanguageGenerator(resource.fullName, lgResourceGroup);
            });

            it('"${templatea()}", no data', async () => {
                const result = await generator.generate(getDialogContext(), '${templatea()}', undefined);
                assert.strictEqual(result, 'from a.en-us.lg');
            });

            it('"${templateb()}", no data', async () => {
                const result = await generator.generate(getDialogContext(), '${templateb()}', undefined);
                assert.strictEqual(result, 'from b.en-us.lg');
            });

            it('"${templatec()}", no data', async () => {
                const result = await generator.generate(getDialogContext(), '${templatec()}', undefined);
                assert.strictEqual(result, 'from c.en.lg');
            });

            it('should throw for missing template: "${greeting()}", no data', async () => {
                assert.throws(() => {generator.generate(getDialogContext(), '${greeting()}', undefined);});
            });       
        });
        
        describe('Test Multi-Language Import with no locale', function() {   
            let generator; 
            this.beforeAll(async function() {
                const resource = resourceExplorer.getResource('a.lg');
                generator = new TemplateEngineLanguageGenerator(resource.fullName, lgResourceGroup);
            });

            it('"${templatea()}", no data', async () => {
                const result = await generator.generate(getDialogContext(), '${templatea()}', undefined);
                assert.strictEqual(result, 'from a.lg');
            });

            it('"${templateb()}", no data', async () => {
                const result = await generator.generate(getDialogContext(), '${templateb()}', undefined);
                assert.strictEqual(result, 'from b.lg');
            });

            it('"${templatec()}", no data', async () => {
                const result = await generator.generate(getDialogContext(), '${templatec()}', undefined);
                assert.strictEqual(result, 'from c.lg');
            });

            it('"${greeting()}", no data', async () => {
                const result = await generator.generate(getDialogContext(), '${greeting()}', undefined);
                assert.strictEqual(result, 'hi');
            });    
        });
    });

    describe('TestMultiLangGenerator', () => {
        const lg = new MultiLanguageGenerator();

        this.beforeAll(async function() {
            const multiLanguageResources = await LanguageResourceLoader.groupByLocale(resourceExplorer);
        
            let resource = resourceExplorer.getResource('test.lg');
            let text = resource.readText();
        
            lg.languageGenerators.set('', new TemplateEngineLanguageGenerator(text, 'test.lg', multiLanguageResources));
        
            resource = resourceExplorer.getResource('test.de.lg');
            text = resource.readText();
            lg.languageGenerators.set('de', new TemplateEngineLanguageGenerator(text, 'test.de.lg', multiLanguageResources));
        
            resource = resourceExplorer.getResource('test.en.lg');
            text = resource.readText();
            lg.languageGenerators.set('en', new TemplateEngineLanguageGenerator(text, 'test.en.lg', multiLanguageResources));
        
            resource = resourceExplorer.getResource('test.en-US.lg');
            text = resource.readText();
            lg.languageGenerators.set('en-us', new TemplateEngineLanguageGenerator(text, 'test.en-US.lg', multiLanguageResources));
        
            resource = resourceExplorer.getResource('test.en-GB.lg');
            text = resource.readText();
            lg.languageGenerators.set('en-gb', new TemplateEngineLanguageGenerator(text, 'test.en-GB.lg', multiLanguageResources));
        
            resource = resourceExplorer.getResource('test.fr.lg');
            text = resource.readText();
            lg.languageGenerators.set('fr', new TemplateEngineLanguageGenerator(text, 'test.fr.lg', multiLanguageResources));
        });

        it('en-US, "${test()}", no data', async () => {
            const result1 = await lg.generate(getDialogContext('en-US'), '${test()}', undefined);
            assert.equal(result1, 'english-us');
        });

        it('en-GB, "${test()}", no data', async () => {
            const result2 = await lg.generate(getDialogContext('en-GB'), '${test()}', undefined);
            assert.equal(result2, 'english-gb');
        });

        it('en, "${test()}", no data', async () => {
            const result3 = await lg.generate(getDialogContext('en'), '${test()}', undefined);
            assert.equal(result3, 'english');
        });

        it('no locale, "${test()}", no data', async () => {
            const result4 = await lg.generate(getDialogContext(''), '${test()}', undefined);
            assert.equal(result4, 'default');
        });

        it('bad locale, "${test()}", no data', async () => {
            const result5 = await lg.generate(getDialogContext('foo'), '${test()}', undefined);
            assert.equal(result5, 'default');
        });

        it('en-US, "${test2()}", country data', async () => {
            const result6 = await lg.generate(getDialogContext('en-US'), '${test2()}', {country: 'US'});
            assert.equal(result6, 'english-US');
        });

        it('en-GB, "${test2()}", no data', async () => {
            const result7 = await lg.generate(getDialogContext('en-GB'), '${test2()}', undefined);
            assert.equal(result7, 'default2');
        });

        it('en, "${test2()}", no data', async () => {
            const result8 = await lg.generate(getDialogContext('en'), '${test2()}', undefined);
            assert.equal(result8, 'default2');
        });

        it('no locale, "${test2()}", no data', async () => {
            const result9 = await lg.generate(getDialogContext(''), '${test2()}', undefined);
            assert.equal(result9, 'default2');
        });

        it('bad locale, "${test2()}", no data', async () => {
            const result10 = await lg.generate(getDialogContext('foo'), '${test2()}', undefined);
            assert.equal(result10, 'default2');
        });
    });

    describe('TestResourceMultiLangGenerator', () => {
        const lg = new ResourceMultiLanguageGenerator('test.lg');
/*
        it('en-us, "${test()}", no data', async () => {
            const result1 = await lg.generate(await getTurnContext('en-us', lg), '${test()}', undefined);
            assert.equal(result1, 'english-us');
        });

        it('en-us, "${test()}", country data', async () => {
            const result2 = await lg.generate(await getTurnContext('en-us', lg), '${test()}', { country: 'us' });
            assert.equal(result2, 'english-us');
        });

        it('en-gb, "${test()}", no data', async () => {
            const result3 = await lg.generate(await getTurnContext('en-gb', lg), '${test()}', undefined);
            assert.equal(result3, 'english-gb');
        });
*/
        it('en, "${test()}", no data', async () => {
            const result4 = await lg.generate(getDialogContext('en', lg), '${test()}', undefined);
            assert.equal(result4, 'english');
        });

        it('no locale, "${test()}", no data', async () => {
            const result5 = await lg.generate(getDialogContext('', lg), '${test()}', undefined);
            assert.equal(result5, 'default');
        });

        it('bad locale, "${test()}", no data', async () => {
            const result6 = await lg.generate(getDialogContext('foo', lg), '${test()}', undefined);
            assert.equal(result6, 'default');
        });

        it('en-gb, "${test2()}", no data', async () => {
            const result7 = await lg.generate(getDialogContext('en-gb', lg), '${test2()}', undefined);
            assert.equal(result7, 'default2');
        });

        it('en, "${test2()}", no data', async () => {
            const result8 = await lg.generate(getDialogContext('en', lg), '${test2()}', undefined);
            assert.equal(result8, 'default2');
        });

        it('no locale, "${test2()}", no data', async () => {
            const result9 = await lg.generate(getDialogContext('', lg), '${test2()}', undefined);
            assert.equal(result9, 'default2');
        });

        it('bad locale, "${test2()}", no data', async () => {
            const result10 = await lg.generate(getDialogContext('foo', lg), '${test2()}', undefined);
            assert.equal(result10, 'default2');
        });
/*
        it('en-us, "${test2()}", country data', async () => {
            const result11 = await lg.generate(await getTurnContext('en-us', lg), '${test2()}', {country: 'US'});
            assert.equal(result11, 'english-US');
        });
*/
    });
});<|MERGE_RESOLUTION|>--- conflicted
+++ resolved
@@ -8,18 +8,10 @@
 const assert = require('assert');
 const path = require('path');
 const { TestAdapter, TurnContext } = require('botbuilder-core');
-<<<<<<< HEAD
-
-const resourceExplorer = new ResourceExplorer().addFolder(`${ __dirname }/lg`, true, false);
-
-class MockLanguageGegerator {
-    generate(turnContex, template, data) {
-        return Promise.resolve(template);
-=======
 const { DialogContext, DialogSet } = require('botbuilder-dialogs');
 const { languageGeneratorKey, languageGeneratorManagerKey } = require('../lib/languageGeneratorExtensions');
 
-const resourceExplorer = new ResourceExplorer().loadProject(path.join(__dirname, 'lg'), [], false);
+const resourceExplorer = new ResourceExplorer().addFolder(path.join(__dirname, 'lg'), true, false);
 const languageGeneratorManager = new LanguageGeneratorManager(resourceExplorer);
 
 function getDialogContext(locale, generator) {
@@ -29,7 +21,6 @@
     dialogContext.services.set(languageGeneratorManagerKey, languageGeneratorManager);
     if (generator) {
         dialogContext.services.set(languageGeneratorKey, generator);
->>>>>>> 6c7922bb
     }
     return dialogContext;
 }
