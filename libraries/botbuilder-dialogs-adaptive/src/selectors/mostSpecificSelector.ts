/**
 * @module botbuilder-dialogs-adaptive
 */
/**
 * Copyright (c) Microsoft Corporation. All rights reserved.
 * Licensed under the MIT License.
 */
import { ExpressionParser, ExpressionParserInterface, TriggerTree, Trigger } from 'adaptive-expressions';
import { OnCondition } from '../conditions/onCondition';
import { TriggerSelector } from '../triggerSelector';
import { ActionContext } from '../actionContext';

export class MostSpecificSelector extends TriggerSelector {
    public static $kind = 'Microsoft.MostSpecificSelector';

    private readonly _tree = new TriggerTree();

    /**
     * Gets or sets the expression parser to use.
     */
<<<<<<< HEAD
    public parser: ExpressionParserInterface = new ExpressionParser()
=======
    public parser: ExpressionParserInterface = new ExpressionParser();
>>>>>>> 786b157c

    public selector: TriggerSelector;

    public initialize(conditionals: OnCondition[], _evaluate: boolean) {
        for (const conditional of conditionals) {
            this._tree.addTrigger(conditional.getExpression(this.parser), conditional);
        }
    }

    public async select(context: ActionContext): Promise<OnCondition[]> {
        const triggers = this._tree.matches(context.state);
        const matches: OnCondition[] = triggers.map((trigger: Trigger) => trigger.action);

        let selections = matches;
        if (matches.length > 0 && this.selector) {
            this.selector.initialize(matches, false);
            selections = await this.selector.select(context);
        }

        return selections;
    }
}<|MERGE_RESOLUTION|>--- conflicted
+++ resolved
@@ -18,11 +18,7 @@
     /**
      * Gets or sets the expression parser to use.
      */
-<<<<<<< HEAD
-    public parser: ExpressionParserInterface = new ExpressionParser()
-=======
     public parser: ExpressionParserInterface = new ExpressionParser();
->>>>>>> 786b157c
 
     public selector: TriggerSelector;
 
