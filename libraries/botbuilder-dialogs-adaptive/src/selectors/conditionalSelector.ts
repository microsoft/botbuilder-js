--- conflicted
+++ resolved
@@ -71,16 +71,12 @@
         this._evaluate = evaluate;
     }
 
-<<<<<<< HEAD
     /**
      * Select the best rule to execute.
      * @param actionContext Dialog context for evaluation.
      * @returns A Promise with a number array.
      */
-    public select(actionContext: ActionContext): Promise<number[]> {
-=======
     public select(actionContext: ActionContext): Promise<OnCondition[]> {
->>>>>>> 3446d042
         let selector: TriggerSelector;
         if (this.condition && this.condition.getValue(actionContext.state)) {
             selector = this.ifTrue;
