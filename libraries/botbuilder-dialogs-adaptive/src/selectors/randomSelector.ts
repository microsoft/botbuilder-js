/**
 * @module botbuilder-dialogs-adaptive
 */
/**
 * Copyright (c) Microsoft Corporation. All rights reserved.
 * Licensed under the MIT License.
 */
import { ExpressionParserInterface, ExpressionParser } from 'adaptive-expressions';
import { Converters } from 'botbuilder-dialogs';
import { TriggerSelector } from '../triggerSelector';
import { OnCondition } from '../conditions';
import { ActionContext } from '../actionContext';

/**
 * Select a random true rule implementation of TriggerSelector.
 */
<<<<<<< HEAD
export class RandomSelector implements TriggerSelector {
    public static $kind = 'Microsoft.RandomSelector';

=======
export class RandomSelector extends TriggerSelector {
>>>>>>> 876100df
    private _conditionals: OnCondition[];
    private _evaluate: boolean;

    /**
     * Gets or sets the expression parser to use.
     */
    public parser: ExpressionParserInterface = new ExpressionParser()
    
    public converters: Converters<RandomSelector> = {};

    public initialize(conditionals: OnCondition[], evaluate: boolean): void {
        this._conditionals = conditionals;
        this._evaluate = evaluate;
    }

    public select(actionContext: ActionContext): Promise<OnCondition[]> {
        const candidates: OnCondition[] = [];
        for (let i = 0; i < this._conditionals.length; i++) {
            const conditional = this._conditionals[i];
            if (this._evaluate) {
                const expression = conditional.getExpression(this.parser);
                const { value, error } = expression.tryEvaluate(actionContext.state);
                if (value && !error) {
                    candidates.push(conditional);
                }
            } else {
                candidates.push(conditional);
            }
        }

        const result: OnCondition[] = [];
        if (candidates.length > 0) {
            const selection = Math.floor(Math.random() * candidates.length);
            result.push(candidates[selection]);
        }

        return Promise.resolve(result);
    }

}<|MERGE_RESOLUTION|>--- conflicted
+++ resolved
@@ -14,13 +14,9 @@
 /**
  * Select a random true rule implementation of TriggerSelector.
  */
-<<<<<<< HEAD
-export class RandomSelector implements TriggerSelector {
+export class RandomSelector extends TriggerSelector {
     public static $kind = 'Microsoft.RandomSelector';
 
-=======
-export class RandomSelector extends TriggerSelector {
->>>>>>> 876100df
     private _conditionals: OnCondition[];
     private _evaluate: boolean;
 
