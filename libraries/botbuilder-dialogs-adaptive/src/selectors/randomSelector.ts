/**
 * @module botbuilder-dialogs-adaptive
 */
/**
 * Copyright (c) Microsoft Corporation. All rights reserved.
 * Licensed under the MIT License.
 */
import { ExpressionParserInterface, ExpressionParser } from 'adaptive-expressions';
import { TriggerSelector } from '../triggerSelector';
import { OnCondition } from '../conditions';
import { ActionContext } from '../actionContext';

/**
 * Select a random true rule implementation of TriggerSelector.
 */
export class RandomSelector extends TriggerSelector {
    public static $kind = 'Microsoft.RandomSelector';

    private _conditionals: OnCondition[];
    private _evaluate: boolean;

    /**
     * Gets or sets the expression parser to use.
     */
    public parser: ExpressionParserInterface = new ExpressionParser();

    /**
     * Initialize the selector with the set of rules.
     * @param conditionals Possible rules to match.
     * @param evaluate A boolean representing if rules should be evaluated on select.
     */
    public initialize(conditionals: OnCondition[], evaluate: boolean): void {
        this._conditionals = conditionals;
        this._evaluate = evaluate;
    }

<<<<<<< HEAD
    /**
     * Select the best rule to execute.
     * @param actionContext Dialog context for evaluation.
     * @returns A Promise with a number array.
     */
    public select(actionContext: ActionContext): Promise<number[]> {
        const candidates = [];
=======
    public select(actionContext: ActionContext): Promise<OnCondition[]> {
        const candidates: OnCondition[] = [];
>>>>>>> 3446d042
        for (let i = 0; i < this._conditionals.length; i++) {
            const conditional = this._conditionals[i];
            if (this._evaluate) {
                const expression = conditional.getExpression(this.parser);
                const { value, error } = expression.tryEvaluate(actionContext.state);
                if (value && !error) {
                    candidates.push(conditional);
                }
            } else {
                candidates.push(conditional);
            }
        }

        const result: OnCondition[] = [];
        if (candidates.length > 0) {
            const selection = Math.floor(Math.random() * candidates.length);
            result.push(candidates[selection]);
        }

        return Promise.resolve(result);
    }
}<|MERGE_RESOLUTION|>--- conflicted
+++ resolved
@@ -34,18 +34,14 @@
         this._evaluate = evaluate;
     }
 
-<<<<<<< HEAD
     /**
      * Select the best rule to execute.
      * @param actionContext Dialog context for evaluation.
      * @returns A Promise with a number array.
      */
-    public select(actionContext: ActionContext): Promise<number[]> {
-        const candidates = [];
-=======
     public select(actionContext: ActionContext): Promise<OnCondition[]> {
         const candidates: OnCondition[] = [];
->>>>>>> 3446d042
+
         for (let i = 0; i < this._conditionals.length; i++) {
             const conditional = this._conditionals[i];
             if (this._evaluate) {
