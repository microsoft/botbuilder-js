/**
 * @module botbuilder-dialogs-adaptive
 */
/**
 * Copyright (c) Microsoft Corporation. All rights reserved.
 * Licensed under the MIT License.
 */
import { ExpressionParser, ExpressionParserInterface } from 'adaptive-expressions';
import { OnCondition } from '../conditions/onCondition';
import { TriggerSelector } from '../triggerSelector';
import { ActionContext } from '../actionContext';

/**
 * Select the first true rule implementation of TriggerSelector
 */
export class FirstSelector extends TriggerSelector {
    public static $kind = 'Microsoft.FirstSelector';

    private _conditionals: OnCondition[];
    private _evaluate: boolean;

    /**
     * Gets or sets the expression parser to use.
     */
    public parser: ExpressionParserInterface = new ExpressionParser();

<<<<<<< HEAD
    /**
     * Initialize the selector with the set of rules.
     * @param conditionals Possible rules to match.
     * @param evaluate A boolean representing if rules should be evaluated on select.
     */
    public initialize(conditionals: OnCondition[], evaluate: boolean) {
=======
    public initialize(conditionals: OnCondition[], evaluate: boolean): void {
>>>>>>> 3446d042
        this._conditionals = conditionals;
        this._evaluate = evaluate;
    }

<<<<<<< HEAD
    /**
     * Select the best rule to execute.
     * @param actionContext Dialog context for evaluation.
     * @returns A Promise with a number array.
     */
    public select(actionContext: ActionContext): Promise<number[]> {
        let selection = -1;
=======
    public select(actionContext: ActionContext): Promise<OnCondition[]> {
        let selection: OnCondition;
        let lowestPriority = Number.MAX_SAFE_INTEGER;
>>>>>>> 3446d042
        if (this._evaluate) {
            for (let i = 0; i < this._conditionals.length; i++) {
                const conditional = this._conditionals[i];
                const expression = conditional.getExpression(this.parser);
                const { value, error } = expression.tryEvaluate(actionContext.state);
                if (value && !error) {
                    const priority = conditional.currentPriority(actionContext);
                    if (priority >= 0 && priority < lowestPriority) {
                        selection = conditional;
                        lowestPriority = priority;
                    }
                }
            }
        } else {
            for (let i = 0; i < this._conditionals.length; i++) {
                const conditional = this._conditionals[i];
                const priority = conditional.currentPriority(actionContext);
                if (priority >= 0 && priority < lowestPriority) {
                    selection = conditional;
                    lowestPriority = priority;
                }
            }
        }

        const result = [];
        if (selection) {
            result.push(selection);
        }

        return Promise.resolve(result);
    }
}<|MERGE_RESOLUTION|>--- conflicted
+++ resolved
@@ -24,33 +24,25 @@
      */
     public parser: ExpressionParserInterface = new ExpressionParser();
 
-<<<<<<< HEAD
     /**
      * Initialize the selector with the set of rules.
      * @param conditionals Possible rules to match.
      * @param evaluate A boolean representing if rules should be evaluated on select.
      */
-    public initialize(conditionals: OnCondition[], evaluate: boolean) {
-=======
     public initialize(conditionals: OnCondition[], evaluate: boolean): void {
->>>>>>> 3446d042
         this._conditionals = conditionals;
         this._evaluate = evaluate;
     }
 
-<<<<<<< HEAD
     /**
      * Select the best rule to execute.
      * @param actionContext Dialog context for evaluation.
      * @returns A Promise with a number array.
      */
-    public select(actionContext: ActionContext): Promise<number[]> {
-        let selection = -1;
-=======
     public select(actionContext: ActionContext): Promise<OnCondition[]> {
         let selection: OnCondition;
         let lowestPriority = Number.MAX_SAFE_INTEGER;
->>>>>>> 3446d042
+
         if (this._evaluate) {
             for (let i = 0; i < this._conditionals.length; i++) {
                 const conditional = this._conditionals[i];
