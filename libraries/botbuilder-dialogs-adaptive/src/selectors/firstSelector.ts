--- conflicted
+++ resolved
@@ -27,32 +27,18 @@
         this._evaluate = evaluate;
     }
 
-<<<<<<< HEAD
     public select(actionContext: ActionContext): Promise<OnCondition[]> {
         let selection: OnCondition;
-=======
-    public select(actionContext: ActionContext): Promise<number[]> {
-        let selection = -1;
         let lowestPriority = Number.MAX_SAFE_INTEGER;
->>>>>>> 195eaaf6
         if (this._evaluate) {
             for (let i = 0; i < this._conditionals.length; i++) {
                 const conditional = this._conditionals[i];
                 const expression = conditional.getExpression(this.parser);
                 const { value, error } = expression.tryEvaluate(actionContext.state);
                 if (value && !error) {
-<<<<<<< HEAD
-                    selection = conditional;
-                    break;
-                }
-            }
-        } else {
-            if (this._conditionals.length > 0) {
-                selection = this._conditionals[0];
-=======
                     const priority = conditional.currentPriority(actionContext);
                     if (priority >= 0 && priority < lowestPriority) {
-                        selection = i;
+                        selection = conditional;
                         lowestPriority = priority;
                     }
                 }
@@ -62,10 +48,9 @@
                 const conditional = this._conditionals[i];
                 const priority = conditional.currentPriority(actionContext);
                 if (priority >= 0 && priority < lowestPriority) {
-                    selection = i;
+                    selection = conditional;
                     lowestPriority = priority;
                 }
->>>>>>> 195eaaf6
             }
         }
 
