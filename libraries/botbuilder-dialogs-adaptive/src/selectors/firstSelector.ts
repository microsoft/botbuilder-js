/**
 * @module botbuilder-dialogs-adaptive
 */
/**
 * Copyright (c) Microsoft Corporation. All rights reserved.
 * Licensed under the MIT License.
 */
import { ExpressionParser, ExpressionParserInterface } from 'adaptive-expressions';
import { Converters } from 'botbuilder-dialogs';
import { OnCondition } from '../conditions/onCondition';
import { TriggerSelector } from '../triggerSelector';
import { ActionContext } from '../actionContext';

/**
 * Select the first true rule implementation of TriggerSelector
 */
<<<<<<< HEAD
export class FirstSelector implements TriggerSelector {
    public static $kind = 'Microsoft.FirstSelector';

=======
export class FirstSelector extends TriggerSelector {
>>>>>>> 876100df
    private _conditionals: OnCondition[];
    private _evaluate: boolean;

    /**
     * Gets or sets the expression parser to use.
     */
    public parser: ExpressionParserInterface = new ExpressionParser()
    
    public converters: Converters<FirstSelector> = {};

    public initialize(conditionals: OnCondition[], evaluate: boolean) {
        this._conditionals = conditionals;
        this._evaluate = evaluate;
    }

    public select(actionContext: ActionContext): Promise<OnCondition[]> {
        let selection: OnCondition;
        let lowestPriority = Number.MAX_SAFE_INTEGER;
        if (this._evaluate) {
            for (let i = 0; i < this._conditionals.length; i++) {
                const conditional = this._conditionals[i];
                const expression = conditional.getExpression(this.parser);
                const { value, error } = expression.tryEvaluate(actionContext.state);
                if (value && !error) {
                    const priority = conditional.currentPriority(actionContext);
                    if (priority >= 0 && priority < lowestPriority) {
                        selection = conditional;
                        lowestPriority = priority;
                    }
                }
            }
        } else {
            for (let i = 0; i < this._conditionals.length; i++) {
                const conditional = this._conditionals[i];
                const priority = conditional.currentPriority(actionContext);
                if (priority >= 0 && priority < lowestPriority) {
                    selection = conditional;
                    lowestPriority = priority;
                }
            }
        }

        const result = [];
        if (selection) {
            result.push(selection);
        }

        return Promise.resolve(result);
    }
}<|MERGE_RESOLUTION|>--- conflicted
+++ resolved
@@ -14,13 +14,9 @@
 /**
  * Select the first true rule implementation of TriggerSelector
  */
-<<<<<<< HEAD
-export class FirstSelector implements TriggerSelector {
+export class FirstSelector extends TriggerSelector {
     public static $kind = 'Microsoft.FirstSelector';
 
-=======
-export class FirstSelector extends TriggerSelector {
->>>>>>> 876100df
     private _conditionals: OnCondition[];
     private _evaluate: boolean;
 
