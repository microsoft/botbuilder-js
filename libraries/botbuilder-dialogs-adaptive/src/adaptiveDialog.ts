--- conflicted
+++ resolved
@@ -5,18 +5,13 @@
  * Copyright (c) Microsoft Corporation. All rights reserved.
  * Licensed under the MIT License.
  */
-<<<<<<< HEAD
-import { TurnContext, ActivityTypes, telemetryTrackDialogView, Activity, RecognizerResult, getTopScoringIntent } from 'botbuilder-core';
-import { Dialog, DialogInstance, DialogReason, DialogTurnResult, DialogTurnStatus, DialogEvent, DialogContext, DialogContainer, DialogDependencies, TurnPath, DialogPath, DialogState } from 'botbuilder-dialogs';
-=======
 
 import { IntExpression, ExpressionParser } from 'adaptive-expressions';
-import { Activity, ActivityTypes, getTopScoringIntent, RecognizerResult, StringUtils, TurnContext } from 'botbuilder-core';
+import { Activity, ActivityTypes, getTopScoringIntent, RecognizerResult, StringUtils, TurnContext, telemetryTrackDialogView } from 'botbuilder-core';
 import { Dialog, DialogContainer, DialogContext, DialogDependencies, DialogEvent, DialogInstance, DialogPath, DialogReason, DialogState, DialogTurnResult, DialogTurnStatus, TurnPath } from 'botbuilder-dialogs';
 import { ActionContext } from './actionContext';
 import { AdaptiveDialogState } from './adaptiveDialogState';
 import { AdaptiveEvents } from './adaptiveEvents';
->>>>>>> a8e79132
 import { OnCondition } from './conditions';
 import { EntityEvents } from './entityEvents';
 import { EntityInfo } from './entityInfo';
@@ -201,25 +196,19 @@
         }
         dc.activeDialog.state[this.adaptiveKey] = {};
 
-<<<<<<< HEAD
-            const properties: { [key: string]: string } = {
-                'DialogId' : this.id,  
-                'Kind' : 'Microsoft.AdaptiveDialog',
-            };
-            this.telemetryClient.trackEvent({
-                name: 'AdaptiveDialogStart',
-                properties: properties
-            });
-            telemetryTrackDialogView(this.telemetryClient, this.id);
-
-            // Evaluate events and queue up action changes
-            const event: DialogEvent = { name: AdaptiveEvents.beginDialog, value: options, bubble: false };
-            await this.onDialogEvent(dc, event);
-=======
+        const properties: { [key: string]: string } = {
+            'DialogId' : this.id,  
+            'Kind' : 'Microsoft.AdaptiveDialog',
+        };
+        this.telemetryClient.trackEvent({
+            name: 'AdaptiveDialogStart',
+            properties: properties
+        });
+        telemetryTrackDialogView(this.telemetryClient, this.id);
+
         // Evaluate events and queue up action changes
         const event: DialogEvent = { name: AdaptiveEvents.beginDialog, value: options, bubble: false };
         await this.onDialogEvent(dc, event);
->>>>>>> a8e79132
 
         // Continue action execution
         return await this.continueActions(dc);
