--- conflicted
+++ resolved
@@ -31,7 +31,6 @@
      * (Optional) recognizer used to analyze any message utterances.
      */
     recognizer?: Recognizer;
-<<<<<<< HEAD
 
     /**
      * (Optional) flag that determines whether the dialog automatically ends when the plan is out
@@ -43,8 +42,6 @@
      * (Optional) The selector for picking the possible events to execute.
      */
     selector: TriggerSelector;
-=======
->>>>>>> 53ba6f5a
 }
 
 export class AdaptiveDialog<O extends object = {}> extends DialogContainer<O> {
@@ -86,11 +83,7 @@
         this.dialogs.telemetryClient = client;
     }
 
-<<<<<<< HEAD
-    protected ensureDependenciesInstalled() {
-=======
     protected ensureDependenciesInstalled(): void {
->>>>>>> 53ba6f5a
         if (this.installedDependencies) {
             return;
         }
