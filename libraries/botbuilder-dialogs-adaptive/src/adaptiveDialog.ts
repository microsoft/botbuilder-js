--- conflicted
+++ resolved
@@ -6,13 +6,9 @@
  * Licensed under the MIT License.
  */
 import {
-<<<<<<< HEAD
     TurnContext, ActivityTypes, telemetryTrackDialogView,
     Activity, RecognizerResult, getTopScoringIntent
 } from 'botbuilder-core';
-=======
-    TurnContext, ActivityTypes, Activity, RecognizerResult, getTopScoringIntent } from 'botbuilder-core';
->>>>>>> fd3e25fc
 import { Dialog, DialogInstance, DialogReason, DialogTurnResult, DialogTurnStatus, DialogEvent, DialogContext, DialogContainer, DialogDependencies, TurnPath, DialogPath, DialogState } from 'botbuilder-dialogs';
 import { OnCondition } from './conditions';
 import { Recognizer, RecognizerSet } from './recognizers';
@@ -96,10 +92,6 @@
         return this.dialogSchema ? this.dialogSchema.schema : undefined;
     }
 
-<<<<<<< HEAD
-
-=======
->>>>>>> fd3e25fc
     protected ensureDependenciesInstalled(): void {
         if (this.installedDependencies) {
             return;
