/**
 * @module botbuilder-dialogs-adaptive
 */
/**
 * Copyright (c) Microsoft Corporation. All rights reserved.
 * Licensed under the MIT License.
 */
<<<<<<< HEAD
import { IntExpression, ExpressionParser } from 'adaptive-expressions';
import {
    TurnContext, ActivityTypes, Activity, RecognizerResult, getTopScoringIntent
} from 'botbuilder-core';
import { Dialog, DialogInstance, DialogReason, DialogTurnResult, DialogTurnStatus, DialogEvent, DialogContext, DialogContainer, DialogDependencies, TurnPath, DialogPath, DialogState } from 'botbuilder-dialogs';
=======

import { IntExpression, ExpressionParser } from 'adaptive-expressions';
import { Activity, ActivityTypes, getTopScoringIntent, RecognizerResult, StringUtils, TurnContext } from 'botbuilder-core';
import { Dialog, DialogContainer, DialogContext, DialogDependencies, DialogEvent, DialogInstance, DialogPath, DialogReason, DialogState, DialogTurnResult, DialogTurnStatus, TurnPath } from 'botbuilder-dialogs';
import { ActionContext } from './actionContext';
import { AdaptiveDialogState } from './adaptiveDialogState';
import { AdaptiveEvents } from './adaptiveEvents';
>>>>>>> 6c7922bb
import { OnCondition } from './conditions';
import { EntityEvents } from './entityEvents';
import { EntityInfo } from './entityInfo';
import { LanguageGenerator } from './languageGenerator';
import { languageGeneratorKey } from './languageGeneratorExtensions';
import { Recognizer, RecognizerSet } from './recognizers';
import { ValueRecognizer } from './recognizers/valueRecognizer';
import { SchemaHelper } from './schemaHelper';
<<<<<<< HEAD
import { LanguageGenerator } from './languageGenerator';
import { ActionContext } from './actionContext';
import { AdaptiveEvents } from './adaptiveEvents';
import { AdaptiveDialogState } from './adaptiveDialogState';
import { EntityInfo, NormalizedEntityInfos } from './entityInfo';
import { EntityAssignments } from './entityAssignments';
import { EntityAssignment } from './entityAssignment';
=======
import { FirstSelector } from './selectors';
import { TriggerSelector } from './triggerSelector';
>>>>>>> 6c7922bb

export class AdaptiveDialog<O extends object = {}> extends DialogContainer<O> {
    public static conditionTracker = 'dialog._tracker.conditions';

    private readonly adaptiveKey = '_adaptive';
<<<<<<< HEAD
    private readonly defaultOperationKey = '$defaultOperation';
    private readonly expectedOnlyKey = '$expectedOnly';
    private readonly entitiesKey = '$entities';
    private readonly instanceKey = '$instance';
    private readonly operationsKey = '$operations';
    private readonly propertyNameKey = 'PROPERTYName';
    private readonly utteranceKey = 'utterance';

    private readonly generatorTurnKey = Symbol('generatorTurn');
=======
>>>>>>> 6c7922bb
    private readonly changeTurnKey = Symbol('changeTurn');

    private _recognizerSet = new RecognizerSet();
    private installedDependencies = false;
    private needsTracker = false;
    private dialogSchema: SchemaHelper;
    private _internalVersion: string;

    /**
     * Creates a new `AdaptiveDialog` instance.
     * @param dialogId (Optional) unique ID of the component within its parents dialog set.
     */
    public constructor(dialogId?: string) {
        super(dialogId);
    }

    /**
     * Optional. Recognizer used to analyze any message utterances.
     */
    public recognizer?: Recognizer;

    /**
     * Optional. Language Generator override.
     */
    public generator?: LanguageGenerator;

    /**
     * Trigger handlers to respond to conditions which modify the executing plan.
     */
    public triggers: OnCondition[] = [];

    /**
     * Whether to end the dialog when there are no actions to execute.
     * @remarks
     * If true, when there are no actions to execute, the current dialog will end.
     * If false, when there are no actions to execute, the current dialog will simply end the turn and still be active.
     * Defaults to a value of true.
     */
    public autoEndDialog: boolean = true;

    /**
     * Optional. The selector for picking the possible events to execute.
     */
    public selector: TriggerSelector;

    /**
     * The property to return as the result when the dialog ends when there are no more Actions and `AutoEndDialog = true`.
     * @remarks
     * Defaults to a value of `dialog.result`.
     */
    public defaultResultProperty: string = 'dialog.result';

    /**
     * JSON Schema for the dialog.
     */
    public set schema(value: object) {
        this.dialogSchema = new SchemaHelper(value);
    }

    public get schema(): object | undefined {
        return this.dialogSchema ? this.dialogSchema.schema : undefined;
    }

    protected ensureDependenciesInstalled(): void {
        if (this.installedDependencies) {
            return;
        }
        this.installedDependencies = true;

        // Install each trigger actions
        let id = 0;
        for (let i = 0; i < this.triggers.length; i++) {
            const trigger = this.triggers[i];

            // Install any dependencies
            if (typeof ((trigger as any) as DialogDependencies).getDependencies == 'function') {
                ((trigger as any) as DialogDependencies).getDependencies().forEach((child) => this.dialogs.add(child));
            }

            if (trigger.runOnce) {
                this.needsTracker = true;
            }

            if (!trigger.priority) {
                trigger.priority = new IntExpression(id);
            }

            if (!trigger.id) {
                trigger.id = id.toString();
                id++;
            }
        }

        if (!this.selector) {
            // Default to first selector
            // TODO: Implement MostSpecificSelector (needs TriggerTree)
            this.selector = new FirstSelector();
        }
        this.selector.initialize(this.triggers, true);
    }

    //---------------------------------------------------------------------------------------------
    // Base Dialog Overrides
    //---------------------------------------------------------------------------------------------

    protected getInternalVersion(): string {
        if (!this._internalVersion) {
            // change the container version if any dialogs are added or removed.
            let version = this.dialogs.getVersion();

            // change version if the schema has changed.
            if (this.schema) {
                version += JSON.stringify(this.schema);
            }

            // change if triggers type/constraint change
            const parser = new ExpressionParser();
            this.triggers.forEach((trigger): void => {
                version += trigger.getExpression(parser).toString();
            });

            this._internalVersion = StringUtils.hash(version);
        }

        return this._internalVersion;
    }

    protected onComputeId(): string {
        return `AdaptiveDialog[]`;
    }

    public async beginDialog(dc: DialogContext, options?: O): Promise<DialogTurnResult> {
        await this.checkForVersionChange(dc);

        // Install dependencies on first access
        this.ensureDependenciesInstalled();

        // Initialize event counter
        const dcState = dc.state;
        if (dcState.getValue(DialogPath.eventCounter) == undefined) {
            dcState.setValue(DialogPath.eventCounter, 0);
        }

        // Initialize list of required properties
        if (this.dialogSchema && dcState.getValue(DialogPath.requiredProperties) == undefined) {
            //  RequiredProperties control what properties must be filled in.
            dcState.setValue(DialogPath.requiredProperties, this.dialogSchema.required);
        }

        // Initialize change tracker
        if (this.needsTracker && dcState.getValue(AdaptiveDialog.conditionTracker) == undefined) {
            this.triggers.forEach((trigger): void => {
                if (trigger.runOnce && trigger.condition) {
                    const references = trigger.condition.toExpression().references();
                    var paths = dcState.trackPaths(references);
                    var triggerPath = `${ AdaptiveDialog.conditionTracker }.${ trigger.id }.`;
                    dcState.setValue(triggerPath + 'paths', paths);
                    dcState.setValue(triggerPath + 'lastRun', 0);
                }
            });
        }

        // Initialize dialog state
        if (options) {
            // Replace initial activeDialog.State with clone of options
            dc.activeDialog.state = JSON.parse(JSON.stringify(options));
        }
        dc.activeDialog.state[this.adaptiveKey] = {};

        // Evaluate events and queue up action changes
        const event: DialogEvent = { name: AdaptiveEvents.beginDialog, value: options, bubble: false };
        await this.onDialogEvent(dc, event);

        // Continue action execution
        return await this.continueActions(dc);
    }

    public async continueDialog(dc: DialogContext): Promise<DialogTurnResult> {
        await this.checkForVersionChange(dc);

        this.ensureDependenciesInstalled();

        // Continue action execution
        return await this.continueActions(dc);
    }

    protected async onPreBubbleEvent(dc: DialogContext, event: DialogEvent): Promise<boolean> {
        const actionContext = this.toActionContext(dc);

        // Process event and queue up any potential interruptions
        return await this.processEvent(actionContext, event, true);
    }

    protected async onPostBubbleEvent(dc: DialogContext, event: DialogEvent): Promise<boolean> {
        const actionContext = this.toActionContext(dc);

        // Process event and queue up any potential interruptions
        return await this.processEvent(actionContext, event, false);
    }

    public async resumeDialog(dc: DialogContext, reason: DialogReason, result?: any): Promise<DialogTurnResult> {
        await this.checkForVersionChange(dc);

        // Containers are typically leaf nodes on the stack but the dev is free to push other dialogs
        // on top of the stack which will result in the container receiving an unexpected call to
        // resumeDialog() when the pushed on dialog ends.
        // To avoid the container prematurely ending we need to implement this method and simply
        // ask our inner dialog stack to re-prompt.
        await this.repromptDialog(dc.context, dc.activeDialog);

        return Dialog.EndOfTurn;
    }

    public async repromptDialog(context: DialogContext | TurnContext, instance: DialogInstance): Promise<void> {
        if (context instanceof DialogContext) {
            // Forward to current sequence action
            const state: AdaptiveDialogState = instance.state[this.adaptiveKey];
            if (state && state.actions && state.actions.length > 0) {
                // we need to mockup a DialogContext so that we can call RepromptDialog
                // for the active step
                const childContext = this.createChildContext(context);
                await childContext.repromptDialog();
            }
        } else {
            await super.repromptDialog(context, instance);
        }
    }

    public createChildContext(dc: DialogContext): DialogContext {
        const activeDialogState = dc.activeDialog.state;
        let state: AdaptiveDialogState = activeDialogState[this.adaptiveKey];
        if (!state) {
            state = { actions: [] };
        }

        if (state.actions && state.actions.length > 0) {
            const childContext = new DialogContext(this.dialogs, dc, state.actions[0]);
            this.onSetScopedServices(childContext);
            return childContext;
        }
        return undefined;
    }

    public getDependencies(): Dialog[] {
        this.ensureDependenciesInstalled();
        return [];
    }

    //---------------------------------------------------------------------------------------------
    // Event Processing
    //---------------------------------------------------------------------------------------------

    protected async processEvent(actionContext: ActionContext, dialogEvent: DialogEvent, preBubble: boolean): Promise<boolean> {
        // Save into turn
        actionContext.state.setValue(TurnPath.dialogEvent, dialogEvent);

        let activity = actionContext.state.getValue<Activity>(TurnPath.activity);

        // some dialogevents get promoted into turn state for general access outside of the dialogevent.
        // This allows events to be fired (in the case of ChooseIntent), or in interruption (Activity) 
        // Triggers all expressed against turn.recognized or turn.activity, and this mapping maintains that 
        // any event that is emitted updates those for the rest of rule evaluation.
        switch (dialogEvent.name) {
            case AdaptiveEvents.recognizedIntent:
                // we have received a RecognizedIntent event
                // get the value and promote to turn.recognized, topintent, topscore and lastintent
                const recognizedResult = actionContext.state.getValue<RecognizerResult>(`${ TurnPath.dialogEvent }.value`);
                const { intent, score } = getTopScoringIntent(recognizedResult);
                actionContext.state.setValue(TurnPath.recognized, recognizedResult);
                actionContext.state.setValue(TurnPath.topIntent, intent);
                actionContext.state.setValue(TurnPath.topScore, score);
                actionContext.state.setValue(DialogPath.lastEvent, intent);

                // process entities for ambiguity processing (We do this regardless of who handles the event)
                this.processEntities(actionContext, activity);
                break;
            case AdaptiveEvents.activityReceived:
                // we received an ActivityReceived event, promote the activity into turn.activity
                actionContext.state.setValue(TurnPath.activity, dialogEvent.value);
                activity = dialogEvent.value as Activity;
                break;
        }

        this.ensureDependenciesInstalled();

        // Count of events processed
        var count = actionContext.state.getValue(DialogPath.eventCounter);
        actionContext.state.setValue(DialogPath.eventCounter, ++count);

        // Look for triggered rule
        let handled = await this.queueFirstMatch(actionContext);
        if (handled) {
            return true;
        }

        // Perform default processing
        if (preBubble) {
            switch (dialogEvent.name) {
                case AdaptiveEvents.beginDialog:
                    if (!actionContext.state.getValue(TurnPath.activityProcessed)) {
                        const activityReceivedEvent: DialogEvent = {
                            name: AdaptiveEvents.activityReceived,
                            value: actionContext.context.activity,
                            bubble: false
                        };
                        handled = await this.processEvent(actionContext, activityReceivedEvent, true);
                    }
                    break;
                case AdaptiveEvents.activityReceived:
                    if (activity.type === ActivityTypes.Message) {
                        // Recognize utterance (ignore handled)
                        const recognizeUtteranceEvent: DialogEvent = {
                            name: AdaptiveEvents.recognizeUtterance,
                            value: activity,
                            bubble: false
                        };
                        await this.processEvent(actionContext, recognizeUtteranceEvent, true);

                        // Emit leading RecognizedIntent event
                        const recognized = actionContext.state.getValue<RecognizerResult>(TurnPath.recognized);
                        const recognizedIntentEvent: DialogEvent = {
                            name: AdaptiveEvents.recognizedIntent,
                            value: recognized,
                            bubble: false
                        };
                        handled = await this.processEvent(actionContext, recognizedIntentEvent, true);
                    }

                    // Has an interruption occurred?
                    // - Setting this value to true causes any running inputs to re-prompt when they're
                    //   continued.  The developer can clear this flag if they want the input to instead
                    //   process the users utterance when its continued.
                    if (handled) {
                        actionContext.state.setValue(TurnPath.interrupted, true);
                    }
                    break;
                case AdaptiveEvents.recognizeUtterance:
                    if (activity.type == ActivityTypes.Message) {
                        // Recognize utterance
                        const recognizedResult = await this.onRecognize(actionContext, activity);
                        // TODO figure out way to not use turn state to pass this value back to caller.
                        actionContext.state.setValue(TurnPath.recognized, recognizedResult);
                        const { intent, score } = getTopScoringIntent(recognizedResult);
                        actionContext.state.setValue(TurnPath.topIntent, intent);
                        actionContext.state.setValue(TurnPath.topScore, score);
                        actionContext.state.setValue(DialogPath.lastIntent, intent);
                        handled = true;
                    }
                    break;
                case AdaptiveEvents.repromptDialog:
                    // AdaptiveDialogs handle new RepromptDialog as it gives access to the dialogContext.
                    await this.repromptDialog(actionContext, actionContext.activeDialog);
                    handled = true;
                    break;
            }
        } else {
            switch (dialogEvent.name) {
                case AdaptiveEvents.beginDialog:
                    if (!actionContext.state.getValue(TurnPath.activityProcessed)) {
                        const activityReceivedEvent: DialogEvent = {
                            name: AdaptiveEvents.activityReceived,
                            value: activity,
                            bubble: false
                        };
                        // Emit trailing ActivityReceived event
                        handled = await this.processEvent(actionContext, activityReceivedEvent, false);
                    }
                    break;
                case AdaptiveEvents.activityReceived:
                    if (activity.type === ActivityTypes.Message) {
                        // Do we have an empty sequence?
                        if (actionContext.actions.length == 0) {
                            const unknownIntentEvent: DialogEvent = {
                                name: AdaptiveEvents.unknownIntent,
                                bubble: false
                            };
                            // Emit trailing UnknownIntent event
                            handled = await this.processEvent(actionContext, unknownIntentEvent, false);
                        } else {
                            handled = false;
                        }
                    }

                    // Has an interruption occurred?
                    // - Setting this value to true causes any running inputs to re-prompt when they're
                    //   continued.  The developer can clear this flag if they want the input to instead
                    //   process the users utterance when its continued.
                    if (handled) {
                        actionContext.state.setValue(TurnPath.interrupted, true);
                    }
                    break;
            }
        }

        return handled;
    }

    protected async onRecognize(actionContext: ActionContext, activity: Activity): Promise<RecognizerResult> {
        const { text } = activity;
        const noneIntent: RecognizerResult = {
            text: text || '',
            intents: { 'None': { score: 0.0 } },
            entities: {}
        };

        if (this.recognizer) {
            if (this._recognizerSet.recognizers.length == 0) {
                this._recognizerSet.recognizers.push(this.recognizer);
                this._recognizerSet.recognizers.push(new ValueRecognizer());
            }
            const recognized = await this._recognizerSet.recognize(actionContext, activity);
            const { intent } = getTopScoringIntent(recognized);
            for (const key in recognized.intents) {
                if (key != intent) {
                    delete recognized[key];
                }
            }
            return recognized;
        } else {
            return noneIntent;
        }
    }

    private async queueFirstMatch(actionContext: ActionContext): Promise<boolean> {
        const selection = await this.selector.select(actionContext);
        if (selection.length > 0) {
            const evt = this.triggers[selection[0]];
            const changes = await evt.execute(actionContext);
            if (changes && changes.length > 0) {
                actionContext.queueChanges(changes[0]);
                return true;
            }
        }

        return false;
    }

    //---------------------------------------------------------------------------------------------
    // Action Execution
    //---------------------------------------------------------------------------------------------

    protected async continueActions(dc: DialogContext): Promise<DialogTurnResult> {
        // Apply any queued up changes
        const actionContext = this.toActionContext(dc);
        await actionContext.applyChanges();

        // Get a unique instance ID for the current stack entry.
        // - We need to do this because things like cancellation can cause us to be removed
        //   from the stack and we want to detect this so we can stop processing actions.
        const instanceId = this.getUniqueInstanceId(actionContext);

        // Create context for active action
        let actionDC = this.createChildContext(actionContext);
        while (actionDC) {
            // Continue current action
            let result = await actionDC.continueDialog();

            // Start action if not continued
            if (result.status == DialogTurnStatus.empty && this.getUniqueInstanceId(actionContext) == instanceId) {
                const nextAction = actionContext.actions[0];
                result = await actionDC.beginDialog(nextAction.dialogId, nextAction.options);
            }

            // Is the step waiting for input or were we cancelled?
            if (result.status == DialogTurnStatus.waiting || this.getUniqueInstanceId(actionContext) != instanceId) {
                return result;
            }

            // End current step
            await this.endCurrentAction(actionContext);

            if (result.status == DialogTurnStatus.completeAndWait) {
                // Child dialog completed, but wants us to wait for a new activity
                result.status = DialogTurnStatus.waiting;
                return result;
            }

            let parentChanges = false;
            let root = actionContext;
            let parent = actionContext.parent;
            while (parent) {
                const ac = parent as ActionContext;
                if (ac && ac.changes && ac.changes.length > 0) {
                    parentChanges = true;
                }
                root = parent as ActionContext;
                parent = root.parent;
            }

            // Execute next step
            if (parentChanges) {
                // Recursively call continueDialog() to apply parent changes and continue execution
                return await root.continueDialog();
            }

            // Apply any locale changes and fetch next action
            await actionContext.applyChanges();
            actionDC = this.createChildContext(actionContext);
        }

        return await this.onEndOfActions(actionContext);
    }

    protected onSetScopedServices(dialogContext: DialogContext): void {
        if (this.generator) {
            dialogContext.services.set(languageGeneratorKey, this.generator);
        }
    }

    protected async endCurrentAction(actionContext: ActionContext): Promise<boolean> {
        if (actionContext.actions.length > 0) {
            actionContext.actions.shift();
        }

        return false;
    }

    protected async onEndOfActions(actionContext: ActionContext): Promise<DialogTurnResult> {
        // Is the current dialog still on the stack?
        if (actionContext.activeDialog) {
            // Completed actions so continue processing entity assignments
            const handled = await this.processQueues(actionContext);
            if (handled) {
                // Still processing assignments
                return await this.continueActions(actionContext);
            } else if (this.shouldEnd(actionContext)) {
                const result = actionContext.state.getValue(this.defaultResultProperty);
                return await actionContext.endDialog(result);
            }
            return Dialog.EndOfTurn;
        }
        return { status: DialogTurnStatus.cancelled };
    }

    private getUniqueInstanceId(dc: DialogContext): string {
        return dc.stack.length > 0 ? `${ dc.stack.length }:${ dc.activeDialog.id }` : '';
    }

    private shouldEnd(dc: DialogContext): boolean {
        return this.autoEndDialog;
    }

    private toActionContext(dc: DialogContext): ActionContext {
        const activeDialogState = dc.activeDialog.state;
        let state: AdaptiveDialogState = activeDialogState[this.adaptiveKey];

        if (!state) {
            state = { actions: [] };
            activeDialogState[this.adaptiveKey] = state;
        }

        if (!state.actions) {
            state.actions = [];
        }

        const dialogState: DialogState = { dialogStack: dc.stack };
        const actionContext = new ActionContext(dc.dialogs, dc, dialogState, state.actions, this.changeTurnKey);
        actionContext.parent = dc.parent;
        // use configuration of dc's state
        if (!actionContext.parent) {
            actionContext.state.configuration = dc.state.configuration;
        }
        return actionContext;
    }

    /**
     * This function goes through the entity assignments and emits events if present.
     */
    private async processQueues(actionContext: ActionContext): Promise<boolean> {
        let evt: DialogEvent;
        let handled = false;
        const assignments = EntityAssignments.read(actionContext);
        const nextAssignment = assignments.nextAssignment();
        if (nextAssignment) {
            evt = {
                name: nextAssignment.event,
                value: nextAssignment.alternative ? nextAssignment.alternatives : nextAssignment,
                bubble: false
            };

            if (nextAssignment.event == AdaptiveEvents.assignEntity) {
                // TODO: (from C#) For now, I'm going to dereference to a one-level array value.  There is a bug in the current code in the distinction between
                // @ which is supposed to unwrap down to non-array and @@ which returns the whole thing. @ in the curent code works by doing [0] which
                // is not enough.
                let entity = nextAssignment.entity.value;
                if (!Array.isArray(entity)) {
                    entity = [entity];
                }

                actionContext.state.setValue(`${ TurnPath.recognized }.entities.${ nextAssignment.entity.name }`, entity);
                assignments.dequeue(actionContext);
            }

            actionContext.state.setValue(DialogPath.lastEvent, evt.name);
            handled = await this.processEvent(actionContext, evt, true);
            if (!handled) {
                // If event wasn't handled, remove it.
                if (nextAssignment && nextAssignment.event !== AdaptiveEvents.assignEntity) {
                    assignments.dequeue(actionContext);
                }

                // See if more assignments or end of actions.
                handled = await this.processQueues(actionContext);
            }
        } else {
            // Emit end of actions
            evt = {
                name: AdaptiveEvents.endOfActions,
                bubble: false
            };
            actionContext.state.setValue(DialogPath.lastEvent, evt.name);
            handled = await this.processEvent(actionContext, evt, true);
        }

        return handled;
    }

    /**
     * Process entities to identify ambiguity and possible assigment to properties.  Broadly the steps are:
     * Normalize entities to include meta-data
     * Check to see if an entity is in response to a previous ambiguity event
     * Assign entities to possible properties
     * Merge new queues into existing queues of ambiguity events
    */
    private processEntities(actionContext: ActionContext, activity: Activity): void {
        if (this.dialogSchema) {
            const lastEvent = actionContext.state.getValue(DialogPath.lastEvent);
            if (lastEvent) {
                actionContext.state.deleteValue(DialogPath.lastEvent);
            }

            const assignments = EntityAssignments.read(actionContext);
            const entities = this.normalizeEntities(actionContext);
            const utterance = activity.type == ActivityTypes.Message ? activity.text : '';

            // Utterance is a special entity that corresponds to the full utterance
            entities[this.utteranceKey] = [Object.assign(new EntityInfo(), {
                priority: Number.MAX_SAFE_INTEGER,
                coverage: 1,
                start: 0,
                end: utterance.length,
                name: this.utteranceKey,
                score: 0,
                type: 'string',
                value: utterance,
                text: utterance
            })];
            const recognized = this.assignEntities(actionContext, entities, assignments, lastEvent);
            const unrecognized = this.splitUtterance(utterance, recognized);

            // Utterance is a special entity that corresponds to the full utterance
            actionContext.state.setValue(TurnPath.unrecognizedText, unrecognized);
            actionContext.state.setValue(TurnPath.recognizedEntities, recognized);
            assignments.write(actionContext);
        }
    }

    private splitUtterance(utterance: string, recognized: Partial<EntityInfo>[]): string[] {
        const unrecognized = [];
        var current = 0;
        for (let i = 0; i < recognized.length; i++) {
            const entity = recognized[i];
            if (entity.start > current) {
                unrecognized.push(utterance.substr(current, entity.start - current).trim());
            }

            current = entity.end;
        }

        if (current < utterance.length) {
            unrecognized.push(utterance.substr(current));
        }

        return unrecognized;
    }
<<<<<<< HEAD

    private normalizeEntities(actionContext: ActionContext): NormalizedEntityInfos {
        const entityToInfo: NormalizedEntityInfos = {};
        const recognized = actionContext.state.getValue(TurnPath.recognized);
        const text = recognized.text;
        const entities: { [name: string]: any[] } = recognized.entities || {};
        const turn = actionContext.state.getValue(DialogPath.eventCounter);
        const operations: string[] = (this.dialogSchema.schema && this.dialogSchema.schema[this.operationsKey]) || [];
        const metaData = entities[this.instanceKey] as object;
        for (const name in entities) {
            if (operations.indexOf(name) >= 0) {
                const values = entities[name];
                for (let i = 0; i < values.length; i++) {
                    const composite = values[i];
                    const childInstance = composite[this.instanceKey];
                    let pname: Partial<EntityInfo>;
                    if (Object.keys(composite).length > 1) {
                        // Find PROPERTYName so we can apply it to other entities
                        for (const key in composite) {
                            if (key == this.propertyNameKey) {
                                // Expand PROPERTYName and fold single match into siblings span
                                // TODO: Would we ever need to handle multiple?
                                const infos: NormalizedEntityInfos = {};
                                const child = composite[key];
                                this.expandEntity(child, childInstance, name, undefined, turn, text, infos);
                                pname = infos[this.propertyNameKey][0];
                                break;
                            }
                        }
                    }

                    for (const key in composite) {
                        const child = composite[key];
                        // Drop PROPERTYName if we are applying it to other entities
                        if (!pname || key == this.propertyNameKey) {
                            this.expandEntity(child, childInstance, name, pname, turn, text, entityToInfo);
                        }
                    }
                }
            } else {
                this.expandEntity(entities[name], metaData, undefined, undefined, turn, text, entityToInfo);
            }
        }

        // When there are multiple possible resolutions for the same entity that overlap, pick the 
        // one that covers the most of the utterance.
        for (const name in entityToInfo) {
            const infos = entityToInfo[name];
            infos.sort((entity1, entity2): number => {
                let val = 0;
                if (entity1.start == entity2.start) {
                    if (entity1.end > entity2.end) {
                        val = -1;
                    } else if (entity1.end < entity2.end) {
                        val = +1;
                    }
                } else if (entity1.start < entity2.start) {
                    val = -1;
                } else {
                    val = +1;
                }

                return val;
            });
            for (let i = 0; i < infos.length; ++i) {
                const current = infos[i];
                for (let j = i + 1; j < infos.length;) {
                    const alt = infos[j];
                    if (EntityInfo.covers(current, alt)) {
                        infos.splice(j, 1);
                    } else {
                        ++j;
                    }
                }
            }
        }

        return entityToInfo;
    }

    private expandEntity(entry: any, metaData: any, op: string, propertyName: Partial<EntityInfo>, turn: number, text: string, entityToInfo: NormalizedEntityInfos): void {
        const name: string = entry.name;
        if (!name.startsWith('$')) {
            const values = entry.value;
            const instances = metaData && metaData[name];
            for (let i = 0; i < values.length; ++i) {
                const val = values[i];
                const instance = instances && instances[i];
                const infos = entityToInfo && entityToInfo[name] || [];
                entityToInfo[name] = infos;

                const info: Partial<EntityInfo> = {
                    whenRecognized: turn,
                    name: name,
                    value: val,
                    operation: op
                };

                if (instance) {
                    info.start = instance.startIndex || 0;
                    info.end = instance.endIndex || 0;
                    info.text = instance.text || '';
                    info.type = instance.type;
                    info.role = instance.role;
                    info.score = instance.score || 0.0;
                }

                // Eventually this could be passed in
                info.priority = info.role ? 0 : 1;
                info.coverage = (info.end - info.start) / text.length;
                if (propertyName) {
                    // Add property information to entities
                    if (propertyName.start < info.start) {
                        info.start = propertyName.start;
                    }

                    if (propertyName.end > info.end) {
                        info.end = propertyName.end;
                    }

                    // Expand entity to include possible property names
                    for (const property in propertyName.value) {
                        const newInfo: Partial<EntityInfo> = Object.assign({}, info);
                        newInfo.property = property;
                        infos.push(newInfo);
                    }
                }
                else {
                    if (op && name == this.propertyNameKey) {
                        for(const property in val)
                        {
                            const newInfo: Partial<EntityInfo> = Object.assign({}, info);
                            newInfo.property = property;
                            infos.push(newInfo);
                        }
                    }
                    else {
                        infos.push(info);
                    }
                }
            }
        }
    }

    private candidates(entities: NormalizedEntityInfos, expected: string[]): Partial<EntityAssignment>[] {
        const candidates: Partial<EntityAssignment>[] = [];
        const globalExpectedOnly: string[] = this.dialogSchema.schema[this.expectedOnlyKey] || [];
        const usedEntityType = new Set<string>([this.utteranceKey]);
        const usedEntity: Map<string, Partial<EntityInfo>> = new Map();

        // Emit entities that already have a property
        for (const entityName in entities) {
            const alternatives = entities[entityName];
            for (const alternative of alternatives) {
                if (alternative.property) {
                    usedEntity.set(alternative.name, alternative);
                    candidates.push({
                        entity: alternative,
                        property: alternative.property,
                        operation: alternative.operation,
                        isExpected: expected.indexOf(alternative.property) >= 0
                    });
                }
            }
        }

        // Find possible mappings to properties
        for (const propSchema of this.dialogSchema.property.children) {
            const isExpected = expected.indexOf(propSchema.name) >= 0;
            const expectedOnly = propSchema.expectedOnly || globalExpectedOnly;
            for (const entityName of propSchema.entities) {
                const matches = entities[entityName];
                if (matches && (isExpected || expectedOnly.indexOf(entityName) < 0)) {
                    usedEntityType.add(entityName);
                    for (const entity of matches) {
                        if (!usedEntity.has(entity.name)) {
                            candidates.push({
                                entity: entity,
                                property: propSchema.name,
                                operation: entity.operation,
                                isExpected: isExpected
                            });
                        }
                    }
                }
            }
        }

        // Unassigned entities
        const entityPreferences = this.entityPreferences(null);
        for (const key in entities) {
            if (!usedEntityType.has(key) && entityPreferences.indexOf(key) >= 0) {
                for (const entity of entities[key]) {
                    if (!usedEntity.has(entity.name)) {
                        candidates.push({
                            entity: entity,
                            operation: entity.operation,
                            property: entity.property
                        });
                    }
                }
            }
        }

        return candidates;
    }

    private addMapping(mapping: Partial<EntityAssignment>, assignments: EntityAssignments): void {
        // Entities without a property or operation are available as entities only when found
        if (mapping.property || mapping.operation) {
            if (mapping.alternative) {
                mapping.event = AdaptiveEvents.chooseProperty;
            } else if (Array.isArray(mapping.entity.value)) {
                const arr = mapping.entity.value;
                if (arr.length > 1) {
                    mapping.event = AdaptiveEvents.chooseEntity;
                } else {
                    mapping.event = AdaptiveEvents.assignEntity;
                    mapping.entity.value = arr[0];
                }
            } else {
                mapping.event = AdaptiveEvents.assignEntity;
            }

            assignments.assignments.push(mapping);
        }
    }

    private entityPreferences(property: string): string[] {
        if (!property) {
            if (this.dialogSchema.schema && this.dialogSchema.schema.hasOwnProperty(this.entitiesKey)) {
                return this.dialogSchema.schema[this.entitiesKey];
            } else {
                return [this.propertyNameKey];
            }
        } else {
            return this.dialogSchema.pathToSchema(property).entities;
        }
    }

    private defaultOperation(assignment: Partial<EntityAssignment>, askDefault: any, dialogDefault: any): string {
        let operation: string;
        if (askDefault) {
            operation = askDefault[assignment.entity.name] || askDefault[''];
        } else if (dialogDefault) {
            const entities = dialogDefault[assignment.property] || dialogDefault[''];
            if (entities) {
                const dialogOp = entities[assignment.entity.name] || entities[''];
                if (dialogOp) {
                    operation = dialogOp;
                }
            }
        }

        return operation;
    }

    private removeOverlappingPerProperty(candidates: Partial<EntityAssignment>[]): Partial<EntityAssignment>[] {
        // Group mappings by property
        const perProperty = candidates.reduce<{ [path: string]: Partial<EntityAssignment>[] }>((accumulator, assignment): {} => {
            if (accumulator.hasOwnProperty(assignment.property)) {
                accumulator[assignment.property].push(assignment);
            } else {
                accumulator[assignment.property] = [assignment];
            }
            return accumulator;
        }, {});

        const output: Partial<EntityAssignment>[] = [];
        for (const path in perProperty) {
            const entityPreferences = this.entityPreferences(path);
            let choices = perProperty[path];

            // Assume preference by order listed in mappings
            // Alternatives would be to look at coverage or other metrics
            for (const entity of entityPreferences) {
                let candidate: Partial<EntityAssignment>;
                do {
                    candidate = undefined;
                    for (let i = 0; i < choices.length; i++) {
                        const mapping = choices[i];
                        if (mapping.entity.name == entity) {
                            candidate = mapping;
                            break;
                        }
                    }

                    if (candidate) {
                        // Remove any overlapping entities
                        choices = choices.filter((choice): boolean => !EntityInfo.overlaps(choice.entity, candidate.entity));
                        output.push(candidate);
                    }

                } while (candidate);
            }
        }

        return output;
    }

    private assignEntities(actionContext: ActionContext, entities: NormalizedEntityInfos, existing: EntityAssignments, lastEvent: string): Partial<EntityInfo>[] {
        const assignments = new EntityAssignments();
        const expected: string[] = actionContext.state.getValue(DialogPath.expectedProperties, []);

        // default operation from the last Ask action.
        const askDefaultOp = actionContext.state.getValue(DialogPath.defaultOperation);

        // default operation from the current adaptive dialog.
        const defaultOp = this.dialogSchema.schema && this.dialogSchema.schema[this.defaultOperationKey];

        const nextAssignment = existing.nextAssignment();
        let candidates = this.removeOverlappingPerProperty(this.candidates(entities, expected))
            .sort((a, b): number => (a.isExpected === b.isExpected) ? 0 : (a.isExpected ? -1 : 1));
        const usedEntities: Map<string, Partial<EntityInfo>> = new Map();
        const expectedChoices: string[] = [];
        let choices: Partial<EntityAssignment>[] = [];
        while (candidates.length > 0) {
            let candidate = candidates[0];

            // Find alternatives for current entity and remove from candidates pool.
            let alternatives: Partial<EntityAssignment>[] = [];
            const remaining: Partial<EntityAssignment>[] = [];
            candidates.forEach((alt): void => {
                if (EntityInfo.overlaps(candidate.entity, alt.entity)) {
                    alternatives.push(alt);
                } else {
                    remaining.push(alt);
                }
            });
            candidates = remaining;

            // If expected binds entity, drop unexpected alternatives
            if (candidate.isExpected && candidate.entity.name != this.utteranceKey) {
                alternatives = alternatives.filter((a): boolean => a.isExpected);
            }

            // Find alternative that covers the largest amount of utterance
            candidate = alternatives.sort((a, b): number => {
                return (b.entity.name === this.utteranceKey ? 0 : b.entity.end - b.entity.start) -
                    (a.entity.name === this.utteranceKey ? 0 : a.entity.end - a.entity.start);
            })[0];

            // Remove all alternatives that are fully contained in largest
            alternatives = alternatives.filter((a): boolean => !EntityInfo.covers(candidate.entity, a.entity));

            // Process any disambiguation task.
            let mapped = false;
            if (lastEvent == AdaptiveEvents.chooseEntity && candidate.property == nextAssignment.property) {
                // Property has resolution so remove entity ambiguity
                existing.dequeue(actionContext);
                lastEvent = undefined;
            } else if (lastEvent == AdaptiveEvents.chooseProperty && !candidate.operation && candidate.entity.name == this.propertyNameKey) {
                // NOTE: This assumes the existence of an entity named PROPERTYName for resolving this ambiguity
                // See if one of the choices corresponds to an alternative
                choices = existing.nextAssignment().alternatives;
                const property = Array.isArray(candidate.entity.value) ? candidate.entity.value[0] : candidate.entity.value.toString();
                const choice = choices.find((p): boolean => p.property == property);
                if (choice) {
                    // Resolve choice, pretend it was expected and add to assignments
                    choice.isExpected = true;
                    choice.alternative = undefined;
                    expectedChoices.push(choice.property);
                    this.addMapping(choice, assignments);
                    choices = choices.filter((c): boolean => !EntityInfo.overlaps(c, choice.entity));
                    mapped = true;
                }
            }

            for (const alternative of alternatives) {
                if (!alternative.operation) {
                    alternative.operation = this.defaultOperation(alternative, askDefaultOp, defaultOp);
                }
            }

            candidate.addAlternatives(alternatives);

            if (!mapped) {
                this.addMapping(candidate, assignments);
            }
        }

        if (expectedChoices.length > 0) {
            // When choosing between property assignments, make the assignments be expected.
            actionContext.state.setValue(DialogPath.expectedProperties, expectedChoices);

            // Add back in any non-overlapping choices
            while (choices.length > 0) {
                const choice = choices[0];
                const overlaps = choices.filter((alt): boolean => !EntityInfo.overlaps(choice.entity, alt.entity));
                choice.addAlternatives(overlaps);
                this.addMapping(choice, assignments);
                choices = choices.filter((c): boolean => !EntityInfo.overlaps(c.entity, choice.entity));
            }

            existing.dequeue(actionContext);
        }

        this.mergeAssignments(assignments, existing);
        return Object.values(usedEntities);
    }

    private replaces(a: Partial<EntityAssignment>, b: Partial<EntityAssignment>): number {
        let replaces = 0;
        for (const aAlt of a.alternatives) {
            for (const bAlt of b.alternatives) {
                if (aAlt.property == bAlt.property && aAlt.entity.name != this.propertyNameKey && bAlt.entity.name != this.propertyNameKey) {
                    var prop = this.dialogSchema.pathToSchema(aAlt.property);
                    if (Array.isArray(prop)) {
                        if (aAlt.entity.whenRecognized > bAlt.entity.whenRecognized) {
                            replaces = -1;
                        } else if (aAlt.entity.whenRecognized < bAlt.entity.whenRecognized) {
                            replaces = 1;
                        } else {
                            replaces = 0;
                        }
                        if (replaces == 0) {
                            if (aAlt.entity.start > bAlt.entity.start) {
                                replaces = -1;
                            } else if (aAlt.entity.start > bAlt.entity.start) {
                                replaces = 1;
                            } else {
                                replaces = 0;
                            }
                        }

                        if (replaces != 0) {
                            break;
                        }
                    }
                }
            }
        }

        return replaces;
    }

    private mergeAssignments(newAssignments: EntityAssignments, old: EntityAssignments): void {
        let list = old.assignments;
        for (const assign of newAssignments.assignments) {
            // Only one outstanding operation per singleton property
            let add = true;
            const newList: Partial<EntityAssignment>[] = [];
            for (const oldAssign of list) {
                let keep = true;
                if (add) {
                    switch (this.replaces(assign, oldAssign)) {
                        case -1:
                            keep = false;
                            break;
                        case 1:
                            add = false;
                            break;
                    }
                }

                if (keep) {
                    newList.push(oldAssign);
                }
            }

            if (add) {
                newList.push(assign);
            }

            list = newList;
        }

        old.assignments = list;

        const operationPreference: string[] = this.dialogSchema.schema && this.dialogSchema.schema[this.operationsKey] || [];
        const eventPreference: string[] = [AdaptiveEvents.assignEntity, AdaptiveEvents.chooseProperty, AdaptiveEvents.chooseEntity];
        list.sort((a, b): number => {
            // Order by event
            let comparison = 0;

            if (eventPreference.indexOf(a.event) != eventPreference.indexOf(b.event)) {
                comparison = eventPreference.indexOf(a.event) > eventPreference.indexOf(b.event) ? 1 : -1;
            } else {
                // Unexpected before expected
                if (a.isExpected != b.isExpected) {
                    comparison = a.isExpected ? 1 : -1;
                } else {
                    // Order by history
                    if (a.entity.whenRecognized != b.entity.whenRecognized) {
                        comparison = a.entity.whenRecognized > b.entity.whenRecognized ? 1 : -1;
                    } else {
                        // Order by operations
                        if (operationPreference.indexOf(a.operation) != operationPreference.indexOf(b.operation)) {
                            comparison = operationPreference.indexOf(a.operation) > operationPreference.indexOf(b.operation) ? 1 : -1;
                        }
                    }
                }
            }

            return comparison;
        });
    }
}

/**
 * Generates a 32 bit hash for a string.
 *
 * @remarks
 * The source for this function was derived from the following article:
 *
 * https://werxltd.com/wp/2010/05/13/javascript-implementation-of-javas-string-hashcode-method/
 *
 * @param text String to generate a hash for.
 * @returns A string that is 15 characters or less in length.
 */
function computeHash(text: string): string {
    const l = text.length;
    let hash = 0;
    for (let i = 0; i < l; i++) {
        const chr = text.charCodeAt(i);
        hash = ((hash << 5) - hash) + chr;
        hash |= 0; // Convert to 32 bit integer
    }
    return hash.toString();
=======
>>>>>>> 6c7922bb
}<|MERGE_RESOLUTION|>--- conflicted
+++ resolved
@@ -5,13 +5,6 @@
  * Copyright (c) Microsoft Corporation. All rights reserved.
  * Licensed under the MIT License.
  */
-<<<<<<< HEAD
-import { IntExpression, ExpressionParser } from 'adaptive-expressions';
-import {
-    TurnContext, ActivityTypes, Activity, RecognizerResult, getTopScoringIntent
-} from 'botbuilder-core';
-import { Dialog, DialogInstance, DialogReason, DialogTurnResult, DialogTurnStatus, DialogEvent, DialogContext, DialogContainer, DialogDependencies, TurnPath, DialogPath, DialogState } from 'botbuilder-dialogs';
-=======
 
 import { IntExpression, ExpressionParser } from 'adaptive-expressions';
 import { Activity, ActivityTypes, getTopScoringIntent, RecognizerResult, StringUtils, TurnContext } from 'botbuilder-core';
@@ -19,33 +12,22 @@
 import { ActionContext } from './actionContext';
 import { AdaptiveDialogState } from './adaptiveDialogState';
 import { AdaptiveEvents } from './adaptiveEvents';
->>>>>>> 6c7922bb
 import { OnCondition } from './conditions';
-import { EntityEvents } from './entityEvents';
-import { EntityInfo } from './entityInfo';
+import { EntityAssignment } from './entityAssignment';
+import { EntityAssignments } from './entityAssignments';
+import { EntityInfo, NormalizedEntityInfos } from './entityInfo';
 import { LanguageGenerator } from './languageGenerator';
 import { languageGeneratorKey } from './languageGeneratorExtensions';
 import { Recognizer, RecognizerSet } from './recognizers';
 import { ValueRecognizer } from './recognizers/valueRecognizer';
 import { SchemaHelper } from './schemaHelper';
-<<<<<<< HEAD
-import { LanguageGenerator } from './languageGenerator';
-import { ActionContext } from './actionContext';
-import { AdaptiveEvents } from './adaptiveEvents';
-import { AdaptiveDialogState } from './adaptiveDialogState';
-import { EntityInfo, NormalizedEntityInfos } from './entityInfo';
-import { EntityAssignments } from './entityAssignments';
-import { EntityAssignment } from './entityAssignment';
-=======
 import { FirstSelector } from './selectors';
 import { TriggerSelector } from './triggerSelector';
->>>>>>> 6c7922bb
 
 export class AdaptiveDialog<O extends object = {}> extends DialogContainer<O> {
     public static conditionTracker = 'dialog._tracker.conditions';
 
     private readonly adaptiveKey = '_adaptive';
-<<<<<<< HEAD
     private readonly defaultOperationKey = '$defaultOperation';
     private readonly expectedOnlyKey = '$expectedOnly';
     private readonly entitiesKey = '$entities';
@@ -55,8 +37,6 @@
     private readonly utteranceKey = 'utterance';
 
     private readonly generatorTurnKey = Symbol('generatorTurn');
-=======
->>>>>>> 6c7922bb
     private readonly changeTurnKey = Symbol('changeTurn');
 
     private _recognizerSet = new RecognizerSet();
@@ -732,7 +712,6 @@
 
         return unrecognized;
     }
-<<<<<<< HEAD
 
     private normalizeEntities(actionContext: ActionContext): NormalizedEntityInfos {
         const entityToInfo: NormalizedEntityInfos = {};
@@ -1230,28 +1209,4 @@
             return comparison;
         });
     }
-}
-
-/**
- * Generates a 32 bit hash for a string.
- *
- * @remarks
- * The source for this function was derived from the following article:
- *
- * https://werxltd.com/wp/2010/05/13/javascript-implementation-of-javas-string-hashcode-method/
- *
- * @param text String to generate a hash for.
- * @returns A string that is 15 characters or less in length.
- */
-function computeHash(text: string): string {
-    const l = text.length;
-    let hash = 0;
-    for (let i = 0; i < l; i++) {
-        const chr = text.charCodeAt(i);
-        hash = ((hash << 5) - hash) + chr;
-        hash |= 0; // Convert to 32 bit integer
-    }
-    return hash.toString();
-=======
->>>>>>> 6c7922bb
 }