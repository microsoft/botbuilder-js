--- conflicted
+++ resolved
@@ -6,13 +6,7 @@
  * Licensed under the MIT License.
  */
 
-<<<<<<< HEAD
 import { IntExpression, ExpressionParser, BoolExpression, BoolExpressionConverter } from 'adaptive-expressions';
-import { Activity, ActivityTypes, getTopScoringIntent, RecognizerResult, StringUtils, TurnContext, telemetryTrackDialogView } from 'botbuilder-core';
-import { Converters, Dialog, DialogContainer, DialogContext, DialogDependencies, DialogEvent, DialogInstance, DialogPath, DialogReason, DialogState, DialogTurnResult, DialogTurnStatus, TurnPath } from 'botbuilder-dialogs';
-import { ResourceExplorer } from 'botbuilder-dialogs-declarative';
-=======
-import { IntExpression, ExpressionParser, BoolExpression } from 'adaptive-expressions';
 import {
     Activity,
     ActivityTypes,
@@ -23,6 +17,7 @@
     telemetryTrackDialogView,
 } from 'botbuilder-core';
 import {
+    Converters,
     Dialog,
     DialogContainer,
     DialogContext,
@@ -36,7 +31,7 @@
     DialogTurnStatus,
     TurnPath,
 } from 'botbuilder-dialogs';
->>>>>>> 786b157c
+import { ResourceExplorer } from 'botbuilder-dialogs-declarative';
 import { ActionContext } from './actionContext';
 import { AdaptiveDialogState } from './adaptiveDialogState';
 import { AdaptiveEvents } from './adaptiveEvents';
@@ -247,13 +242,8 @@
         dc.activeDialog.state[this.adaptiveKey] = {};
 
         const properties: { [key: string]: string } = {
-<<<<<<< HEAD
-            'DialogId': this.id,
-            'Kind': 'Microsoft.AdaptiveDialog',
-=======
             DialogId: this.id,
             Kind: 'Microsoft.AdaptiveDialog',
->>>>>>> 786b157c
         };
         this.telemetryClient.trackEvent({
             name: 'AdaptiveDialogStart',
@@ -280,22 +270,13 @@
 
     public async endDialog(turnContext: TurnContext, instance: DialogInstance, reason: DialogReason): Promise<void> {
         const properties: { [key: string]: string } = {
-<<<<<<< HEAD
-            'DialogId': this.id,
-            'Kind': 'Microsoft.AdaptiveDialog'
-=======
             DialogId: this.id,
             Kind: 'Microsoft.AdaptiveDialog',
->>>>>>> 786b157c
         };
         if (reason == DialogReason.cancelCalled) {
             this.telemetryClient.trackEvent({
                 name: 'AdaptiveDialogCancel',
-<<<<<<< HEAD
-                properties: properties
-=======
                 properties: properties,
->>>>>>> 786b157c
             });
         } else if (reason == DialogReason.endCalled) {
             this.telemetryClient.trackEvent({
@@ -390,13 +371,9 @@
             case AdaptiveEvents.recognizedIntent:
                 // we have received a RecognizedIntent event
                 // get the value and promote to turn.recognized, topintent, topscore and lastintent
-<<<<<<< HEAD
-                const recognizedResult = actionContext.state.getValue<RecognizerResult>(`${TurnPath.dialogEvent}.value`);
-=======
                 const recognizedResult = actionContext.state.getValue<RecognizerResult>(
                     `${TurnPath.dialogEvent}.value`
                 );
->>>>>>> 786b157c
                 const { intent, score } = getTopScoringIntent(recognizedResult);
                 actionContext.state.setValue(TurnPath.recognized, recognizedResult);
                 actionContext.state.setValue(TurnPath.topIntent, intent);
@@ -559,17 +536,10 @@
             const evt = selection[0];
             const parser = new ExpressionParser();
             const properties: { [key: string]: string } = {
-<<<<<<< HEAD
-                'DialogId': this.id,
-                'Expression': evt.getExpression(parser).toString(),
-                'Kind': `Microsoft.${evt.constructor.name}`,
-                'ConditionId': evt.id
-=======
                 DialogId: this.id,
                 Expression: evt.getExpression(parser).toString(),
                 Kind: `Microsoft.${evt.constructor.name}`,
                 ConditionId: evt.id,
->>>>>>> 786b157c
             };
             this.telemetryClient.trackEvent({
                 name: 'AdaptiveDialogTrigger',
