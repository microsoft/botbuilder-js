/**
 * @module botbuilder-dialogs-adaptive
 */
/**
 * Copyright (c) Microsoft Corporation. All rights reserved.
 * Licensed under the MIT License.
 */
import {
    TurnContext, BotTelemetryClient, NullTelemetryClient, ActivityTypes,
    Activity, RecognizerResult, getTopScoringIntent
} from 'botbuilder-core';
import { Dialog, DialogInstance, DialogReason, DialogTurnResult, DialogTurnStatus, DialogEvent, DialogContext, DialogContainer, DialogDependencies, TurnPath, DialogPath, DialogState } from 'botbuilder-dialogs';
import { OnCondition } from './conditions';
import { Recognizer } from './recognizers';
import { TriggerSelector } from './triggerSelector';
import { FirstSelector } from './selectors';
import { SchemaHelper } from './schemaHelper';
import { LanguageGenerator } from './languageGenerator';
import { ActionContext } from './actionContext';
import { EntityEvents } from './entityEvents';
import { AdaptiveEvents } from './adaptiveEvents';
import { AdaptiveDialogState } from './adaptiveDialogState';
import { EntityInfo } from './entityInfo';
<<<<<<< HEAD
import { IntExpression } from 'adaptive-expressions';
=======
import { IntExpression } from './expressions';
import { ExpressionParser } from 'adaptive-expressions';
>>>>>>> d1df6cbf

export class AdaptiveDialog<O extends object = {}> extends DialogContainer<O> {
    public static conditionTracker = 'dialog._tracker.conditions';

    private readonly adaptiveKey = '_adaptive';
    private readonly generatorTurnKey = Symbol('generatorTurn');
    private readonly changeTurnKey = Symbol('changeTurn');

    private installedDependencies = false;
    private needsTracker = false;
    private dialogSchema: SchemaHelper;
    private _internalVersion: string;

    /**
     * Creates a new `AdaptiveDialog` instance.
     * @param dialogId (Optional) unique ID of the component within its parents dialog set.
     */
    public constructor(dialogId?: string) {
        super(dialogId);
    }

    /**
     * Optional. Recognizer used to analyze any message utterances.
     */
    public recognizer?: Recognizer;

    /**
     * Optional. Language Generator override.
     */
    public generator?: LanguageGenerator;

    /**
     * Trigger handlers to respond to conditions which modify the executing plan.
     */
    public triggers: OnCondition[] = [];

    /**
     * Whether to end the dialog when there are no actions to execute.
     * @remarks
     * If true, when there are no actions to execute, the current dialog will end.
     * If false, when there are no actions to execute, the current dialog will simply end the turn and still be active.
     * Defaults to a value of true.
     */
    public autoEndDialog: boolean = true;

    /**
     * Optional. The selector for picking the possible events to execute.
     */
    public selector: TriggerSelector;

    /**
     * The property to return as the result when the dialog ends when there are no more Actions and `AutoEndDialog = true`.
     * @remarks
     * Defaults to a value of `dialog.result`.
     */
    public defaultResultProperty: string = 'dialog.result';

    /**
     * JSON Schema for the dialog.
     */
    public set schema(value: object) {
        this.dialogSchema = new SchemaHelper(value);
    }

    public get schema(): object | undefined {
        return this.dialogSchema ? this.dialogSchema.schema : undefined;
    }

    public set telemetryClient(client: BotTelemetryClient) {
        super.telemetryClient = client ? client : new NullTelemetryClient();
        this.dialogs.telemetryClient = client;
    }

    protected ensureDependenciesInstalled(): void {
        if (this.installedDependencies) {
            return;
        }
        this.installedDependencies = true;

        // Install each trigger actions
        let id = 0;
        for (let i = 0; i < this.triggers.length; i++) {
            const trigger = this.triggers[i];

            // Install any dependencies
            if (typeof ((trigger as any) as DialogDependencies).getDependencies == 'function') {
                ((trigger as any) as DialogDependencies).getDependencies().forEach((child) => this.dialogs.add(child));
            }

            if (trigger.runOnce) {
                this.needsTracker = true;
            }

            if (!trigger.priority) {
                trigger.priority = new IntExpression(id);
            }

            if (!trigger.id) {
                trigger.id = id.toString();
                id++;
            }
        }

        if (!this.selector) {
            // Default to first selector
            // TODO: Implement MostSpecificSelector (needs TriggerTree)
            this.selector = new FirstSelector();
        }
        this.selector.initialize(this.triggers, true);
    }

    //---------------------------------------------------------------------------------------------
    // Base Dialog Overrides
    //---------------------------------------------------------------------------------------------

    protected getInternalVersion(): string {
        if (!this._internalVersion) {
            // change the container version if any dialogs are added or removed.
            let version = this.dialogs.getVersion();

            // change version if the schema has changed.
            if (this.schema) {
                version += JSON.stringify(this.schema);
            }

            // change if triggers type/constraint change
            const parser = new ExpressionParser();
            this.triggers.forEach((trigger) => {
                version += trigger.getExpression(parser).toString();
            });

            this._internalVersion = computeHash(version);
        }

        return this._internalVersion;
    }
    
    protected onComputeId(): string {
        return `AdaptiveDialog[]`;
    }

    public async beginDialog(dc: DialogContext, options?: O): Promise<DialogTurnResult> {
        this.onPushScopedServices(dc.context);
        try {
            await this.checkForVersionChange(dc);

            // Install dependencies on first access
            this.ensureDependenciesInstalled();

            // Initialize event counter
            const dcState = dc.state;
            if (dcState.getValue(DialogPath.eventCounter) == undefined) {
                dcState.setValue(DialogPath.eventCounter, 0);
            }

            // Initialize list of required properties
            if (this.dialogSchema && dcState.getValue(DialogPath.requiredProperties) == undefined) {
                //  RequiredProperties control what properties must be filled in.
                dcState.setValue(DialogPath.requiredProperties, this.dialogSchema.required);
            }

            // Initialize change tracker
            if (this.needsTracker && dcState.getValue(AdaptiveDialog.conditionTracker) == undefined) {
                this.triggers.forEach((trigger) => {
                    if (trigger.runOnce && trigger.condition) {
                        const references = trigger.condition.toExpression().references();
                        var paths = dcState.trackPaths(references);
                        var triggerPath = `${ AdaptiveDialog.conditionTracker }.${ trigger.id }.`;
                        dcState.setValue(triggerPath + 'paths', paths);
                        dcState.setValue(triggerPath + 'lastRun', 0);
                    }
                });
            }

            // Initialize dialog state
            if (options) {
                // Replace initial activeDialog.State with clone of options
                dc.activeDialog.state = JSON.parse(JSON.stringify(options));
            }
            dc.activeDialog.state[this.adaptiveKey] = {};

            // Evaluate events and queue up action changes
            const event: DialogEvent = { name: AdaptiveEvents.beginDialog, value: options, bubble: false };
            await this.onDialogEvent(dc, event);

            // Continue action execution
            return await this.continueActions(dc);
        } finally {
            this.onPopScopedServices(dc.context);
        }
    }

    public async continueDialog(dc: DialogContext): Promise<DialogTurnResult> {
        this.onPushScopedServices(dc.context);
        try {
            await this.checkForVersionChange(dc);

            this.ensureDependenciesInstalled();

            // Continue action execution
            return await this.continueActions(dc);
        } finally {
            this.onPopScopedServices(dc.context);
        }
    }

    protected async onPreBubbleEvent(dc: DialogContext, event: DialogEvent): Promise<boolean> {
        const actionContext = this.toActionContext(dc);

        // Process event and queue up any potential interruptions
        return await this.processEvent(actionContext, event, true);
    }

    protected async onPostBubbleEvent(dc: DialogContext, event: DialogEvent): Promise<boolean> {
        const actionContext = this.toActionContext(dc);

        // Process event and queue up any potential interruptions
        return await this.processEvent(actionContext, event, false);
    }

    public async resumeDialog(dc: DialogContext, reason: DialogReason, result?: any): Promise<DialogTurnResult> {
        await this.checkForVersionChange(dc);

        // Containers are typically leaf nodes on the stack but the dev is free to push other dialogs
        // on top of the stack which will result in the container receiving an unexpected call to
        // resumeDialog() when the pushed on dialog ends.
        // To avoid the container prematurely ending we need to implement this method and simply
        // ask our inner dialog stack to re-prompt.
        await this.repromptDialog(dc.context, dc.activeDialog);

        return Dialog.EndOfTurn;
    }

    public async repromptDialog(turnContext: TurnContext, instance: DialogInstance): Promise<void> {
        try {
            this.onPushScopedServices(turnContext);
            // Forward to current sequence action
            const state: AdaptiveDialogState = instance.state[this.adaptiveKey];
            if (state && state.actions && state.actions.length > 0) {
                // We need to mockup a DialogContext so that we can call repromptDialog() for the active action
                const actionDC: DialogContext = new DialogContext(this.dialogs, turnContext, state.actions[0]);
                await actionDC.repromptDialog();
            }
        } finally {
            this.onPopScopedServices(turnContext);
        }
    }

    public createChildContext(dc: DialogContext): DialogContext {
        const activeDialogState = dc.activeDialog.state;
        let state: AdaptiveDialogState = activeDialogState[this.adaptiveKey];
        if (!state) {
            state = { actions: [] };
        }

        if (state.actions && state.actions.length > 0) {
            return new DialogContext(this.dialogs, dc, state.actions[0]);
        }
        return undefined;
    }

    public getDependencies(): Dialog[] {
        this.ensureDependenciesInstalled();
        return [];
    }

    //---------------------------------------------------------------------------------------------
    // Event Processing
    //---------------------------------------------------------------------------------------------

    protected async processEvent(actionContext: ActionContext, dialogEvent: DialogEvent, preBubble: boolean): Promise<boolean> {
        // Save into turn
        actionContext.state.setValue(TurnPath.dialogEvent, dialogEvent);

        let activity = actionContext.state.getValue<Activity>(TurnPath.activity);

        // some dialogevents get promoted into turn state for general access outside of the dialogevent.
        // This allows events to be fired (in the case of ChooseIntent), or in interruption (Activity) 
        // Triggers all expressed against turn.recognized or turn.activity, and this mapping maintains that 
        // any event that is emitted updates those for the rest of rule evaluation.
        switch (dialogEvent.name) {
            case AdaptiveEvents.recognizedIntent:
                // we have received a RecognizedIntent event
                // get the value and promote to turn.recognized, topintent, topscore and lastintent
                const recognizedResult = actionContext.state.getValue<RecognizerResult>(`${ TurnPath.dialogEvent }.value`);
                const { intent, score } = getTopScoringIntent(recognizedResult);
                actionContext.state.setValue(TurnPath.recognized, recognizedResult);
                actionContext.state.setValue(TurnPath.topIntent, intent);
                actionContext.state.setValue(TurnPath.topScore, score);
                actionContext.state.setValue(DialogPath.lastEvent, intent);

                // process entities for ambiguity processing (We do this regardless of who handles the event)
                this.processEntities(actionContext, activity);
                break;
            case AdaptiveEvents.activityReceived:
                // we received an ActivityReceived event, promote the activity into turn.activity
                actionContext.state.setValue(TurnPath.activity, dialogEvent.value);
                activity = dialogEvent.value as Activity;
                break;
        }

        this.ensureDependenciesInstalled();

        // Count of events processed
        var count = actionContext.state.getValue(DialogPath.eventCounter);
        actionContext.state.setValue(DialogPath.eventCounter, ++count);

        // Look for triggered rule
        let handled = await this.queueFirstMatch(actionContext);
        if (handled) {
            return true;
        }

        // Perform default processing
        if (preBubble) {
            switch (dialogEvent.name) {
                case AdaptiveEvents.beginDialog:
                    if (!actionContext.state.getValue(TurnPath.activityProcessed)) {
                        const activityReceivedEvent: DialogEvent = {
                            name: AdaptiveEvents.activityReceived,
                            value: actionContext.context.activity,
                            bubble: false
                        };
                        handled = await this.processEvent(actionContext, activityReceivedEvent, true);
                    }
                    break;
                case AdaptiveEvents.activityReceived:
                    if (activity.type === ActivityTypes.Message) {
                        // Recognize utterance (ignore handled)
                        const recognizeUtteranceEvent: DialogEvent = {
                            name: AdaptiveEvents.recognizeUtterance,
                            value: activity,
                            bubble: false
                        };
                        await this.processEvent(actionContext, recognizeUtteranceEvent, true);

                        // Emit leading RecognizedIntent event
                        const recognized = actionContext.state.getValue<RecognizerResult>(TurnPath.recognized);
                        const recognizedIntentEvent: DialogEvent = {
                            name: AdaptiveEvents.recognizedIntent,
                            value: recognized,
                            bubble: false
                        };
                        handled = await this.processEvent(actionContext, recognizedIntentEvent, true);
                    }

                    // Has an interruption occurred?
                    // - Setting this value to true causes any running inputs to re-prompt when they're
                    //   continued.  The developer can clear this flag if they want the input to instead
                    //   process the users utterance when its continued.
                    if (handled) {
                        actionContext.state.setValue(TurnPath.interrupted, true);
                    }
                    break;
                case AdaptiveEvents.recognizeUtterance:
                    if (activity.type == ActivityTypes.Message) {
                        // Recognize utterance
                        const recognized = await this.onRecognize(actionContext, activity);
                        // TODO figure out way to not use turn state to pass this value back to caller.
                        actionContext.state.setValue(TurnPath.recognized, recognized);
                        handled = true;
                    }
                    break;
            }
        } else {
            switch (dialogEvent.name) {
                case AdaptiveEvents.beginDialog:
                    if (!actionContext.state.getValue(TurnPath.activityProcessed)) {
                        const activityReceivedEvent: DialogEvent = {
                            name: AdaptiveEvents.activityReceived,
                            value: activity,
                            bubble: false
                        };
                        // Emit trailing ActivityReceived event
                        handled = await this.processEvent(actionContext, activityReceivedEvent, false);
                    }
                    break;
                case AdaptiveEvents.activityReceived:
                    if (activity.type === ActivityTypes.Message) {
                        // Do we have an empty sequence?
                        if (actionContext.actions.length == 0) {
                            const unknownIntentEvent: DialogEvent = {
                                name: AdaptiveEvents.unknownIntent,
                                bubble: false
                            };
                            // Emit trailing UnknownIntent event
                            handled = await this.processEvent(actionContext, unknownIntentEvent, false);
                        } else {
                            handled = false;
                        }
                    }

                    // Has an interruption occurred?
                    // - Setting this value to true causes any running inputs to re-prompt when they're
                    //   continued.  The developer can clear this flag if they want the input to instead
                    //   process the users utterance when its continued.
                    if (handled) {
                        actionContext.state.setValue(TurnPath.interrupted, true);
                    }
                    break;
            }
        }

        return handled;
    }

    protected async onRecognize(dc: DialogContext, activity: Activity): Promise<RecognizerResult> {
        const { text, value } = activity;
        const noneIntent: RecognizerResult = {
            text: text || '',
            intents: { 'None': { score: 0.0 } },
            entities: {}
        };

        // Check for submission of an adaptive card
        if (!text && typeof value == 'object' && typeof value['intent'] == 'string') {
            // Map submitted values to a recognizer result
            const recognized: RecognizerResult = {
                text: '',
                intents: {},
                entities: {}
            };
            for (const key in value) {
                if (value.hasOwnProperty(key)) {
                    if (key == 'intent') {
                        recognized.intents[value[key]] = { score: 1.0 };
                    } else {
                        recognized.entities[key] = [value[key]];
                    }
                }
            }

            return recognized;
        } else if (this.recognizer) {
            // Call recognizer as normal and filter to top intent
            const recognized = await this.recognizer.recognize(dc, activity);
            const { intent } = getTopScoringIntent(recognized);
            for (const key in recognized.intents) {
                if (key != intent) {
                    delete recognized[key];
                }
            }
            return recognized;
        } else {
            return noneIntent;
        }
    }

    private async queueFirstMatch(actionContext: ActionContext): Promise<boolean> {
        const selection = await this.selector.select(actionContext);
        if (selection.length > 0) {
            const evt = this.triggers[selection[0]];
            const changes = await evt.execute(actionContext);
            if (changes && changes.length > 0) {
                actionContext.queueChanges(changes[0]);
                return true;
            }
        }

        return false;
    }

    //---------------------------------------------------------------------------------------------
    // Action Execution
    //---------------------------------------------------------------------------------------------

    protected async continueActions(dc: DialogContext): Promise<DialogTurnResult> {
        // Apply any queued up changes
        const actionContext = this.toActionContext(dc);
        await actionContext.applyChanges();

        // Get a unique instance ID for the current stack entry.
        // - We need to do this because things like cancellation can cause us to be removed
        //   from the stack and we want to detect this so we can stop processing actions.
        const instanceId = this.getUniqueInstanceId(actionContext);

        try {
            this.onPushScopedServices(dc.context);

            // Create context for active action
            let actionDC = this.createChildContext(actionContext);
            while (actionDC) {
                // Continue current action
                let result = await actionDC.continueDialog();

                // Start action if not continued
                if (result.status == DialogTurnStatus.empty && this.getUniqueInstanceId(actionContext) == instanceId) {
                    const nextAction = actionContext.actions[0];
                    result = await actionDC.beginDialog(nextAction.dialogId, nextAction.options);
                }

                // Is the step waiting for input or were we cancelled?
                if (result.status == DialogTurnStatus.waiting || this.getUniqueInstanceId(actionContext) != instanceId) {
                    return result;
                }

                // End current step
                await this.endCurrentAction(actionContext);

                if (result.status == DialogTurnStatus.completeAndWait) {
                    // Child dialog completed, but wants us to wait for a new activity
                    result.status = DialogTurnStatus.waiting;
                    return result;
                }

                let parentChanges = false;
                let root = actionContext;
                let parent = actionContext.parent;
                while (parent) {
                    const ac = parent as ActionContext;
                    if (ac && ac.changes && ac.changes.length > 0) {
                        parentChanges = true;
                    }
                    root = parent as ActionContext;
                    parent = root.parent;
                }

                // Execute next step
                if (parentChanges) {
                    // Recursively call continueDialog() to apply parent changes and continue execution
                    return await root.continueDialog();
                }

                // Apply any locale changes and fetch next action
                await actionContext.applyChanges();
                actionDC = this.createChildContext(actionContext);
            }
        } finally {
            this.onPopScopedServices(dc.context);
        }

        return await this.onEndOfActions(actionContext);
    }

    protected async endCurrentAction(actionContext: ActionContext): Promise<boolean> {
        if (actionContext.actions.length > 0) {
            actionContext.actions.shift();
        }

        return false;
    }

    protected async onEndOfActions(actionContext: ActionContext): Promise<DialogTurnResult> {
        // Is the current dialog still on the stack?
        if (actionContext.activeDialog) {
            // Completed actions so continue processing entity queues
            const handled = await this.processQueues(actionContext);
            if (handled) {
                // Still processing queues
                return await this.continueActions(actionContext);
            } else if (this.shouldEnd(actionContext)) {
                const result = actionContext.state.getValue(this.defaultResultProperty);
                return await actionContext.endDialog(result);
            }
            return Dialog.EndOfTurn;
        }
        return { status: DialogTurnStatus.cancelled };
    }

    protected onPushScopedServices(context: TurnContext): void {
        if (this.generator) {
            context.turnState.push('LanguageGenerator', this.generator);
        }
    }

    protected onPopScopedServices(context: TurnContext): void {
        if (this.generator) {
            context.turnState.pop('LanguageGenerator');
        }
    }

    private getUniqueInstanceId(dc: DialogContext): string {
        return dc.stack.length > 0 ? `${ dc.stack.length }:${ dc.activeDialog.id }` : '';
    }

    private shouldEnd(dc: DialogContext): boolean {
        return this.autoEndDialog;
    }

    private toActionContext(dc: DialogContext): ActionContext {
        const activeDialogState = dc.activeDialog.state;
        let state: AdaptiveDialogState = activeDialogState[this.adaptiveKey];

        if (!state) {
            state = { actions: [] };
            activeDialogState[this.adaptiveKey] = state;
        }

        if (!state.actions) {
            state.actions = [];
        }

        const dialogState: DialogState = { dialogStack: dc.stack };
        const actionContext = new ActionContext(dc.dialogs, dc, dialogState, state.actions, this.changeTurnKey);
        actionContext.parent = dc.parent;
        // use configuration of dc's state
        if (!actionContext.parent) {
            actionContext.state.configuration = dc.state.configuration;
        }
        return actionContext;
    }

    /**
     * This function goes through the ambiguity queues and emits events if present.
     * In order ClearProperties, AssignEntity, ChooseProperties, ChooseEntity, EndOfActions.
     */
    private async processQueues(actionContext: ActionContext): Promise<boolean> {
        let evt: DialogEvent;
        const queues = EntityEvents.read(actionContext);
        let changed = false;
        if (queues.clearProperties.length > 0) {
            const val = queues.clearProperties.shift();
            evt = {
                name: AdaptiveEvents.clearProperty,
                value: val,
                bubble: false
            };
            changed = true;
        } else if (queues.assignEntities.length > 0) {
            const val = queues.assignEntities.shift();
            evt = {
                name: AdaptiveEvents.assignEntity,
                value: val,
                bubble: false
            };
            // TODO: (from C#) For now, I'm going to dereference to a one-level array value.  There is a bug in the current code in the distinction between
            // @ which is supposed to unwrap down to non-array and @@ which returns the whole thing. @ in the curent code works by doing [0] which
            // is not enough.
            let entity = val.entity.value;
            if (!(Array.isArray(entity))) {
                entity = [entity];
            }

            actionContext.state.setValue(`${ TurnPath.recognized }.entities.${ val.entity.name }`, entity);
            changed = true;
        } else if (queues.chooseProperties.length > 0) {
            const val = queues.chooseProperties.shift();
            evt = {
                name: AdaptiveEvents.chooseProperty,
                value: val,
                bubble: false
            };
        } else if (queues.chooseEntities.length > 0) {
            const val = queues.chooseEntities.shift();
            evt = {
                name: AdaptiveEvents.chooseEntity,
                value: val,
                bubble: false
            };
        } else {
            evt = {
                name: AdaptiveEvents.endOfActions,
                bubble: false
            };
        }

        if (changed) {
            EntityEvents.write(actionContext, queues);
        }

        actionContext.state.setValue(DialogPath.lastEvent, evt.name);
        let handled = await this.processEvent(actionContext, evt, true);
        if (!handled) {
            // If event wasn't handled, remove it from queues and keep going if things changed
            if (EntityEvents.dequeueEvent(queues, evt.name)) {
                EntityEvents.write(actionContext, queues);
                handled = await this.processQueues(actionContext);
            }
        }

        return handled;
    }

    /**
     * Process entities to identify ambiguity and possible assigment to properties.  Broadly the steps are:
     * Normalize entities to include meta-data
     * Check to see if an entity is in response to a previous ambiguity event
     * Assign entities to possible properties
     * Merge new queues into existing queues of ambiguity events
    */
    private processEntities(actionContext: ActionContext, activity: Activity): void {
        if (this.dialogSchema) {
            const lastEvent = actionContext.state.getValue(DialogPath.lastEvent);
            if (lastEvent) {
                actionContext.state.deleteValue(DialogPath.lastEvent);
            }

            const queues = EntityEvents.read(actionContext);
            const entities = EntityInfo.normalizeEntities(actionContext);
            const utterance = activity.type == ActivityTypes.Message ? activity.text : '';
            const expected: string[] = actionContext.state.getValue(DialogPath.expectedProperties, []);

            // Utterance is a special entity that corresponds to the full utterance
            entities['utterance'] = [Object.assign(new EntityInfo(), {
                priority: Number.MAX_SAFE_INTEGER,
                coverage: 1,
                start: 0,
                end: utterance.length,
                name: 'utterance',
                score: 0,
                type: 'string',
                value: utterance,
                text: utterance
            })];
            const recognized = EntityEvents.assignEntities(queues, actionContext, entities, expected, lastEvent, this.dialogSchema);
            const unrecognized = this.splitUtterance(utterance, recognized);

            // TODO: Is this actually useful information?
            actionContext.state.setValue(TurnPath.unrecognizedText, unrecognized);
            actionContext.state.setValue(TurnPath.recognizedEntities, recognized);
            const turn = actionContext.state.getValue(DialogPath.eventCounter);
            EntityEvents.combineOldEntityToProperties(queues, turn, this.dialogSchema);
            EntityEvents.write(actionContext, queues);
        }
    }

    private splitUtterance(utterance: string, recognized: Partial<EntityInfo>[]): string[] {
        const unrecognized = [];
        var current = 0;
        for (let i = 0; i < recognized.length; i++){
            const entity = recognized[i];
            if (entity.start > current) {
                unrecognized.push(utterance.substr(current, entity.start - current).trim());
            }

            current = entity.end;
        }

        if (current < utterance.length) {
            unrecognized.push(utterance.substr(current));
        }

        return unrecognized;
    }
}

/**
 * Generates a 32 bit hash for a string.
 *
 * @remarks
 * The source for this function was derived from the following article:
 *
 * https://werxltd.com/wp/2010/05/13/javascript-implementation-of-javas-string-hashcode-method/
 *
 * @param text String to generate a hash for.
 * @returns A string that is 15 characters or less in length.
 */
function computeHash(text: string): string {
    const l = text.length;
    let hash = 0;
    for (let i = 0; i < l; i++) {
        const chr = text.charCodeAt(i);
        hash  = ((hash << 5) - hash) + chr;
        hash |= 0; // Convert to 32 bit integer
    }
    return hash.toString();
}<|MERGE_RESOLUTION|>--- conflicted
+++ resolved
@@ -21,12 +21,7 @@
 import { AdaptiveEvents } from './adaptiveEvents';
 import { AdaptiveDialogState } from './adaptiveDialogState';
 import { EntityInfo } from './entityInfo';
-<<<<<<< HEAD
-import { IntExpression } from 'adaptive-expressions';
-=======
-import { IntExpression } from './expressions';
-import { ExpressionParser } from 'adaptive-expressions';
->>>>>>> d1df6cbf
+import { IntExpression, ExpressionParser } from 'adaptive-expressions';
 
 export class AdaptiveDialog<O extends object = {}> extends DialogContainer<O> {
     public static conditionTracker = 'dialog._tracker.conditions';
