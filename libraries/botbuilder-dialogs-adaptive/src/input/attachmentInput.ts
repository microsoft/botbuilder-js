--- conflicted
+++ resolved
@@ -16,15 +16,11 @@
 }
 
 export class AttachmentInput extends InputDialog {
-<<<<<<< HEAD
     public static $kind = 'Microsoft.AttachmentInput';
 
-    public outputFormat: EnumExpression<AttachmentOutputFormat> = new EnumExpression<AttachmentOutputFormat>(AttachmentOutputFormat.first);
-=======
     public outputFormat: EnumExpression<AttachmentOutputFormat> = new EnumExpression<AttachmentOutputFormat>(
         AttachmentOutputFormat.first
     );
->>>>>>> 786b157c
 
     public get converters(): Converters<AttachmentInput> {
         return Object.assign({}, super.converters, {
