--- conflicted
+++ resolved
@@ -6,17 +6,19 @@
  * Licensed under the MIT License.
  */
 import * as Recognizers from '@microsoft/recognizers-text-number';
-import { StringExpression, NumberExpression, NumberExpressionConverter, StringExpressionConverter } from 'adaptive-expressions';
+import {
+    StringExpression,
+    NumberExpression,
+    NumberExpressionConverter,
+    StringExpressionConverter,
+} from 'adaptive-expressions';
 import { Activity } from 'botbuilder-core';
 import { Converters, DialogContext } from 'botbuilder-dialogs';
 import { InputDialog, InputState } from './inputDialog';
 
 export class NumberInput extends InputDialog {
-<<<<<<< HEAD
     public static $kind = 'Microsoft.NumberInput';
 
-=======
->>>>>>> 786b157c
     public defaultLocale?: StringExpression;
 
     public outputFormat?: NumberExpression;
