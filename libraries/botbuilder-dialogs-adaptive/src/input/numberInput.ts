--- conflicted
+++ resolved
@@ -22,25 +22,16 @@
     outputFormat?: number | string | Expression | NumberExpression;
 }
 
+/**
+ * Input dialog for asking for numbers.
+ */
 export class NumberInput extends InputDialog implements NumberInputConfiguration {
     public static $kind = 'Microsoft.NumberInput';
 
-<<<<<<< HEAD
-/**
- * Input dialog for asking for numbers.
- */
-export class NumberInput extends InputDialog {
-=======
->>>>>>> 9f8f4ec4
     public defaultLocale?: StringExpression;
 
     public outputFormat?: NumberExpression;
 
-<<<<<<< HEAD
-    /**
-     * @protected
-     */
-=======
     public getConverter(property: keyof NumberInputConfiguration): Converter | ConverterFactory {
         switch (property) {
             case 'defaultLocale':
@@ -52,7 +43,9 @@
         }
     }
 
->>>>>>> 9f8f4ec4
+    /**
+     * @protected
+     */
     protected onComputeId(): string {
         return `NumberInput[${this.prompt && this.prompt.toString()}]`;
     }
