--- conflicted
+++ resolved
@@ -5,15 +5,14 @@
  * Copyright (c) Microsoft Corporation. All rights reserved.
  * Licensed under the MIT License.
  */
-<<<<<<< HEAD
-import { StringExpression, IntExpression, IntExpressionConverter, StringExpressionConverter } from 'adaptive-expressions';
-import { ActivityTypes, ActionTypes, Activity, Attachment, BotAdapter, CardFactory, Channels, ExtendedUserTokenProvider, InputHints, IUserTokenProvider, MessageFactory, OAuthCard, OAuthLoginTimeoutKey, StatusCodes, TokenResponse, TokenExchangeInvokeRequest, TurnContext } from 'botbuilder-core';
-import { verifyStateOperationName, tokenExchangeOperationName, tokenResponseEventName } from 'botbuilder-core';
-import { Converters, DialogContext, Dialog, DialogTurnResult, PromptOptions, PromptRecognizerResult, ThisPath, TurnPath } from 'botbuilder-dialogs';
-import { SkillValidation } from 'botframework-connector';
-=======
-import { StringExpression, IntExpression } from 'adaptive-expressions';
 import {
+    IntExpression,
+    IntExpressionConverter,
+    StringExpression,
+    StringExpressionConverter,
+} from 'adaptive-expressions';
+import {
+    Converters,
     DialogContext,
     Dialog,
     DialogTurnResult,
@@ -43,7 +42,6 @@
 } from 'botbuilder-core';
 import { SkillValidation } from 'botframework-connector';
 import { verifyStateOperationName, tokenExchangeOperationName, tokenResponseEventName } from 'botbuilder-core';
->>>>>>> 786b157c
 import { InputDialog, InputState } from './inputDialog';
 
 export const channels: any = {
@@ -99,7 +97,7 @@
             connectionName: new StringExpressionConverter(),
             title: new StringExpressionConverter(),
             text: new StringExpressionConverter(),
-            timeout: new IntExpressionConverter()
+            timeout: new IntExpressionConverter(),
         });
     }
 
