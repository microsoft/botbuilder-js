/**
 * @module botbuilder-dialogs-adaptive
 */
/**
 * Copyright (c) Microsoft Corporation. All rights reserved.
 * Licensed under the MIT License.
 */
import { Expression, StringExpression, StringExpressionConverter } from 'adaptive-expressions';
import { Converter, ConverterFactory, DialogContext } from 'botbuilder-dialogs';
import { InputDialog, InputDialogConfiguration, InputState } from './inputDialog';

export interface TextInputConfiguration extends InputDialogConfiguration {
    outputFormat?: string | Expression | StringExpression;
}

export class TextInput extends InputDialog implements TextInputConfiguration {
    public static $kind = 'Microsoft.TextInput';

<<<<<<< HEAD
/**
 * Declarative text input to gather text data from users.
 */
export class TextInput extends InputDialog {
    public outputFormat: StringExpression;

    /**
     * @protected
     */
=======
    public outputFormat: StringExpression;

    public getConverter(property: keyof TextInputConfiguration): Converter | ConverterFactory {
        switch (property) {
            case 'outputFormat':
                return new StringExpressionConverter();
            default:
                return super.getConverter(property);
        }
    }

>>>>>>> 9f8f4ec4
    protected onComputeId(): string {
        return `TextInput[${this.prompt && this.prompt.toString()}]`;
    }

    /**
     * @protected
     * Called when input has been received.
     * @param dc The [DialogContext](xref:botbuilder-dialogs.DialogContext) for the current turn of conversation.
     * @returns [InputState](xref:botbuilder-dialogs-adaptive.InputState) which reflects whether input was recognized as valid or not.
     */
    protected async onRecognizeInput(dc: DialogContext): Promise<InputState> {
        // Treat input as a string
        let input: string = dc.state.getValue(InputDialog.VALUE_PROPERTY).toString();

        if (this.outputFormat) {
            const value = this.outputFormat.getValue(dc.state);
            input = value.toString();
        }

        // Save formated value and ensure length > 0
        dc.state.setValue(InputDialog.VALUE_PROPERTY, input);
        return input.length > 0 ? InputState.valid : InputState.unrecognized;
    }
}<|MERGE_RESOLUTION|>--- conflicted
+++ resolved
@@ -16,17 +16,6 @@
 export class TextInput extends InputDialog implements TextInputConfiguration {
     public static $kind = 'Microsoft.TextInput';
 
-<<<<<<< HEAD
-/**
- * Declarative text input to gather text data from users.
- */
-export class TextInput extends InputDialog {
-    public outputFormat: StringExpression;
-
-    /**
-     * @protected
-     */
-=======
     public outputFormat: StringExpression;
 
     public getConverter(property: keyof TextInputConfiguration): Converter | ConverterFactory {
@@ -38,7 +27,9 @@
         }
     }
 
->>>>>>> 9f8f4ec4
+    /**
+     * @protected
+     */
     protected onComputeId(): string {
         return `TextInput[${this.prompt && this.prompt.toString()}]`;
     }
