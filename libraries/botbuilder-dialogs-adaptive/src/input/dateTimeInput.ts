/**
 * @module botbuilder-dialogs-adaptive
 */
/**
 * Copyright (c) Microsoft Corporation. All rights reserved.
 * Licensed under the MIT License.
 */
import * as Recognizers from '@microsoft/recognizers-text-date-time';
import { Expression, StringExpression, StringExpressionConverter } from 'adaptive-expressions';
import { Converter, ConverterFactory, DialogContext } from 'botbuilder-dialogs';
import { InputDialog, InputDialogConfiguration, InputState } from './inputDialog';

export interface DateTimeInputConfiguration extends InputDialogConfiguration {
    defaultLocale?: string | Expression | StringExpression;
    outputFormat?: string | Expression | StringExpression;
}

export class DateTimeInput extends InputDialog implements DateTimeInputConfiguration {
    public static $kind = 'Microsoft.DateTimeInput';

<<<<<<< HEAD
/**
 * Input dialog to collect a datetime from the user.
 */
export class DateTimeInput extends InputDialog {
=======
>>>>>>> 9f8f4ec4
    public defaultLocale: StringExpression;

    public outputFormat: StringExpression;

<<<<<<< HEAD
    /**
     * @protected
     */
=======
    public getConverter(property: keyof DateTimeInputConfiguration): Converter | ConverterFactory {
        switch (property) {
            case 'defaultLocale':
                return new StringExpressionConverter();
            case 'outputFormat':
                return new StringExpressionConverter();
            default:
                return super.getConverter(property);
        }
    }

>>>>>>> 9f8f4ec4
    protected onComputeId(): string {
        return `DateTimeInput[${this.prompt && this.prompt.toString()}]`;
    }

    /**
     * @protected
     * Called when input has been received.
     * @param dc The [DialogContext](xref:botbuilder-dialogs.DialogContext) for the current turn of conversation.
     * @returns [InputState](xref:botbuilder-dialogs-adaptive.InputState) which reflects whether input was recognized as valid or not.
     */
    protected async onRecognizeInput(dc: DialogContext): Promise<InputState> {
        // Recognize input and filter out non-attachments
        const input: object = dc.state.getValue(InputDialog.VALUE_PROPERTY);
        const locale: string = dc.context.activity.locale || this.defaultLocale.getValue(dc.state) || 'en-us';
        const results: any[] = Recognizers.recognizeDateTime(input.toString(), locale);

        if (results.length > 0 && results[0].resolution) {
            const values = results[0].resolution.values;
            dc.state.setValue(InputDialog.VALUE_PROPERTY, values);
            if (this.outputFormat) {
                const value = this.outputFormat.getValue(dc.state);
                dc.state.setValue(InputDialog.VALUE_PROPERTY, value);
            }
        } else {
            return InputState.unrecognized;
        }
        return InputState.valid;
    }
}<|MERGE_RESOLUTION|>--- conflicted
+++ resolved
@@ -18,22 +18,15 @@
 export class DateTimeInput extends InputDialog implements DateTimeInputConfiguration {
     public static $kind = 'Microsoft.DateTimeInput';
 
-<<<<<<< HEAD
 /**
  * Input dialog to collect a datetime from the user.
  */
 export class DateTimeInput extends InputDialog {
-=======
->>>>>>> 9f8f4ec4
+
     public defaultLocale: StringExpression;
 
     public outputFormat: StringExpression;
 
-<<<<<<< HEAD
-    /**
-     * @protected
-     */
-=======
     public getConverter(property: keyof DateTimeInputConfiguration): Converter | ConverterFactory {
         switch (property) {
             case 'defaultLocale':
@@ -45,7 +38,9 @@
         }
     }
 
->>>>>>> 9f8f4ec4
+    /**
+     * @protected
+     */
     protected onComputeId(): string {
         return `DateTimeInput[${this.prompt && this.prompt.toString()}]`;
     }
