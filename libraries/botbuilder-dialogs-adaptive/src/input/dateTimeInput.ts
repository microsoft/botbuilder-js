--- conflicted
+++ resolved
@@ -11,11 +11,8 @@
 import { InputDialog, InputState } from './inputDialog';
 
 export class DateTimeInput extends InputDialog {
-<<<<<<< HEAD
     public static $kind = 'Microsoft.DateTimeInput';
 
-=======
->>>>>>> 786b157c
     public defaultLocale: StringExpression;
 
     public outputFormat: StringExpression;
