/**
 * @module botbuilder-dialogs-adaptive
 */
/**
 * Copyright (c) Microsoft Corporation. All rights reserved.
 * Licensed under the MIT License.
 */
import { Choice } from 'botbuilder-dialogs';

<<<<<<< HEAD
/**
 * Defines ChoiceSet collection.
 */
export class ChoiceSet extends Array<Choice>
{
    /**
     * Initializes a new instance of the [ChoiceSet](xref:botbuilder-dialogs-adaptive.ChoiceSet) class.
     * @param obj Choice values.
     */
=======
export class ChoiceSet extends Array<Choice> {
>>>>>>> 69cbd1d6
    public constructor(obj: any) {
        super();
        if (obj instanceof Array) {
            obj.forEach((o) => {
                if (typeof o === 'string') {
                    this.push({
                        value: o,
                    } as Choice);
                } else if (typeof o === 'object') {
                    this.push(o as Choice);
                }
            });
        }
    }
}<|MERGE_RESOLUTION|>--- conflicted
+++ resolved
@@ -7,7 +7,6 @@
  */
 import { Choice } from 'botbuilder-dialogs';
 
-<<<<<<< HEAD
 /**
  * Defines ChoiceSet collection.
  */
@@ -17,9 +16,6 @@
      * Initializes a new instance of the [ChoiceSet](xref:botbuilder-dialogs-adaptive.ChoiceSet) class.
      * @param obj Choice values.
      */
-=======
-export class ChoiceSet extends Array<Choice> {
->>>>>>> 69cbd1d6
     public constructor(obj: any) {
         super();
         if (obj instanceof Array) {
