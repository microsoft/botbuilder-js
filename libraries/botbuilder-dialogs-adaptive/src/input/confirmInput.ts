/**
 * @module botbuilder-dialogs-adaptive
 */
/**
 * Copyright (c) Microsoft Corporation. All rights reserved.
 * Licensed under the MIT License.
 */
import * as Recognizers from '@microsoft/recognizers-text-choice';
import { Activity } from 'botbuilder-core';
import { DialogContext, Choice, ListStyle, ChoiceFactoryOptions, ChoiceFactory, recognizeChoices } from 'botbuilder-dialogs';
import { InputDialog, InputState } from './inputDialog';
<<<<<<< HEAD
import { StringExpression, ObjectExpression, ArrayExpression, EnumExpression } from '../expressions';
import { ChoiceSet } from './choiceSet';
=======
import { StringExpression, ObjectExpression, ArrayExpression, EnumExpression } from 'adaptive-expressions';
>>>>>>> c9fe8e08

export class ConfirmInput extends InputDialog {
    /**
     * Default options for rendering the choices to the user based on locale.
     */
    private static defaultChoiceOptions: { [locale: string]: { choices: (string | Choice)[], options: ChoiceFactoryOptions } } = {
        'es-es': { choices: ['Sí', 'No'], options: { inlineSeparator: ', ', inlineOr: ' o ', inlineOrMore: ', o ', includeNumbers: true } },
        'nl-nl': { choices: ['Ja', 'Nee'], options: { inlineSeparator: ', ', inlineOr: ' of ', inlineOrMore: ', of ', includeNumbers: true } },
        'en-us': { choices: ['Yes', 'No'], options: { inlineSeparator: ', ', inlineOr: ' or ', inlineOrMore: ', or ', includeNumbers: true } },
        'fr-fr': { choices: ['Oui', 'Non'], options: { inlineSeparator: ', ', inlineOr: ' ou ', inlineOrMore: ', ou ', includeNumbers: true } },
        'de-de': { choices: ['Ja', 'Nein'], options: { inlineSeparator: ', ', inlineOr: ' oder ', inlineOrMore: ', oder ', includeNumbers: true } },
        'ja-jp': { choices: ['はい', 'いいえ'], options: { inlineSeparator: '、 ', inlineOr: ' または ', inlineOrMore: '、 または ', includeNumbers: true } },
        'pt-br': { choices: ['Sim', 'Não'], options: { inlineSeparator: ', ', inlineOr: ' ou ', inlineOrMore: ', ou ', includeNumbers: true } },
        'zh-cn': { choices: ['是的', '不'], options: { inlineSeparator: '， ', inlineOr: ' 要么 ', inlineOrMore: '， 要么 ', includeNumbers: true } }
    };

    /**
     * The prompts default locale that should be recognized.
     */
    public defaultLocale?: StringExpression;

    /**
     * Style of the "yes" and "no" choices rendered to the user when prompting.
     *
     * @remarks
     * Defaults to `ListStyle.auto`.
     */
    public style: EnumExpression<ListStyle> = new EnumExpression<ListStyle>(ListStyle.auto);

    /**
     * Additional options passed to the `ChoiceFactory` and used to tweak the style of choices
     * rendered to the user.
     */
    public choiceOptions?: ObjectExpression<ChoiceFactoryOptions> = new ObjectExpression();

    /**
     * Custom list of choices to send for the prompt.
     */
    public confirmChoices?: ObjectExpression<ChoiceSet>;

    /**
     * The expression of output format.
     */
    public outputFormat: StringExpression;

    protected onComputeId(): string {
        return `ConfirmInput[${ this.prompt.toString() }]`;
    }

    protected async onRecognizeInput(dc: DialogContext): Promise<InputState> {
        // Recognize input if needed
        let input: any = dc.state.getValue(InputDialog.VALUE_PROPERTY);
        if (typeof input !== 'boolean') {
            // Find locale to use
            const activity: Activity = dc.context.activity;
            const locale = activity.locale || this.defaultLocale.getValue(dc.state) || 'en-us';

            // Recognize input
            const results: any = Recognizers.recognizeBoolean(input, locale);
            if (results.length > 0 && results[0].resolution) {
                input = results[0].resolution.value;
                dc.state.setValue(InputDialog.VALUE_PROPERTY, !!input);
                if (this.outputFormat) {
                    const value = this.outputFormat.getValue(dc.state);
                    dc.state.setValue(InputDialog.VALUE_PROPERTY, value);
                }
                return InputState.valid;
            } else {
                // Fallback to trying the choice recognizer
                const confirmChoices = (this.confirmChoices && this.confirmChoices.getValue(dc.state)) || ConfirmInput.defaultChoiceOptions[locale].choices;
                const choices = ChoiceFactory.toChoices(confirmChoices);
                const results = recognizeChoices(input, choices);
                if (results.length > 0) {
                    input = results[0].resolution.index == 0;
                    dc.state.setValue(InputDialog.VALUE_PROPERTY, input);
                } else {
                    return InputState.unrecognized;
                }
            }
        }

        return InputState.valid;
    }

    protected async onRenderPrompt(dc: DialogContext, state: InputState): Promise<Partial<Activity>> {
        // Determine locale
        let locale: string = dc.context.activity.locale || this.defaultLocale.getValue(dc.state);
        if (!locale || !ConfirmInput.defaultChoiceOptions.hasOwnProperty(locale)) {
            locale = 'en-us';
        }

        // Format choices
        const confirmChoices = (this.confirmChoices && this.confirmChoices.getValue(dc.state)) || ConfirmInput.defaultChoiceOptions[locale].choices;
        const choices = ChoiceFactory.toChoices(confirmChoices);

        // Format prompt to send
        const prompt = await super.onRenderPrompt(dc, state);
        const channelId: string = dc.context.activity.channelId;
        const choiceOptions: ChoiceFactoryOptions = (this.choiceOptions && this.choiceOptions.getValue(dc.state)) || ConfirmInput.defaultChoiceOptions[locale].options;
        const style = this.style.getValue(dc.state)
        return Promise.resolve(this.appendChoices(prompt, channelId, choices, style, choiceOptions));
    }
}<|MERGE_RESOLUTION|>--- conflicted
+++ resolved
@@ -9,12 +9,8 @@
 import { Activity } from 'botbuilder-core';
 import { DialogContext, Choice, ListStyle, ChoiceFactoryOptions, ChoiceFactory, recognizeChoices } from 'botbuilder-dialogs';
 import { InputDialog, InputState } from './inputDialog';
-<<<<<<< HEAD
-import { StringExpression, ObjectExpression, ArrayExpression, EnumExpression } from '../expressions';
 import { ChoiceSet } from './choiceSet';
-=======
 import { StringExpression, ObjectExpression, ArrayExpression, EnumExpression } from 'adaptive-expressions';
->>>>>>> c9fe8e08
 
 export class ConfirmInput extends InputDialog {
     /**
