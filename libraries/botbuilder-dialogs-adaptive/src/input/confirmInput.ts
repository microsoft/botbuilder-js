--- conflicted
+++ resolved
@@ -40,13 +40,10 @@
 export class ConfirmInput extends InputDialog implements ConfirmInputConfiguration {
     public static $kind = 'Microsoft.ConfirmInput';
 
-<<<<<<< HEAD
 /**
  * Declarative input control that will gather yes/no confirmation input from a set of choices.
  */
 export class ConfirmInput extends InputDialog {
-=======
->>>>>>> 9f8f4ec4
     /**
      * Default options for rendering the choices to the user based on locale.
      */
@@ -116,11 +113,6 @@
      */
     public outputFormat: StringExpression;
 
-<<<<<<< HEAD
-    /**
-     * @protected
-     */
-=======
     public getConverter(property: keyof ConfirmInputConfiguration): Converter | ConverterFactory {
         switch (property) {
             case 'defaultLocale':
@@ -137,8 +129,10 @@
                 return super.getConverter(property);
         }
     }
-
->>>>>>> 9f8f4ec4
+  
+     /**
+     * @protected
+     */
     protected onComputeId(): string {
         return `ConfirmInput[${this.prompt && this.prompt.toString()}]`;
     }
