--- conflicted
+++ resolved
@@ -6,12 +6,15 @@
  * Licensed under the MIT License.
  */
 
-<<<<<<< HEAD
-import { ArrayExpression, ArrayExpressionConverter, BoolExpressionConverter, StringExpression, StringExpressionConverter } from 'adaptive-expressions';
-import { Converters, DialogContext, DialogTurnResult, DialogPath, DialogEvent, TurnPath, DialogTurnStatus } from 'botbuilder-dialogs';
-=======
-import { ArrayExpression, StringExpression } from 'adaptive-expressions';
 import {
+    ArrayExpression,
+    ArrayExpressionConverter,
+    BoolExpressionConverter,
+    StringExpression,
+    StringExpressionConverter,
+} from 'adaptive-expressions';
+import {
+    Converters,
     DialogContext,
     DialogTurnResult,
     DialogPath,
@@ -19,7 +22,6 @@
     TurnPath,
     DialogTurnStatus,
 } from 'botbuilder-dialogs';
->>>>>>> 786b157c
 import { SendActivity } from '../actions/sendActivity';
 import { ActivityTemplateConverter } from '../converters';
 
@@ -31,11 +33,8 @@
  * `DialogPath.retries` is updated as the same question is asked multiple times.
  */
 export class Ask extends SendActivity {
-<<<<<<< HEAD
     public static $kind = 'Microsoft.Ask';
 
-=======
->>>>>>> 786b157c
     public constructor(text?: string, expectedProperties?: ArrayExpression<string>) {
         super(text);
         this.expectedProperties = expectedProperties;
@@ -56,7 +55,7 @@
             expectedProperties: new ArrayExpressionConverter<string>(),
             defaultOperation: new StringExpressionConverter(),
             activity: new ActivityTemplateConverter(),
-            disabled: new BoolExpressionConverter()
+            disabled: new BoolExpressionConverter(),
         });
     }
 
