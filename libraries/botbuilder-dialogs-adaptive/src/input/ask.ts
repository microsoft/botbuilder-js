/**
 * @module botbuilder-dialogs-adaptive
 */
/**
 * Copyright (c) Microsoft Corporation. All rights reserved.
 * Licensed under the MIT License.
 */
import { ArrayProperty, StringProperty } from '../properties';
import { SendActivity, SendActivityConfiguration } from '../actions/sendActivity';

import {
    ArrayExpression,
    ArrayExpressionConverter,
    StringExpression,
    StringExpressionConverter,
} from 'adaptive-expressions';
<<<<<<< HEAD
import { StringUtils } from 'botbuilder';
=======

>>>>>>> 6bb263f6
import {
    Converter,
    ConverterFactory,
    DialogContext,
    DialogEvent,
    DialogPath,
    DialogTurnResult,
    DialogTurnStatus,
    TurnPath,
} from 'botbuilder-dialogs';
<<<<<<< HEAD
import { SendActivity, SendActivityConfiguration } from '../actions/sendActivity';
import { ActivityTemplate } from '../templates';
=======
>>>>>>> 6bb263f6

export interface AskConfiguration extends SendActivityConfiguration {
    expectedProperties?: ArrayProperty<string>;
    defaultOperation?: StringProperty;
}

/**
 * Ask for an open-ended response.
 * This sends an activity and then terminates the turn with `DialogTurnStatus.completeAndWait`.
 * The next activity from the user will then be handled by the parent adaptive dialog.
 * It also builds in a model of the properties that are expected in response through `DialogPath.expectedProperties`.
 * `DialogPath.retries` is updated as the same question is asked multiple times.
 */
export class Ask extends SendActivity implements AskConfiguration {
    public static $kind = 'Microsoft.Ask';

    /**
     *Initializes a new instance of the [Ask](xref:botbuilder-dialogs-adaptive.Ask) class.
     * @param text Optional, text value.
     * @param expectedProperties Optional, [ArrayExpression](xref:adaptive-expressions.ArrayExpression) of expected properties.
     */
    public constructor(text?: string, expectedProperties?: ArrayExpression<string>) {
        super(text);
        this.expectedProperties = expectedProperties;
        this.activity = new ActivityTemplate(text);
    }

    /**
     * Gets or sets properties expected to be filled by response.
     */
    public expectedProperties: ArrayExpression<string>;

    /**
     * Gets or sets the default operation that will be used when no operation is recognized.
     */
    public defaultOperation: StringExpression;

    /**
     * Called when the [Dialog](xref:botbuilder-dialogs.Dialog) is started and pushed onto the dialog stack.
     * @param dc The [DialogContext](xref:botbuilder-dialogs.DialogContext) for the current turn of conversation.
     * @param options Optional, initial information to pass to the [Dialog](xref:botbuilder-dialogs.Dialog).
     * @param property
     * @returns A [DialogTurnResult](xref:botbuilder-dialogs.DialogTurnResult) `Promise` representing the asynchronous operation.
     */
    public getConverter(property: keyof AskConfiguration): Converter | ConverterFactory {
        switch (property) {
            case 'expectedProperties':
                return new ArrayExpressionConverter<string>();
            case 'defaultOperation':
                return new StringExpressionConverter();
            default:
                return super.getConverter(property);
        }
    }

    public async beginDialog(dc: DialogContext, options?: object): Promise<DialogTurnResult> {
        // get number of retries from memory
        let retries: number = dc.state.getValue<number>(DialogPath.retries, 0);

        const expected: string[] = this.expectedProperties ? this.expectedProperties.getValue(dc.state) : undefined;
        const trigger: DialogEvent = dc.state.getValue<DialogEvent>(TurnPath.dialogEvent);
        const lastExpectedProperties: string[] = dc.state.getValue<string[]>(DialogPath.expectedProperties);
        const lastTrigger: DialogEvent = dc.state.getValue<DialogEvent>(DialogPath.lastTriggerEvent);

        if (
            expected &&
            lastExpectedProperties &&
            lastTrigger &&
            !expected.some(
                (prop: string): boolean =>
                    !lastExpectedProperties.some((lastProp: string): boolean => lastProp === prop)
            ) &&
            !lastExpectedProperties.some(
                (lastProp: string): boolean => !expected.some((prop: string): boolean => prop === lastProp)
            ) &&
            lastTrigger.name === trigger.name
        ) {
            retries++;
        } else {
            retries = 0;
        }

        dc.state.setValue(DialogPath.retries, retries);
        dc.state.setValue(DialogPath.lastTriggerEvent, trigger);
        dc.state.setValue(DialogPath.expectedProperties, expected);

        const result = await super.beginDialog(dc, options);
        result.status = DialogTurnStatus.completeAndWait;
        return result;
    }

    protected onComputeId(): string {
        if (this.activity instanceof ActivityTemplate) {
            return `Ask[${StringUtils.ellipsis(this.activity.template.trim(), 30)}]`;
        }
        return `Ask[${StringUtils.ellipsis(this.activity && this.activity.toString().trim(), 30)}]`;
    }
}<|MERGE_RESOLUTION|>--- conflicted
+++ resolved
@@ -14,11 +14,7 @@
     StringExpression,
     StringExpressionConverter,
 } from 'adaptive-expressions';
-<<<<<<< HEAD
-import { StringUtils } from 'botbuilder';
-=======
 
->>>>>>> 6bb263f6
 import {
     Converter,
     ConverterFactory,
@@ -29,11 +25,6 @@
     DialogTurnStatus,
     TurnPath,
 } from 'botbuilder-dialogs';
-<<<<<<< HEAD
-import { SendActivity, SendActivityConfiguration } from '../actions/sendActivity';
-import { ActivityTemplate } from '../templates';
-=======
->>>>>>> 6bb263f6
 
 export interface AskConfiguration extends SendActivityConfiguration {
     expectedProperties?: ArrayProperty<string>;
