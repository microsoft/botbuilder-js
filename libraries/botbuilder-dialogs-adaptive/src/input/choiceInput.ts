/**
 * @module botbuilder-dialogs-adaptive
 */
/**
 * Copyright (c) Microsoft Corporation. All rights reserved.
 * Licensed under the MIT License.
 */
<<<<<<< HEAD
=======
import {
    DialogContext,
    Choice,
    ListStyle,
    ChoiceFactoryOptions,
    FindChoicesOptions,
    ChoiceFactory,
    recognizeChoices,
    ModelResult,
    FoundChoice,
} from 'botbuilder-dialogs';
>>>>>>> 786b157c
import { Activity } from 'botbuilder-core';
import { Converters, DialogContext, Choice, ListStyle, ChoiceFactoryOptions, FindChoicesOptions, ChoiceFactory, recognizeChoices, ModelResult, FoundChoice } from 'botbuilder-dialogs';
import { InputDialog, InputState } from './inputDialog';
import { ChoiceSet } from './choiceSet';
<<<<<<< HEAD
import { ObjectExpression, StringExpression, EnumExpression, ArrayExpressionConverter, EnumExpressionConverter, ObjectExpressionConverter, StringExpressionConverter } from 'adaptive-expressions';
=======
import { ObjectExpression, StringExpression, ArrayExpression, EnumExpression } from 'adaptive-expressions';
>>>>>>> 786b157c

export enum ChoiceOutputFormat {
    value = 'value',
    index = 'index',
}

export interface ChoiceInputOptions {
    choices: Choice[];
}

export class ChoiceInput extends InputDialog {
    public static $kind = 'Microsoft.ChoiceInput';

    /**
     * Default options for rendering the choices to the user based on locale.
     */
    private static defaultChoiceOptions: { [locale: string]: ChoiceFactoryOptions } = {
        'es-es': { inlineSeparator: ', ', inlineOr: ' o ', inlineOrMore: ', o ', includeNumbers: true },
        'nl-nl': { inlineSeparator: ', ', inlineOr: ' of ', inlineOrMore: ', of ', includeNumbers: true },
        'en-us': { inlineSeparator: ', ', inlineOr: ' or ', inlineOrMore: ', or ', includeNumbers: true },
        'fr-fr': { inlineSeparator: ', ', inlineOr: ' ou ', inlineOrMore: ', ou ', includeNumbers: true },
        'de-de': { inlineSeparator: ', ', inlineOr: ' oder ', inlineOrMore: ', oder ', includeNumbers: true },
        'ja-jp': { inlineSeparator: '、 ', inlineOr: ' または ', inlineOrMore: '、 または ', includeNumbers: true },
        'pt-br': { inlineSeparator: ', ', inlineOr: ' ou ', inlineOrMore: ', ou ', includeNumbers: true },
        'zh-cn': { inlineSeparator: '， ', inlineOr: ' 要么 ', inlineOrMore: '， 要么 ', includeNumbers: true },
    };

    /**
     * List of choices to present to user.
     */
    public choices: ObjectExpression<ChoiceSet> = new ObjectExpression();

    /**
     * Style of the "yes" and "no" choices rendered to the user when prompting.
     *
     * @remarks
     * Defaults to `ListStyle.auto`.
     */
    public style: EnumExpression<ListStyle> = new EnumExpression<ListStyle>(ListStyle.auto);

    /**
     * The prompts default locale that should be recognized.
     */
    public defaultLocale?: StringExpression;

    /**
     * Control the format of the response (value or index of the choice).
     */
    public outputFormat: EnumExpression<ChoiceOutputFormat> = new EnumExpression<ChoiceOutputFormat>(
        ChoiceOutputFormat.value
    );

    /**
     * Additional options passed to the `ChoiceFactory` and used to tweak the style of choices
     * rendered to the user.
     */
    public choiceOptions?: ObjectExpression<ChoiceFactoryOptions> = new ObjectExpression();

    /**
     * Additional options passed to the underlying `recognizeChoices()` function.
     */
    public recognizerOptions?: ObjectExpression<FindChoicesOptions> = new ObjectExpression();

    public get converters(): Converters<ChoiceInput> {
        return Object.assign({}, super.converters, {
            choices: new ArrayExpressionConverter<Choice>(),
            style: new EnumExpressionConverter(ListStyle),
            defaultLocale: new StringExpressionConverter(),
            outputFormat: new EnumExpressionConverter(ChoiceOutputFormat),
            choiceOptions: new ObjectExpressionConverter<ChoiceFactoryOptions>(),
            recognizerOptions: new ObjectExpressionConverter<FindChoicesOptions>()
        });
    }

    protected onInitializeOptions(dc: DialogContext, options: ChoiceInputOptions): ChoiceInputOptions {
        if (!options || !options.choices || options.choices.length == 0) {
            if (!options) {
                options = { choices: [] };
            }
            const choices = this.choices.getValue(dc.state);
            options.choices = choices;
        }
        return super.onInitializeOptions(dc, options);
    }

    protected async onRecognizeInput(dc: DialogContext): Promise<InputState> {
        // Get input and options
        const input: string = dc.state.getValue(InputDialog.VALUE_PROPERTY).toString();
        const options: ChoiceInputOptions = dc.state.getValue(InputDialog.OPTIONS_PROPERTY);

        // Format choices
        const choices = ChoiceFactory.toChoices(options.choices);

        // Initialize recognizer options
        const activity: Activity = dc.context.activity;
        const opt: FindChoicesOptions = Object.assign({}, this.recognizerOptions.getValue(dc.state));
        opt.locale = activity.locale || opt.locale || this.defaultLocale.getValue(dc.state) || 'en-us';

        // Recognize input
        const results: ModelResult<FoundChoice>[] = recognizeChoices(input, choices, opt);
        if (!Array.isArray(results) || results.length == 0) {
            return InputState.unrecognized;
        }

        // Format output and return success
        const foundChoice: FoundChoice = results[0].resolution;
        switch (this.outputFormat.getValue(dc.state)) {
            case ChoiceOutputFormat.value:
            default:
                dc.state.setValue(InputDialog.VALUE_PROPERTY, foundChoice.value);
                break;
            case ChoiceOutputFormat.index:
                dc.state.setValue(InputDialog.VALUE_PROPERTY, foundChoice.index);
                break;
        }

        return InputState.valid;
    }

    protected async onRenderPrompt(dc: DialogContext, state: InputState): Promise<Partial<Activity>> {
        // Determine locale
        let locale: string = dc.context.activity.locale || this.defaultLocale.getValue(dc.state);
        if (!locale || !ChoiceInput.defaultChoiceOptions.hasOwnProperty(locale)) {
            locale = 'en-us';
        }

        const choices: Choice[] = this.choices.getValue(dc.state);

        // Format prompt to send
        const prompt = await super.onRenderPrompt(dc, state);
        const channelId: string = dc.context.activity.channelId;
        const choiceOptions: ChoiceFactoryOptions =
            (this.choiceOptions && this.choiceOptions.getValue(dc.state)) || ChoiceInput.defaultChoiceOptions[locale];
        const style = this.style.getValue(dc.state);
        return Promise.resolve(this.appendChoices(prompt, channelId, choices, style, choiceOptions));
    }

    protected onComputeId(): string {
        return `ChoiceInput[${this.prompt && this.prompt.toString()}]`;
    }
}<|MERGE_RESOLUTION|>--- conflicted
+++ resolved
@@ -5,9 +5,9 @@
  * Copyright (c) Microsoft Corporation. All rights reserved.
  * Licensed under the MIT License.
  */
-<<<<<<< HEAD
-=======
+import { Activity } from 'botbuilder-core';
 import {
+    Converters,
     DialogContext,
     Choice,
     ListStyle,
@@ -18,16 +18,17 @@
     ModelResult,
     FoundChoice,
 } from 'botbuilder-dialogs';
->>>>>>> 786b157c
-import { Activity } from 'botbuilder-core';
-import { Converters, DialogContext, Choice, ListStyle, ChoiceFactoryOptions, FindChoicesOptions, ChoiceFactory, recognizeChoices, ModelResult, FoundChoice } from 'botbuilder-dialogs';
 import { InputDialog, InputState } from './inputDialog';
 import { ChoiceSet } from './choiceSet';
-<<<<<<< HEAD
-import { ObjectExpression, StringExpression, EnumExpression, ArrayExpressionConverter, EnumExpressionConverter, ObjectExpressionConverter, StringExpressionConverter } from 'adaptive-expressions';
-=======
-import { ObjectExpression, StringExpression, ArrayExpression, EnumExpression } from 'adaptive-expressions';
->>>>>>> 786b157c
+import {
+    ObjectExpression,
+    StringExpression,
+    EnumExpression,
+    ArrayExpressionConverter,
+    EnumExpressionConverter,
+    ObjectExpressionConverter,
+    StringExpressionConverter,
+} from 'adaptive-expressions';
 
 export enum ChoiceOutputFormat {
     value = 'value',
