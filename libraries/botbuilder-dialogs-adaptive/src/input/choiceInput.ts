/**
 * @module botbuilder-dialogs-adaptive
 */
/**
 * Copyright (c) Microsoft Corporation. All rights reserved.
 * Licensed under the MIT License.
 */
<<<<<<< HEAD
import { DialogContext, Choice, ListStyle, ChoiceFactoryOptions, FindChoicesOptions, ChoiceFactory, recognizeChoices, ModelResult, FoundChoice, PromptCultureModels } from 'botbuilder-dialogs';
=======
import {
    EnumExpression,
    EnumExpressionConverter,
    Expression,
    ObjectExpression,
    ObjectExpressionConverter,
    StringExpression,
    StringExpressionConverter,
} from 'adaptive-expressions';
>>>>>>> b685c129
import { Activity } from 'botbuilder-core';
import {
    Choice,
    ChoiceFactory,
    ChoiceFactoryOptions,
    Converter,
    ConverterFactory,
    DialogContext,
    FindChoicesOptions,
    FoundChoice,
    ListStyle,
    ModelResult,
    recognizeChoices,
} from 'botbuilder-dialogs';
import { InputDialog, InputDialogConfiguration, InputState } from './inputDialog';
import { ChoiceSet } from './choiceSet';
<<<<<<< HEAD
import { ObjectExpression, StringExpression, EnumExpression } from 'adaptive-expressions';

=======
>>>>>>> b685c129

export enum ChoiceOutputFormat {
    value = 'value',
    index = 'index',
}

export interface ChoiceInputOptions {
    choices: Choice[];
}

export interface ChoiceInputConfiguration extends InputDialogConfiguration {
    choices?: ChoiceSet | string | Expression | ObjectExpression<ChoiceSet>;
    style?: ListStyle | string | Expression | EnumExpression<ListStyle>;
    defaultLocale?: string | Expression | StringExpression;
    outputFormat?: ChoiceOutputFormat | string | Expression | EnumExpression<ChoiceOutputFormat>;
    choiceOptions?: ChoiceFactoryOptions | string | Expression | ObjectExpression<ChoiceFactoryOptions>;
    recognizerOptions?: FindChoicesOptions | string | Expression | ObjectExpression<FindChoicesOptions>;
}

export class ChoiceInput extends InputDialog implements ChoiceInputConfiguration {
    public static $kind = 'Microsoft.ChoiceInput';

    /**
     * Default options for rendering the choices to the user based on locale.
     */
    private static defaultChoiceOptions: { [locale: string]: ChoiceFactoryOptions } = {
        'es-es': { inlineSeparator: ', ', inlineOr: ' o ', inlineOrMore: ', o ', includeNumbers: true },
        'nl-nl': { inlineSeparator: ', ', inlineOr: ' of ', inlineOrMore: ', of ', includeNumbers: true },
        'en-us': { inlineSeparator: ', ', inlineOr: ' or ', inlineOrMore: ', or ', includeNumbers: true },
        'fr-fr': { inlineSeparator: ', ', inlineOr: ' ou ', inlineOrMore: ', ou ', includeNumbers: true },
        'de-de': { inlineSeparator: ', ', inlineOr: ' oder ', inlineOrMore: ', oder ', includeNumbers: true },
        'ja-jp': { inlineSeparator: '、 ', inlineOr: ' または ', inlineOrMore: '、 または ', includeNumbers: true },
        'pt-br': { inlineSeparator: ', ', inlineOr: ' ou ', inlineOrMore: ', ou ', includeNumbers: true },
        'zh-cn': { inlineSeparator: '， ', inlineOr: ' 要么 ', inlineOrMore: '， 要么 ', includeNumbers: true },
    };

    /**
     * List of choices to present to user.
     */
    public choices: ObjectExpression<ChoiceSet> = new ObjectExpression();

    /**
     * Style of the "yes" and "no" choices rendered to the user when prompting.
     *
     * @remarks
     * Defaults to `ListStyle.auto`.
     */
    public style: EnumExpression<ListStyle> = new EnumExpression<ListStyle>(ListStyle.auto);

    /**
     * The prompts default locale that should be recognized.
     */
    public defaultLocale?: StringExpression;

    /**
     * Control the format of the response (value or index of the choice).
     */
    public outputFormat: EnumExpression<ChoiceOutputFormat> = new EnumExpression<ChoiceOutputFormat>(
        ChoiceOutputFormat.value
    );

    /**
     * Additional options passed to the `ChoiceFactory` and used to tweak the style of choices
     * rendered to the user.
     */
    public choiceOptions?: ObjectExpression<ChoiceFactoryOptions> = new ObjectExpression();

    /**
     * Additional options passed to the underlying `recognizeChoices()` function.
     */
    public recognizerOptions?: ObjectExpression<FindChoicesOptions> = new ObjectExpression();

    public getConverter(property: keyof ChoiceInputConfiguration): Converter | ConverterFactory {
        switch (property) {
            case 'choices':
                return new ObjectExpressionConverter<ChoiceSet>();
            case 'style':
                return new EnumExpressionConverter<ListStyle>(ListStyle);
            case 'defaultLocale':
                return new StringExpressionConverter();
            case 'outputFormat':
                return new EnumExpressionConverter<ChoiceOutputFormat>(ChoiceOutputFormat);
            case 'choiceOptions':
                return new ObjectExpressionConverter<ChoiceFactoryOptions>();
            case 'recognizerOptions':
                return new ObjectExpressionConverter<FindChoicesOptions>();
            default:
                return super.getConverter(property);
        }
    }

    protected onInitializeOptions(dc: DialogContext, options: ChoiceInputOptions): ChoiceInputOptions {
        if (!(options && options.choices && options.choices.length > 0)) {
            if (!options) {
                options = { choices: [] };
            }
            const choices = this.choices.getValue(dc.state);
            options.choices = choices;
        }
        return super.onInitializeOptions(dc, options);
    }

    protected async onRecognizeInput(dc: DialogContext): Promise<InputState> {
        // Get input and options
        const input: string = dc.state.getValue(InputDialog.VALUE_PROPERTY).toString();
        const options: ChoiceInputOptions = dc.state.getValue(InputDialog.OPTIONS_PROPERTY);

        // Format choices
        const choices = ChoiceFactory.toChoices(options.choices);

        // Initialize recognizer options
        const opt = Object.assign({}, this.recognizerOptions.getValue(dc.state));
        opt.locale = this.determineCulture(dc, opt);

        // Recognize input
        const results = recognizeChoices(input, choices, opt);
        if (!Array.isArray(results) || results.length == 0) {
            return InputState.unrecognized;
        }

        // Format output and return success
        const foundChoice = results[0].resolution;
        switch (this.outputFormat.getValue(dc.state)) {
            case ChoiceOutputFormat.value:
            default:
                dc.state.setValue(InputDialog.VALUE_PROPERTY, foundChoice.value);
                break;
            case ChoiceOutputFormat.index:
                dc.state.setValue(InputDialog.VALUE_PROPERTY, foundChoice.index);
                break;
        }

        return InputState.valid;
    }

    protected async onRenderPrompt(dc: DialogContext, state: InputState): Promise<Partial<Activity>> {
        // Determine locale
        let locale = this.determineCulture(dc);

        const choices = this.choices.getValue(dc.state);

        // Format prompt to send
        const prompt = await super.onRenderPrompt(dc, state);
<<<<<<< HEAD
        const channelId = dc.context.activity.channelId;
        const choiceOptions = (this.choiceOptions && this.choiceOptions.getValue(dc.state)) || ChoiceInput.defaultChoiceOptions[locale];
=======
        const channelId: string = dc.context.activity.channelId;
        const choiceOptions: ChoiceFactoryOptions =
            (this.choiceOptions && this.choiceOptions.getValue(dc.state)) || ChoiceInput.defaultChoiceOptions[locale];
>>>>>>> b685c129
        const style = this.style.getValue(dc.state);
        return Promise.resolve(this.appendChoices(prompt, channelId, choices, style, choiceOptions));
    }

    protected onComputeId(): string {
        return `ChoiceInput[${this.prompt && this.prompt.toString()}]`;
    }
<<<<<<< HEAD

    private determineCulture(dc: DialogContext, opt?: FindChoicesOptions): string {
        const optLocale = opt && opt.locale ? opt.locale : null;
        let culture = PromptCultureModels.mapToNearestLanguage(
            dc.context.activity.locale ||
            optLocale ||
            (this.defaultLocale && this.defaultLocale.getValue(dc.state)));

        if (!(culture && ChoiceInput.defaultChoiceOptions.hasOwnProperty(culture))) {
            culture = PromptCultureModels.English.locale;
        }

        return culture;
    }
=======
>>>>>>> b685c129
}<|MERGE_RESOLUTION|>--- conflicted
+++ resolved
@@ -5,9 +5,6 @@
  * Copyright (c) Microsoft Corporation. All rights reserved.
  * Licensed under the MIT License.
  */
-<<<<<<< HEAD
-import { DialogContext, Choice, ListStyle, ChoiceFactoryOptions, FindChoicesOptions, ChoiceFactory, recognizeChoices, ModelResult, FoundChoice, PromptCultureModels } from 'botbuilder-dialogs';
-=======
 import {
     EnumExpression,
     EnumExpressionConverter,
@@ -17,7 +14,6 @@
     StringExpression,
     StringExpressionConverter,
 } from 'adaptive-expressions';
->>>>>>> b685c129
 import { Activity } from 'botbuilder-core';
 import {
     Choice,
@@ -27,18 +23,12 @@
     ConverterFactory,
     DialogContext,
     FindChoicesOptions,
-    FoundChoice,
     ListStyle,
-    ModelResult,
+    PromptCultureModels,
     recognizeChoices,
 } from 'botbuilder-dialogs';
 import { InputDialog, InputDialogConfiguration, InputState } from './inputDialog';
 import { ChoiceSet } from './choiceSet';
-<<<<<<< HEAD
-import { ObjectExpression, StringExpression, EnumExpression } from 'adaptive-expressions';
-
-=======
->>>>>>> b685c129
 
 export enum ChoiceOutputFormat {
     value = 'value',
@@ -182,14 +172,9 @@
 
         // Format prompt to send
         const prompt = await super.onRenderPrompt(dc, state);
-<<<<<<< HEAD
         const channelId = dc.context.activity.channelId;
-        const choiceOptions = (this.choiceOptions && this.choiceOptions.getValue(dc.state)) || ChoiceInput.defaultChoiceOptions[locale];
-=======
-        const channelId: string = dc.context.activity.channelId;
-        const choiceOptions: ChoiceFactoryOptions =
+        const choiceOptions =
             (this.choiceOptions && this.choiceOptions.getValue(dc.state)) || ChoiceInput.defaultChoiceOptions[locale];
->>>>>>> b685c129
         const style = this.style.getValue(dc.state);
         return Promise.resolve(this.appendChoices(prompt, channelId, choices, style, choiceOptions));
     }
@@ -197,7 +182,6 @@
     protected onComputeId(): string {
         return `ChoiceInput[${this.prompt && this.prompt.toString()}]`;
     }
-<<<<<<< HEAD
 
     private determineCulture(dc: DialogContext, opt?: FindChoicesOptions): string {
         const optLocale = opt && opt.locale ? opt.locale : null;
@@ -212,6 +196,4 @@
 
         return culture;
     }
-=======
->>>>>>> b685c129
 }