--- conflicted
+++ resolved
@@ -40,12 +40,6 @@
     choices: Choice[];
 }
 
-<<<<<<< HEAD
-/**
- * ChoiceInput - Declarative input to gather choices from user.
- */
-export class ChoiceInput extends InputDialog {
-=======
 export interface ChoiceInputConfiguration extends InputDialogConfiguration {
     choices?: ChoiceSet | string | Expression | ObjectExpression<ChoiceSet>;
     style?: ListStyle | string | Expression | EnumExpression<ListStyle>;
@@ -55,10 +49,12 @@
     recognizerOptions?: FindChoicesOptions | string | Expression | ObjectExpression<FindChoicesOptions>;
 }
 
+/**
+ * ChoiceInput - Declarative input to gather choices from user.
+ */
 export class ChoiceInput extends InputDialog implements ChoiceInputConfiguration {
     public static $kind = 'Microsoft.ChoiceInput';
 
->>>>>>> 9f8f4ec4
     /**
      * Default options for rendering the choices to the user based on locale.
      */
@@ -109,15 +105,6 @@
      */
     public recognizerOptions?: ObjectExpression<FindChoicesOptions> = new ObjectExpression();
 
-<<<<<<< HEAD
-    /**
-     * @protected
-     * Method which processes options.
-     * @param dc The [DialogContext](xref:botbuilder-dialogs.DialogContext) for the current turn of conversation.
-     * @param options Optional, initial information to pass to the dialog.
-     * @returns The modified [ChoiceInputOptions](xref:botbuilder-dialogs-adaptive.ChoiceInputOptions) options.
-     */
-=======
     public getConverter(property: keyof ChoiceInputConfiguration): Converter | ConverterFactory {
         switch (property) {
             case 'choices':
@@ -137,7 +124,13 @@
         }
     }
 
->>>>>>> 9f8f4ec4
+    /**
+     * @protected
+     * Method which processes options.
+     * @param dc The [DialogContext](xref:botbuilder-dialogs.DialogContext) for the current turn of conversation.
+     * @param options Optional, initial information to pass to the dialog.
+     * @returns The modified [ChoiceInputOptions](xref:botbuilder-dialogs-adaptive.ChoiceInputOptions) options.
+     */
     protected onInitializeOptions(dc: DialogContext, options: ChoiceInputOptions): ChoiceInputOptions {
         if (!options || !options.choices || options.choices.length == 0) {
             if (!options) {
