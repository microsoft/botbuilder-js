/**
 * @module botbuilder-dialogs-adaptive
 */
/**
 * Copyright (c) Microsoft Corporation. All rights reserved.
 * Licensed under the MIT License.
 */
import { DialogContext, Choice, ListStyle, ChoiceFactoryOptions, FindChoicesOptions, ChoiceFactory, recognizeChoices, ModelResult, FoundChoice } from 'botbuilder-dialogs';
import { Activity } from 'botbuilder-core';
import { InputDialog, InputState } from './inputDialog';
<<<<<<< HEAD
import { ObjectExpression, StringExpression, ArrayExpression, EnumExpression } from '../expressions';
import { ChoiceSet } from './choiceSet';
=======
import { ObjectExpression, StringExpression, ArrayExpression, EnumExpression } from 'adaptive-expressions';
>>>>>>> c9fe8e08

export enum ChoiceOutputFormat {
    value = 'value',
    index = 'index'
}

export interface ChoiceInputOptions {
    choices: Choice[];
}

export class ChoiceInput extends InputDialog {
    /**
     * Default options for rendering the choices to the user based on locale.
     */
    private static defaultChoiceOptions: { [locale: string]: ChoiceFactoryOptions } = {
        'es-es': { inlineSeparator: ', ', inlineOr: ' o ', inlineOrMore: ', o ', includeNumbers: true },
        'nl-nl': { inlineSeparator: ', ', inlineOr: ' of ', inlineOrMore: ', of ', includeNumbers: true },
        'en-us': { inlineSeparator: ', ', inlineOr: ' or ', inlineOrMore: ', or ', includeNumbers: true },
        'fr-fr': { inlineSeparator: ', ', inlineOr: ' ou ', inlineOrMore: ', ou ', includeNumbers: true },
        'de-de': { inlineSeparator: ', ', inlineOr: ' oder ', inlineOrMore: ', oder ', includeNumbers: true },
        'ja-jp': { inlineSeparator: '、 ', inlineOr: ' または ', inlineOrMore: '、 または ', includeNumbers: true },
        'pt-br': { inlineSeparator: ', ', inlineOr: ' ou ', inlineOrMore: ', ou ', includeNumbers: true },
        'zh-cn': { inlineSeparator: '， ', inlineOr: ' 要么 ', inlineOrMore: '， 要么 ', includeNumbers: true }
    };

    /**
     * List of choices to present to user.
     */
    public choices: ObjectExpression<ChoiceSet>;

    /**
     * Style of the "yes" and "no" choices rendered to the user when prompting.
     *
     * @remarks
     * Defaults to `ListStyle.auto`.
     */
    public style: EnumExpression<ListStyle> = new EnumExpression<ListStyle>(ListStyle.auto);

    /**
     * The prompts default locale that should be recognized.
     */
    public defaultLocale?: StringExpression;

    /**
     * Control the format of the response (value or index of the choice).
     */
    public outputFormat: EnumExpression<ChoiceOutputFormat> = new EnumExpression<ChoiceOutputFormat>(ChoiceOutputFormat.value);

    /**
     * Additional options passed to the `ChoiceFactory` and used to tweak the style of choices
     * rendered to the user.
     */
    public choiceOptions?: ObjectExpression<ChoiceFactoryOptions> = new ObjectExpression();

    /**
     * Additional options passed to the underlying `recognizeChoices()` function.
     */
    public recognizerOptions?: ObjectExpression<FindChoicesOptions> = new ObjectExpression();

    protected onInitializeOptions(dc: DialogContext, options: ChoiceInputOptions): ChoiceInputOptions {
        if (!options || !options.choices || options.choices.length == 0) {
            if (!options) {
                options = { choices: [] };
            }
            const choices = this.choices.getValue(dc.state);
            options.choices = choices;
        }
        return super.onInitializeOptions(dc, options);
    }

    protected async onRecognizeInput(dc: DialogContext): Promise<InputState> {
        // Get input and options
        let input: string = dc.state.getValue(InputDialog.VALUE_PROPERTY).toString();
        const options: ChoiceInputOptions = dc.state.getValue(InputDialog.OPTIONS_PROPERTY);

        // Format choices
        const choices = ChoiceFactory.toChoices(options.choices);

        // Initialize recognizer options
        const activity: Activity = dc.context.activity;
        const opt: FindChoicesOptions = Object.assign({}, this.recognizerOptions.getValue(dc.state));
        opt.locale = activity.locale || opt.locale || this.defaultLocale.getValue(dc.state) || 'en-us';

        // Recognize input
        const results: ModelResult<FoundChoice>[] = recognizeChoices(input, choices, opt);
        if (!Array.isArray(results) || results.length == 0) {
            return InputState.unrecognized;
        }

        // Format output and return success
        const foundChoice: FoundChoice = results[0].resolution;
        switch (this.outputFormat.getValue(dc.state)) {
            case ChoiceOutputFormat.value:
            default:
                dc.state.setValue(InputDialog.VALUE_PROPERTY, foundChoice.value);
                break;
            case ChoiceOutputFormat.index:
                dc.state.setValue(InputDialog.VALUE_PROPERTY, foundChoice.index);
                break;
        }

        return InputState.valid;
    }

    protected async onRenderPrompt(dc: DialogContext, state: InputState): Promise<Partial<Activity>> {
        // Determine locale
        let locale: string = dc.context.activity.locale || this.defaultLocale.getValue(dc.state);
        if (!locale || !ChoiceInput.defaultChoiceOptions.hasOwnProperty(locale)) {
            locale = 'en-us';
        }

        const choices: Choice[] = this.choices.getValue(dc.state);

        // Format prompt to send
        const prompt = await super.onRenderPrompt(dc, state);
        const channelId: string = dc.context.activity.channelId;
        const choiceOptions: ChoiceFactoryOptions = (this.choiceOptions && this.choiceOptions.getValue(dc.state)) || ChoiceInput.defaultChoiceOptions[locale];
        const style = this.style.getValue(dc.state);
        return Promise.resolve(this.appendChoices(prompt, channelId, choices, style, choiceOptions));
    }

    protected onComputeId(): string {
        return `ChoiceInput[${ this.prompt.toString() }]`;
    }

}<|MERGE_RESOLUTION|>--- conflicted
+++ resolved
@@ -8,12 +8,9 @@
 import { DialogContext, Choice, ListStyle, ChoiceFactoryOptions, FindChoicesOptions, ChoiceFactory, recognizeChoices, ModelResult, FoundChoice } from 'botbuilder-dialogs';
 import { Activity } from 'botbuilder-core';
 import { InputDialog, InputState } from './inputDialog';
-<<<<<<< HEAD
-import { ObjectExpression, StringExpression, ArrayExpression, EnumExpression } from '../expressions';
 import { ChoiceSet } from './choiceSet';
-=======
 import { ObjectExpression, StringExpression, ArrayExpression, EnumExpression } from 'adaptive-expressions';
->>>>>>> c9fe8e08
+
 
 export enum ChoiceOutputFormat {
     value = 'value',
