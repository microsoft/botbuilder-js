/**
 * @module botbuilder-dialogs-adaptive
 */
/**
 * Copyright (c) Microsoft Corporation. All rights reserved.
 * Licensed under the MIT License.
 */
<<<<<<< HEAD
import { Dialog, DialogContext, DialogTurnResult, DialogEvent, DialogReason, Choice, ListStyle, ChoiceFactoryOptions, ChoiceFactory, DialogEvents, TurnPath, TemplateInterface } from 'botbuilder-dialogs';
import { ActivityTypes, Activity, InputHints, MessageFactory } from 'botbuilder-core';
import { ExpressionParser } from 'adaptive-expressions';
import { ValueExpression, StringExpression, BoolExpression, IntExpression } from 'adaptive-expressions';
=======
import {
    BoolExpression,
    BoolExpressionConverter,
    Expression,
    ExpressionParser,
    IntExpression,
    IntExpressionConverter,
    StringExpression,
    StringExpressionConverter,
    ValueExpression,
    ValueExpressionConverter,
} from 'adaptive-expressions';
import { ActivityTypes, Activity, InputHints, MessageFactory } from 'botbuilder-core';
import {
    Choice,
    ChoiceFactory,
    ChoiceFactoryOptions,
    Converter,
    ConverterFactory,
    Dialog,
    DialogConfiguration,
    DialogContext,
    DialogEvent,
    DialogEvents,
    DialogReason,
    DialogTurnResult,
    ListStyle,
    TurnPath,
    DialogStateManager,
} from 'botbuilder-dialogs';
import { TemplateInterface } from '../template';
>>>>>>> dbe95711
import { AdaptiveEvents } from '../adaptiveEvents';
import { ActivityTemplate } from '../templates/activityTemplate';
import { StaticActivityTemplate } from '../templates/staticActivityTemplate';
import { ActivityTemplateConverter } from '../converters';

export enum InputState {
    missing = 'missing',
    unrecognized = 'unrecognized',
    invalid = 'invalid',
    valid = 'valid',
}

export interface InputDialogConfiguration extends DialogConfiguration {
    alwaysPrompt?: boolean | string | Expression | BoolExpression;
    allowInterruptions?: boolean | string | Expression | BoolExpression;
    property?: string | Expression | StringExpression;
    value?: unknown | ValueExpression;
    prompt?: string | Partial<Activity> | TemplateInterface<Partial<Activity>, DialogStateManager>;
    unrecognizedPrompt?: string | Partial<Activity> | TemplateInterface<Partial<Activity>, DialogStateManager>;
    invalidPrompt?: string | Partial<Activity> | TemplateInterface<Partial<Activity>, DialogStateManager>;
    defaultValueResponse?: string | Partial<Activity> | TemplateInterface<Partial<Activity>, DialogStateManager>;
    validations?: string[];
    maxTurnCount?: number | string | Expression | IntExpression;
    defaultValue?: unknown | ValueExpression;
    disabled?: boolean | string | Expression | BoolExpression;
}

export abstract class InputDialog extends Dialog implements InputDialogConfiguration {
    public static OPTIONS_PROPERTY = 'this.options';
    public static VALUE_PROPERTY = 'this.value';
    public static TURN_COUNT_PROPERTY = 'this.turnCount';

    /**
     * A value indicating whether the input should always prompt the user regardless of there being a value or not.
     */
    public alwaysPrompt: BoolExpression;

    /**
     * Interruption policy.
     */
    public allowInterruptions: BoolExpression;

    /**
     * The value expression which the input will be bound to.
     */
    public property: StringExpression;

    /**
     * A value expression which can be used to initialize the input prompt.
     */
    public value: ValueExpression;

    /**
     * The activity to send to the user.
     */
    public prompt: TemplateInterface<Partial<Activity>, DialogStateManager>;

    /**
     * The activity template for retrying prompt.
     */
    public unrecognizedPrompt: TemplateInterface<Partial<Activity>, DialogStateManager>;

    /**
     * The activity template to send to the user whenever the value provided is invalid or not.
     */
    public invalidPrompt: TemplateInterface<Partial<Activity>, DialogStateManager>;

    /**
     * The activity template to send when maxTurnCount has be reached and the default value is used.
     */
    public defaultValueResponse: TemplateInterface<Partial<Activity>, DialogStateManager>;

    /**
     * The expressions to run to validate the input.
     */
    public validations: string[] = [];

    /**
     * Maximum number of times to ask the user for this value before the dialog gives up.
     */
    public maxTurnCount?: IntExpression;

    /**
     * The default value for the input dialog when maxTurnCount is exceeded.
     */
    public defaultValue?: ValueExpression;

    /**
     * An optional expression which if is true will disable this action.
     */
    public disabled?: BoolExpression;

    public getConverter(property: keyof InputDialogConfiguration): Converter | ConverterFactory {
        switch (property) {
            case 'alwaysPrompt':
                return new BoolExpressionConverter();
            case 'allowInterruptions':
                return new BoolExpressionConverter();
            case 'property':
                return new StringExpressionConverter();
            case 'value':
                return new ValueExpressionConverter();
            case 'prompt':
                return new ActivityTemplateConverter();
            case 'unrecognizedPrompt':
                return new ActivityTemplateConverter();
            case 'invalidPrompt':
                return new ActivityTemplateConverter();
            case 'defaultValueResponse':
                return new ActivityTemplateConverter();
            case 'maxTurnCount':
                return new IntExpressionConverter();
            case 'defaultValue':
                return new ValueExpressionConverter();
            case 'disabled':
                return new BoolExpressionConverter();
            default:
                return super.getConverter(property);
        }
    }

    public constructor(property?: string, prompt?: Partial<Activity> | string) {
        super();
        if (property) {
            this.property = new StringExpression(property);
        }
        if (prompt) {
            if (typeof prompt === 'string') {
                this.prompt = new ActivityTemplate(prompt);
            } else {
                this.prompt = new StaticActivityTemplate(prompt);
            }
        }
    }

    public async beginDialog(dc: DialogContext, options?: any): Promise<DialogTurnResult> {
        if (this.disabled && this.disabled.getValue(dc.state)) {
            return await dc.endDialog();
        }

        // Initialize and persist options
        const opts = this.onInitializeOptions(dc, options || {});
        dc.state.setValue(InputDialog.OPTIONS_PROPERTY, opts);

        // Initialize turn count & input
        dc.state.setValue(InputDialog.TURN_COUNT_PROPERTY, 0);
        if (this.property && this.alwaysPrompt && this.alwaysPrompt.getValue(dc.state)) {
            dc.state.deleteValue(this.property.getValue(dc.state));
        }

        // Recognize input
        const state =
            this.alwaysPrompt && this.alwaysPrompt.getValue(dc.state)
                ? InputState.missing
                : await this.recognizeInput(dc, 0);
        if (state == InputState.valid) {
            // Return input
            const property = this.property.getValue(dc.state);
            const value = dc.state.getValue(InputDialog.VALUE_PROPERTY);
            dc.state.setValue(property, value);
            return await dc.endDialog(value);
        } else {
            // Prompt user
            dc.state.setValue(InputDialog.TURN_COUNT_PROPERTY, 1);
            return await this.promptUser(dc, state);
        }
    }

    public async continueDialog(dc: DialogContext): Promise<DialogTurnResult> {
        // Filter to only message activities
        const activity = dc.context.activity;
        if (activity.type !== ActivityTypes.Message) {
            return Dialog.EndOfTurn;
        }

        // Are we continuing after an interruption?
        const interrupted = dc.state.getValue(TurnPath.interrupted, false);
        const turnCount = dc.state.getValue(InputDialog.TURN_COUNT_PROPERTY, 0);
        const state = await this.recognizeInput(dc, interrupted ? 0 : turnCount);
        if (state === InputState.valid) {
            const input = dc.state.getValue(InputDialog.VALUE_PROPERTY);
            if (this.property) {
                dc.state.setValue(this.property.getValue(dc.state), input);
            }
            return await dc.endDialog(input);
        } else if (!this.maxTurnCount || turnCount < this.maxTurnCount.getValue(dc.state)) {
            dc.state.setValue(InputDialog.TURN_COUNT_PROPERTY, turnCount + 1);
            return await this.promptUser(dc, state);
        } else {
            if (this.defaultValue) {
                if (this.defaultValueResponse) {
                    const response = await this.defaultValueResponse.bind(dc, dc.state);
                    this.telemetryClient.trackEvent({
                        name: 'GeneratorResult',
                        properties: {
                            template: this.defaultValueResponse,
                            result: response || '',
                        },
                    });

                    await dc.context.sendActivity(response);
                }

                const property = this.property.getValue(dc.state);
                const value = this.defaultValue.getValue(dc.state);
                dc.state.setValue(property, value);
                return await dc.endDialog(value);
            }
        }

        return await dc.endDialog();
    }

    public async resumeDialog(dc: DialogContext, reason: DialogReason, result?: any): Promise<DialogTurnResult> {
        // Re-send initial prompt
        return await this.promptUser(dc, InputState.missing);
    }

    protected async onPreBubbleEvent(dc: DialogContext, event: DialogEvent): Promise<boolean> {
        if (event.name === DialogEvents.activityReceived && dc.context.activity.type === ActivityTypes.Message) {
            if (dc.parent) {
                await dc.parent.emitEvent(AdaptiveEvents.recognizeUtterance, dc.context.activity, false);
            }

            // should we allow interruptions
            let canInterrupt = true;
            if (this.allowInterruptions) {
                const allowInterruptions = this.allowInterruptions.getValue(dc.state);
                canInterrupt = !!allowInterruptions;
            }

            // stop bubbling if interruptions are NOT allowed
            return !canInterrupt;
        }

        return false;
    }

    protected abstract onRecognizeInput(dc: DialogContext): Promise<InputState>;

    protected onInitializeOptions(dc: DialogContext, options: any): any {
        return Object.assign({}, options);
    }

    protected async onRenderPrompt(dc: DialogContext, state: InputState): Promise<Partial<Activity>> {
        let msg: Partial<Activity>;
        let template: TemplateInterface<Partial<Activity>, DialogStateManager>;

        switch (state) {
            case InputState.unrecognized:
                if (this.unrecognizedPrompt) {
                    template = this.unrecognizedPrompt;
                    msg = await this.unrecognizedPrompt.bind(dc, dc.state);
                } else if (this.invalidPrompt) {
                    template = this.invalidPrompt;
                    msg = await this.invalidPrompt.bind(dc, dc.state);
                }
                break;
            case InputState.invalid:
                if (this.invalidPrompt) {
                    template = this.invalidPrompt;
                    msg = await this.invalidPrompt.bind(dc, dc.state);
                } else if (this.unrecognizedPrompt) {
                    template = this.unrecognizedPrompt;
                    msg = await this.unrecognizedPrompt.bind(dc, dc.state);
                }
                break;
        }

        if (!msg) {
            template = this.prompt;
            msg = await this.prompt.bind(dc, dc.state);
        }

        msg.inputHint = InputHints.ExpectingInput;

        this.telemetryClient.trackEvent({
            name: 'GeneratorResult',
            properties: {
                template: template,
                result: msg,
            },
        });

        return msg;
    }

    /**
     * Helper function to compose an output activity containing a set of choices.
     * @param prompt The prompt to append the users choices to.
     * @param channelId ID of the channel the prompt is being sent to.
     * @param choices List of choices to append.
     * @param style Configured style for the list of choices.
     * @param options (Optional) options to configure the underlying ChoiceFactory call.
     */
    protected appendChoices(
        prompt: Partial<Activity>,
        channelId: string,
        choices: Choice[],
        style: ListStyle,
        options?: ChoiceFactoryOptions
    ): Partial<Activity> {
        // Create temporary msg
        let msg: Partial<Activity>;
        const text = prompt.text || '';
        switch (style) {
            case ListStyle.inline:
                msg = ChoiceFactory.inline(choices, text, null, options);
                break;

            case ListStyle.list:
                msg = ChoiceFactory.list(choices, text, null, options);
                break;

            case ListStyle.suggestedAction:
                msg = ChoiceFactory.suggestedAction(choices, text);
                break;

            case ListStyle.heroCard:
                msg = ChoiceFactory.heroCard(choices as Choice[], text);
                break;

            case ListStyle.none:
                msg = MessageFactory.text(text);
                break;

            default:
                msg = ChoiceFactory.forChannel(channelId, choices, text, null, options);
                break;
        }

        // Update clone of prompt with text, actions and attachments
        const clone = JSON.parse(JSON.stringify(prompt)) as Activity;
        clone.text = msg.text;
        if (
            msg.suggestedActions &&
            Array.isArray(msg.suggestedActions.actions) &&
            msg.suggestedActions.actions.length > 0
        ) {
            clone.suggestedActions = msg.suggestedActions;
        }

        if (msg.attachments) {
            clone.attachments = msg.attachments;
        }

        if (!clone.inputHint) {
            clone.inputHint = InputHints.ExpectingInput;
        }

        return clone;
    }

    private async recognizeInput(dc: DialogContext, turnCount: number): Promise<InputState> {
        let input: any;
        if (this.property) {
            const property = this.property.getValue(dc.state);
            input = dc.state.getValue(property);
            dc.state.deleteValue(property);
        }

        if (!input && this.value) {
            const value = this.value.getValue(dc.state);
            input = value;
        }

        const activityProcessed = dc.state.getValue(TurnPath.activityProcessed);
        if (!activityProcessed && !input && turnCount > 0) {
            if (this.constructor.name == 'AttachmentInput') {
                input = dc.context.activity.attachments || [];
            } else {
                input = dc.context.activity.text;

                // if there is no visible text AND we have a value object, then fallback to that.
                if (!input && dc.context.activity.value != undefined) {
                    input = dc.context.activity.value;
                }
            }
        }

        dc.state.setValue(InputDialog.VALUE_PROPERTY, input);
        if (input) {
            const state = await this.onRecognizeInput(dc);
            if (state == InputState.valid) {
                for (let i = 0; i < this.validations.length; i++) {
                    const validation = this.validations[i];
                    const exp = new ExpressionParser().parse(validation);
                    const { value } = exp.tryEvaluate(dc.state);
                    if (!value) {
                        return InputState.invalid;
                    }
                }

                dc.state.setValue(TurnPath.activityProcessed, true);
                return InputState.valid;
            } else {
                return state;
            }
        } else {
            return InputState.missing;
        }
    }

    private async promptUser(dc: DialogContext, state: InputState): Promise<DialogTurnResult> {
        const prompt = await this.onRenderPrompt(dc, state);
        await dc.context.sendActivity(prompt);
        return Dialog.EndOfTurn;
    }
}<|MERGE_RESOLUTION|>--- conflicted
+++ resolved
@@ -5,12 +5,6 @@
  * Copyright (c) Microsoft Corporation. All rights reserved.
  * Licensed under the MIT License.
  */
-<<<<<<< HEAD
-import { Dialog, DialogContext, DialogTurnResult, DialogEvent, DialogReason, Choice, ListStyle, ChoiceFactoryOptions, ChoiceFactory, DialogEvents, TurnPath, TemplateInterface } from 'botbuilder-dialogs';
-import { ActivityTypes, Activity, InputHints, MessageFactory } from 'botbuilder-core';
-import { ExpressionParser } from 'adaptive-expressions';
-import { ValueExpression, StringExpression, BoolExpression, IntExpression } from 'adaptive-expressions';
-=======
 import {
     BoolExpression,
     BoolExpressionConverter,
@@ -36,13 +30,12 @@
     DialogEvent,
     DialogEvents,
     DialogReason,
+    DialogStateManager,
     DialogTurnResult,
     ListStyle,
+    TemplateInterface,
     TurnPath,
-    DialogStateManager,
 } from 'botbuilder-dialogs';
-import { TemplateInterface } from '../template';
->>>>>>> dbe95711
 import { AdaptiveEvents } from '../adaptiveEvents';
 import { ActivityTemplate } from '../templates/activityTemplate';
 import { StaticActivityTemplate } from '../templates/staticActivityTemplate';
