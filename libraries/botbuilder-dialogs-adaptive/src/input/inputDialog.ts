/**
 * @module botbuilder-dialogs-adaptive
 */
/**
 * Copyright (c) Microsoft Corporation. All rights reserved.
 * Licensed under the MIT License.
 */
import { Dialog, DialogContext, DialogTurnResult, DialogEvent, DialogReason, Choice, ListStyle, ChoiceFactoryOptions, ChoiceFactory, DialogEvents, TurnPath } from 'botbuilder-dialogs';
import { ActivityTypes, Activity, InputHints, MessageFactory } from 'botbuilder-core';
import { ExpressionParser } from 'adaptive-expressions';
import { TemplateInterface } from '../template';
import { ValueExpression, StringExpression, BoolExpression, IntExpression } from 'adaptive-expressions';
import { AdaptiveEvents } from '../adaptiveEvents';
import { ActivityTemplate } from '../templates/activityTemplate';
import { StaticActivityTemplate } from '../templates/staticActivityTemplate';

export enum InputState {
    missing = 'missing',
    unrecognized = 'unrecognized',
    invalid = 'invalid',
    valid = 'valid'
}

export abstract class InputDialog extends Dialog {
    public static OPTIONS_PROPERTY = 'this.options';
    public static VALUE_PROPERTY = 'this.value';
    public static TURN_COUNT_PROPERTY = 'this.turnCount';

    /**
     * A value indicating whether the input should always prompt the user regardless of there being a value or not.
     */
    public alwaysPrompt: BoolExpression;

    /**
     * Interruption policy.
     */
    public allowInterruptions: BoolExpression;

    /**
     * The value expression which the input will be bound to.
     */
    public property: StringExpression;

    /**
     * A value expression which can be used to initialize the input prompt.
     */
    public value: ValueExpression;

    /**
     * The activity to send to the user.
     */
    public prompt: TemplateInterface<Partial<Activity>>;

    /**
     * The activity template for retrying prompt.
     */
    public unrecognizedPrompt: TemplateInterface<Partial<Activity>>;

    /**
     * The activity template to send to the user whenever the value provided is invalid or not.
     */
    public invalidPrompt: TemplateInterface<Partial<Activity>>;

    /**
     * The activity template to send when maxTurnCount has be reached and the default value is used.
     */
    public defaultValueResponse: TemplateInterface<Partial<Activity>>;

    /**
     * The expressions to run to validate the input.
     */
    public validations: string[] = [];

    /**
     * Maximum number of times to ask the user for this value before the dialog gives up.
     */
    public maxTurnCount?: IntExpression;

    /**
     * The default value for the input dialog when maxTurnCount is exceeded.
     */
    public defaultValue?: ValueExpression;

    /**
     * An optional expression which if is true will disable this action.
     */
    public disabled?: BoolExpression;

    public constructor(property?: string, prompt?: Partial<Activity> | string) {
        super();
        if (property) {
            this.property = new StringExpression(property);
        }
        if (prompt) {
            if (typeof prompt === 'string') { 
                this.prompt = new ActivityTemplate(prompt); 
            } else {
                this.prompt = new StaticActivityTemplate(prompt); 
            }
        }
    }

    public async beginDialog(dc: DialogContext, options?: any): Promise<DialogTurnResult> {
        if (this.disabled && this.disabled.getValue(dc.state)) {
            return await dc.endDialog();
        }

        // Initialize and persist options
        const opts = this.onInitializeOptions(dc, options || {});
        dc.state.setValue(InputDialog.OPTIONS_PROPERTY, opts);

        // Initialize turn count & input
        dc.state.setValue(InputDialog.TURN_COUNT_PROPERTY, 0);
        if (this.property && this.alwaysPrompt && this.alwaysPrompt.getValue(dc.state)) {
            dc.state.deleteValue(this.property.getValue(dc.state));
        }

        // Recognize input
        const state = (this.alwaysPrompt && this.alwaysPrompt.getValue(dc.state)) ? InputState.missing : await this.recognizeInput(dc, 0);
        if (state == InputState.valid) {
            // Return input
            const property = this.property.getValue(dc.state);
            const value = dc.state.getValue(InputDialog.VALUE_PROPERTY);
            dc.state.setValue(property, value);
            return await dc.endDialog(value);
        } else {
            // Prompt user
            dc.state.setValue(InputDialog.TURN_COUNT_PROPERTY, 1);
            return await this.promptUser(dc, state);
        }
    }

    public async continueDialog(dc: DialogContext): Promise<DialogTurnResult> {
        // Filter to only message activities
        const activity = dc.context.activity;
        if (activity.type !== ActivityTypes.Message) {
            return Dialog.EndOfTurn;
        }

        // Are we continuing after an interruption?
        const interrupted = dc.state.getValue(TurnPath.interrupted, false);
        const turnCount = dc.state.getValue(InputDialog.TURN_COUNT_PROPERTY, 0);
        const state = await this.recognizeInput(dc, interrupted ? 0 : turnCount);
        if (state === InputState.valid) {
            const input = dc.state.getValue(InputDialog.VALUE_PROPERTY);
            if (this.property) {
                dc.state.setValue(this.property.getValue(dc.state), input);
            }
            return await dc.endDialog(input);
        } else if (!this.maxTurnCount || turnCount < this.maxTurnCount.getValue(dc.state)) {
            dc.state.setValue(InputDialog.TURN_COUNT_PROPERTY, turnCount + 1);
            return await this.promptUser(dc, state);
        } else {
            if (this.defaultValue) {
                if (this.defaultValueResponse) {
<<<<<<< HEAD
                    const response = await this.defaultValueResponse.bindToData(dc.context, dc.state);
                    this.telemetryClient.trackEvent({
                        name: 'GeneratorResult',
                        properties: {
                            'template':this.defaultValueResponse,
                            'result': response || ''
                        }
                    });

=======
                    const response = await this.defaultValueResponse.bind(dc, dc.state);
>>>>>>> 52788271
                    await dc.context.sendActivity(response);
                }

                const property = this.property.getValue(dc.state);
                const value = this.defaultValue.getValue(dc.state);
                dc.state.setValue(property, value);
                return await dc.endDialog(value);
            }
        }

        return await dc.endDialog();
    }

    public async resumeDialog(dc: DialogContext, reason: DialogReason, result?: any): Promise<DialogTurnResult> {
        // Re-send initial prompt
        return await this.promptUser(dc, InputState.missing);
    }

    protected async onPreBubbleEvent(dc: DialogContext, event: DialogEvent): Promise<boolean> {
        if (event.name === DialogEvents.activityReceived && dc.context.activity.type === ActivityTypes.Message) {
            if (dc.parent) {
                await dc.parent.emitEvent(AdaptiveEvents.recognizeUtterance, dc.context.activity, false);
            }

            // should we allow interruptions
            let canInterrupt = true;
            if (this.allowInterruptions) {
                const allowInterruptions = this.allowInterruptions.getValue(dc.state);
                canInterrupt = !!allowInterruptions;
            }

            // stop bubbling if interruptions are NOT allowed
            return !canInterrupt;
        }

        return false;
    }

    protected abstract onRecognizeInput(dc: DialogContext): Promise<InputState>;

    protected onInitializeOptions(dc: DialogContext, options: any): any {
        return Object.assign({}, options);
    }

    protected async onRenderPrompt(dc: DialogContext, state: InputState): Promise<Partial<Activity>> {
        let msg: Partial<Activity>;
        let template: TemplateInterface<Partial<Activity>>;
        switch (state) {
            case InputState.unrecognized:
                if (this.unrecognizedPrompt) {
<<<<<<< HEAD
                    template = this.unrecognizedPrompt;
                    msg = await this.unrecognizedPrompt.bindToData(dc.context, dc.state);
                } else if (this.invalidPrompt) {
                    template = this.invalidPrompt;
                    msg = await this.invalidPrompt.bindToData(dc.context, dc.state);
=======
                    msg = await this.unrecognizedPrompt.bind(dc, dc.state);
                } else if (this.invalidPrompt) {
                    msg = await this.invalidPrompt.bind(dc, dc.state);
>>>>>>> 52788271
                }
                break;
            case InputState.invalid:
                if (this.invalidPrompt) {
<<<<<<< HEAD
                    template = this.invalidPrompt;
                    msg = await this.invalidPrompt.bindToData(dc.context, dc.state);
                } else if (this.unrecognizedPrompt) {
                    template = this.unrecognizedPrompt;
                    msg = await this.unrecognizedPrompt.bindToData(dc.context, dc.state);
=======
                    msg = await this.invalidPrompt.bind(dc, dc.state);
                } else if (this.unrecognizedPrompt) {
                    msg = await this.unrecognizedPrompt.bind(dc, dc.state);
>>>>>>> 52788271
                }
                break;
        }

        if (!msg) {
<<<<<<< HEAD
            template = this.prompt;
            msg = await this.prompt.bindToData(dc.context, dc.state);
=======
            msg = await this.prompt.bind(dc, dc.state);
>>>>>>> 52788271
        }

        msg.inputHint = InputHints.ExpectingInput;

        this.telemetryClient.trackEvent({
            name: 'GeneratorResult',
            properties: {
                'template':template,
                'result': msg
            }
        });

        return msg; 
    }

    protected getDefaultInput(dc: DialogContext): any {
        const text = dc.context.activity.text;
        return typeof text == 'string' && text.length > 0 ? text : undefined;
    }


    /**
     * Helper function to compose an output activity containing a set of choices.
     * @param prompt The prompt to append the users choices to.
     * @param channelId ID of the channel the prompt is being sent to.
     * @param choices List of choices to append.
     * @param style Configured style for the list of choices.
     * @param options (Optional) options to configure the underlying ChoiceFactory call.
     */
    protected appendChoices(
        prompt: Partial<Activity>,
        channelId: string,
        choices: Choice[],
        style: ListStyle,
        options?: ChoiceFactoryOptions
    ): Partial<Activity> {
        // Create temporary msg
        let msg: Partial<Activity>;
        const text = prompt.text || '';
        switch (style) {
            case ListStyle.inline:
                msg = ChoiceFactory.inline(choices, text, null, options);
                break;

            case ListStyle.list:
                msg = ChoiceFactory.list(choices, text, null, options);
                break;

            case ListStyle.suggestedAction:
                msg = ChoiceFactory.suggestedAction(choices, text);
                break;

            case ListStyle.heroCard:
                msg = ChoiceFactory.heroCard(choices as Choice[], text);
                break;

            case ListStyle.none:
                msg = MessageFactory.text(text);
                break;

            default:
                msg = ChoiceFactory.forChannel(channelId, choices, text, null, options);
                break;
        }

        // Update clone of prompt with text, actions and attachments
        const clone = JSON.parse(JSON.stringify(prompt)) as Activity;
        clone.text = msg.text;
        if (msg.suggestedActions && Array.isArray(msg.suggestedActions.actions) && msg.suggestedActions.actions.length > 0) {
            clone.suggestedActions = msg.suggestedActions;
        }

        if (msg.attachments) {
            clone.attachments = msg.attachments;
        }

        if (!clone.inputHint) {
            clone.inputHint = InputHints.ExpectingInput;
        }

        return clone;
    }

    private async recognizeInput(dc: DialogContext, turnCount: number): Promise<InputState> {
        let input: any;
        if (this.property) {
            const property = this.property.getValue(dc.state);
            input = dc.state.getValue(property);
            dc.state.deleteValue(property);
        }

        if (!input && this.value) {
            const value = this.value.getValue(dc.state);
            input = value;
        }

        const activityProcessed = dc.state.getValue(TurnPath.activityProcessed);
        if (!activityProcessed && !input && turnCount > 0) {
            if ((this.constructor.name) == 'AttachmentInput') {
                input = dc.context.activity.attachments || [];
            } else {
                input = dc.context.activity.text;

                // if there is no visible text AND we have a value object, then fallback to that.
                if (!input && dc.context.activity.value != undefined) {
                    input = dc.context.activity.value;
                }
            }
        }

        dc.state.setValue(InputDialog.VALUE_PROPERTY, input);
        if (input) {
            const state = await this.onRecognizeInput(dc);
            if (state == InputState.valid) {
                for (let i = 0; i < this.validations.length; i++) {
                    const validation = this.validations[i];
                    const exp = new ExpressionParser().parse(validation);
                    const { value } = exp.tryEvaluate(dc.state);
                    if (!value) {
                        return InputState.invalid;
                    }
                }

                dc.state.setValue(TurnPath.activityProcessed, true);
                return InputState.valid;
            } else {
                return state;
            }
        } else {
            return InputState.missing;
        }
    }

    private async promptUser(dc: DialogContext, state: InputState): Promise<DialogTurnResult> {
        const prompt = await this.onRenderPrompt(dc, state);
        await dc.context.sendActivity(prompt);
        return Dialog.EndOfTurn;
    }
}<|MERGE_RESOLUTION|>--- conflicted
+++ resolved
@@ -153,8 +153,7 @@
         } else {
             if (this.defaultValue) {
                 if (this.defaultValueResponse) {
-<<<<<<< HEAD
-                    const response = await this.defaultValueResponse.bindToData(dc.context, dc.state);
+                    const response = await this.defaultValueResponse.bind(dc, dc.state);
                     this.telemetryClient.trackEvent({
                         name: 'GeneratorResult',
                         properties: {
@@ -163,9 +162,6 @@
                         }
                     });
 
-=======
-                    const response = await this.defaultValueResponse.bind(dc, dc.state);
->>>>>>> 52788271
                     await dc.context.sendActivity(response);
                 }
 
@@ -216,43 +212,27 @@
         switch (state) {
             case InputState.unrecognized:
                 if (this.unrecognizedPrompt) {
-<<<<<<< HEAD
                     template = this.unrecognizedPrompt;
-                    msg = await this.unrecognizedPrompt.bindToData(dc.context, dc.state);
+                    msg = await this.unrecognizedPrompt.bind(dc, dc.state);
                 } else if (this.invalidPrompt) {
                     template = this.invalidPrompt;
-                    msg = await this.invalidPrompt.bindToData(dc.context, dc.state);
-=======
-                    msg = await this.unrecognizedPrompt.bind(dc, dc.state);
-                } else if (this.invalidPrompt) {
                     msg = await this.invalidPrompt.bind(dc, dc.state);
->>>>>>> 52788271
                 }
                 break;
             case InputState.invalid:
                 if (this.invalidPrompt) {
-<<<<<<< HEAD
                     template = this.invalidPrompt;
-                    msg = await this.invalidPrompt.bindToData(dc.context, dc.state);
+                    msg = await this.invalidPrompt.bind(dc, dc.state);
                 } else if (this.unrecognizedPrompt) {
                     template = this.unrecognizedPrompt;
-                    msg = await this.unrecognizedPrompt.bindToData(dc.context, dc.state);
-=======
-                    msg = await this.invalidPrompt.bind(dc, dc.state);
-                } else if (this.unrecognizedPrompt) {
                     msg = await this.unrecognizedPrompt.bind(dc, dc.state);
->>>>>>> 52788271
                 }
                 break;
         }
 
         if (!msg) {
-<<<<<<< HEAD
             template = this.prompt;
-            msg = await this.prompt.bindToData(dc.context, dc.state);
-=======
             msg = await this.prompt.bind(dc, dc.state);
->>>>>>> 52788271
         }
 
         msg.inputHint = InputHints.ExpectingInput;
