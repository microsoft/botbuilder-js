--- conflicted
+++ resolved
@@ -48,12 +48,6 @@
     valid = 'valid',
 }
 
-<<<<<<< HEAD
-/**
- * Defines input dialogs.
- */
-export abstract class InputDialog extends Dialog {
-=======
 export interface InputDialogConfiguration extends DialogConfiguration {
     alwaysPrompt?: boolean | string | Expression | BoolExpression;
     allowInterruptions?: boolean | string | Expression | BoolExpression;
@@ -69,8 +63,10 @@
     disabled?: boolean | string | Expression | BoolExpression;
 }
 
+/**
+ * Defines input dialogs.
+ */
 export abstract class InputDialog extends Dialog implements InputDialogConfiguration {
->>>>>>> 9f8f4ec4
     public static OPTIONS_PROPERTY = 'this.options';
     public static VALUE_PROPERTY = 'this.value';
     public static TURN_COUNT_PROPERTY = 'this.turnCount';
@@ -135,14 +131,6 @@
      */
     public disabled?: BoolExpression;
 
-<<<<<<< HEAD
-    /**
-     * Initializes a new instance of the [InputDialog](xref:botbuilder-dialogs-adaptive.InputDialog) class
-     * @param property Optional. The value expression which the input will be bound to.
-     * @param prompt Optional. The [Activity](xref:botframework-schema.Activity) to send to the user,
-     * if a string is specified it will instantiates an [ActivityTemplate](xref:botbuilder-dialogs-adaptive.ActivityTemplate).
-     */
-=======
     public getConverter(property: keyof InputDialogConfiguration): Converter | ConverterFactory {
         switch (property) {
             case 'alwaysPrompt':
@@ -172,7 +160,12 @@
         }
     }
 
->>>>>>> 9f8f4ec4
+    /**
+     * Initializes a new instance of the [InputDialog](xref:botbuilder-dialogs-adaptive.InputDialog) class
+     * @param property Optional. The value expression which the input will be bound to.
+     * @param prompt Optional. The [Activity](xref:botframework-schema.Activity) to send to the user,
+     * if a string is specified it will instantiates an [ActivityTemplate](xref:botbuilder-dialogs-adaptive.ActivityTemplate).
+     */
     public constructor(property?: string, prompt?: Partial<Activity> | string) {
         super();
         if (property) {
