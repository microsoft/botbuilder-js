--- conflicted
+++ resolved
@@ -6,14 +6,7 @@
  * Licensed under the MIT License.
  */
 
-<<<<<<< HEAD
-import { StringExpression, IntExpression, NumberExpression, BoolExpression, ArrayExpression, ObjectExpression, ArrayExpressionConverter, BoolExpressionConverter, IntExpressionConverter, NumberExpressionConverter, ObjectExpressionConverter, StringExpressionConverter } from 'adaptive-expressions';
-import { Activity, RecognizerResult } from 'botbuilder-core';
-import { RankerTypes, QnAMakerMetadata, QnAMaker, QnAMakerEndpoint, QnAMakerOptions, QnAMakerResult, QnARequestContext } from 'botbuilder-ai';
 import { Converters, DialogContext } from 'botbuilder-dialogs';
-import { Recognizer } from '../recognizers/recognizer';
-=======
-import { DialogContext } from 'botbuilder-dialogs';
 import { RecognizerResult, Activity } from 'botbuilder-core';
 import {
     RankerTypes,
@@ -26,14 +19,19 @@
 } from 'botbuilder-ai';
 import { Recognizer } from '../recognizers/recognizer';
 import {
+    ArrayExpression,
+    ArrayExpressionConverter,
+    BoolExpression,
+    BoolExpressionConverter,
+    IntExpression,
+    IntExpressionConverter,
+    NumberExpression,
+    NumberExpressionConverter,
+    ObjectExpression,
+    ObjectExpressionConverter,
     StringExpression,
-    IntExpression,
-    NumberExpression,
-    BoolExpression,
-    ArrayExpression,
-    ObjectExpression,
+    StringExpressionConverter,
 } from 'adaptive-expressions';
->>>>>>> 786b157c
 
 const intentPrefix = 'intent=';
 
@@ -205,19 +203,12 @@
 
             recognizerResult.entities['answer'] = [topAnswer.answer];
             recognizerResult.entities['$instance'] = {
-<<<<<<< HEAD
-                answer: [Object.assign(topAnswer, {
-                    startIndex: 0,
-                    endIndex: activity.text.length
-                })]
-=======
                 answer: [
                     Object.assign(topAnswer, {
                         startIndex: 0,
                         endIndex: activity.text.length,
                     }),
                 ],
->>>>>>> 786b157c
             };
             recognizerResult['answers'] = answers;
         } else {
