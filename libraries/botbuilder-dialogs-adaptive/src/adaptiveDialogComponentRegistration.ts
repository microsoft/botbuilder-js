/**
 * @module botbuilder-dialogs-adaptive
 */
/**
 * Copyright (c) Microsoft Corporation. All rights reserved.
 * Licensed under the MIT License.
 */

import { Choice, ListStyle, ChoiceFactoryOptions, FindChoicesOptions } from 'botbuilder-dialogs';
import { ComponentRegistration, DeclarativeType, ResourceExplorer } from 'botbuilder-dialogs-declarative';
import { AdaptiveDialog } from './adaptiveDialog';
import { BeginDialog, BeginSkill, BreakLoop, CancelAllDialogs, CancelDialog, ContinueLoop, DeleteActivity, DeleteProperties, DeleteProperty, EditActions, EditArray, EmitEvent, EndDialog, EndTurn, ForEach, ForEachPage, GetActivityMembers, GetConversationMembers, GotoAction, IfCondition, LogAction, RepeatDialog, ReplaceDialog, SendActivity, SetProperties, SetProperty, SignOutUser, SwitchCondition, TraceActivity, UpdateActivity, ArrayChangeType, PropertyAssignmentConverter, HttpRequest, HttpHeadersConverter, ResponsesTypes, DynamicBeginDialog, TelemetryTrackEventAction, TelemetryPropertiesConverter } from './actions';
import { Ask, AttachmentInput, ChoiceInput, ConfirmInput, DateTimeInput, NumberInput, OAuthInput, TextInput, AttachmentOutputFormat, ChoiceOutputFormat } from './input';
import { OnActivity, OnAssignEntity, OnBeginDialog, OnCancelDialog, OnChooseEntity, OnChooseIntent, OnChooseProperty, OnCondition, OnConversationUpdateActivity, OnDialogEvent, OnEndOfActions, OnEndOfConversationActivity, OnError, OnEventActivity, OnHandoffActivity, OnIntent, OnInvokeActivity, OnMessageActivity, OnMessageDeleteActivity, OnMessageReactionActivity, OnMessageUpdateActivity, OnQnAMatch, OnRepromptDialog, OnTypingActivity, OnUnknownIntent } from './conditions';
import { CrossTrainedRecognizerSet, MultiLanguageRecognizer, RecognizerSet, RegexRecognizer, IntentPatternConverter } from './recognizers';
import { AgeEntityRecognizer, ConfirmationEntityRecognizer, CurrencyEntityRecognizer, DateTimeEntityRecognizer, DimensionEntityRecognizer, EmailEntityRecognizer, GuidEntityRecognizer, HashtagEntityRecognizer, IpEntityRecognizer, MentionEntityRecognizer, NumberEntityRecognizer, OrdinalEntityRecognizer, PercentageEntityRecognizer, PhoneNumberEntityRecognizer, RegexEntityRecognizer, TemperatureEntityRecognizer, UrlEntityRecognizer } from './recognizers/entityRecognizers';
<<<<<<< HEAD
import { ObjectExpressionConverter, BoolExpressionConverter, StringExpressionConverter, EnumExpressionConverter, ValueExpressionConverter, NumberExpressionConverter, ExpressionConverter, ArrayExpressionConverter, IntExpressionConverter } from 'adaptive-expressions';
import { DialogExpressionConverter, TextTemplateConverter, ActivityTemplateConverter, RecognizerConverter, LanguageGeneratorConverter, MultiLanguageRecognizerConverter } from './converters';
=======
import { ObjectExpressionConverter, BoolExpressionConverter, StringExpressionConverter, EnumExpressionConverter, ValueExpressionConverter, NumberExpressionConverter, ExpressionConverter, ArrayExpressionConverter, IntExpressionConverter, BoolExpression } from 'adaptive-expressions';
import { DialogExpressionConverter, TextTemplateConverter, ActivityTemplateConverter, RecognizerConverter, MultiLanguageRecognizerConverter } from './converters';
>>>>>>> ca751f79
import { ActionChangeType } from './actionChangeType';
import { CaseConverter } from './actions/case';
import { TemplateEngineLanguageGenerator, ResourceMultiLanguageGenerator } from './generators';
import { ConditionalSelector, FirstSelector, RandomSelector, TrueSelector } from './selectors';
import { LanguagePolicyConverter } from './languagePolicy';
import { CustomDialogLoader } from './customDialogLoader';

/**
 * Declarative components in adaptive dialogs.
 */
export class AdaptiveDialogComponentRegistration implements ComponentRegistration {
<<<<<<< HEAD
    public getDeclarativeTypes(resourceExplorer: ResourceExplorer): DeclarativeType[] {
=======
    private _resourceExplorer: ResourceExplorer;
    private _builderRegistrations: BuilderRegistration[] = [];

    public constructor(resourceExplorer: ResourceExplorer) {
        this._resourceExplorer = resourceExplorer;

        this.registerBuilder('Microsoft.AdaptiveDialog', new AdaptiveTypeBuilder(AdaptiveDialog, this._resourceExplorer, {
            'generator': new LanguageGeneratorConverter(),
            'recognizer': new RecognizerConverter(this._resourceExplorer),
            'autoEndDialog': new BoolExpressionConverter()
        }));
        this.registerBuilder('Microsoft.BeginSkill', new AdaptiveTypeBuilder(BeginSkill, this._resourceExplorer, {
            'disabled': new BoolExpressionConverter(),
            'activityProcessed': new BoolExpressionConverter(),
            'resultProperty': new StringExpressionConverter(),
            'botId': new StringExpressionConverter(),
            'skillHostEndpoint': new StringExpressionConverter(),
            'skillAppId': new StringExpressionConverter(),
            'skillEndpoint': new StringExpressionConverter(),
            'activity': new ActivityTemplateConverter(),
            'connectionName': new StringExpressionConverter()
        }));
        this.registerActions();
        this.registerConditions();
        this.registerInputs();
        this.registerRecognizers();
        this.registerGenerators();
        this.registerSelectors();
        this.registerCustomDialogs();
    }

    public getTypeBuilders(): BuilderRegistration[] {
        return this._builderRegistrations;
    }

    private registerBuilder(name: string, builder: TypeBuilder): void {
        this._builderRegistrations.push(
            new BuilderRegistration(name, builder)
        );
    }

    private registerActions(): void {
>>>>>>> ca751f79
        const baseInvokeDialogConverters = {
            'options': new ObjectExpressionConverter<object>(),
            'dialog': new DialogExpressionConverter(resourceExplorer),
            'activityProcessed': new BoolExpressionConverter()
        };
<<<<<<< HEAD
=======
        this.registerBuilder('Microsoft.BeginDialog', new AdaptiveTypeBuilder(BeginDialog, this._resourceExplorer,
            Object.assign(baseInvokeDialogConverters, {
                'resultProperty': new StringExpressionConverter(),
                'disabled': new BoolExpressionConverter()
            })));
        this.registerBuilder('Microsoft.BreakLoop', new AdaptiveTypeBuilder(BreakLoop, this._resourceExplorer, {
            'disabled': new BoolExpressionConverter()
        }));
        this.registerBuilder('Microsoft.CancelAllDialogs', new AdaptiveTypeBuilder(CancelAllDialogs, this._resourceExplorer, {
            'eventName': new StringExpressionConverter(),
            'eventValue': new ValueExpressionConverter(),
            'disabled': new BoolExpressionConverter(),
            'activityProcessed': new BoolExpressionConverter()
        }));
        this.registerBuilder('Microsoft.CancelDialog', new AdaptiveTypeBuilder(CancelDialog, this._resourceExplorer, {
            'eventName': new StringExpressionConverter(),
            'eventValue': new ValueExpressionConverter(),
            'disabled': new BoolExpressionConverter(),
            'activityProcessed': new BoolExpressionConverter()
        }));
        this.registerBuilder('Microsoft.ContinueLoop', new AdaptiveTypeBuilder(ContinueLoop, this._resourceExplorer, {
            'disabled': new BoolExpressionConverter()
        }));
        this.registerBuilder('Microsoft.DeleteActivity', new AdaptiveTypeBuilder(DeleteActivity, this._resourceExplorer, {
            'activityId': new StringExpressionConverter(),
            'disabled': new BoolExpressionConverter()
        }));
        this.registerBuilder('Microsoft.DeleteProperties', new AdaptiveTypeBuilder(DeleteProperties, this._resourceExplorer, {
            'properties': new StringExpressionConverter(),
            'disabled': new BoolExpressionConverter()
        }));
        this.registerBuilder('Microsoft.DeleteProperty', new AdaptiveTypeBuilder(DeleteProperty, this._resourceExplorer, {
            'property': new StringExpressionConverter(),
            'disabled': new BoolExpressionConverter()
        }));
        this.registerBuilder('Microsoft.EditActions', new AdaptiveTypeBuilder(EditActions, this._resourceExplorer, {
            'changeType': new EnumExpressionConverter(ActionChangeType),
            'disabled': new BoolExpressionConverter()
        }));
        this.registerBuilder('Microsoft.EditArray', new AdaptiveTypeBuilder(EditArray, this._resourceExplorer, {
            'changeType': new EnumExpressionConverter(ArrayChangeType),
            'itemsProperty': new StringExpressionConverter(),
            'resultProperty': new StringExpressionConverter(),
            'value': new ValueExpressionConverter(),
            'disabled': new BoolExpressionConverter()
        }));
        this.registerBuilder('Microsoft.EmitEvent', new AdaptiveTypeBuilder(EmitEvent, this._resourceExplorer, {
            'eventName': new StringExpressionConverter(),
            'eventValue': new ValueExpressionConverter(),
            'bubbleEvent': new BoolExpressionConverter(),
            'disabled': new BoolExpressionConverter()
        }));
        this.registerBuilder('Microsoft.EndDialog', new AdaptiveTypeBuilder(EndDialog, this._resourceExplorer, {
            'value': new ValueExpressionConverter(),
            'disabled': new BoolExpressionConverter()
        }));
        this.registerBuilder('Microsoft.EndTurn', new AdaptiveTypeBuilder(EndTurn, this._resourceExplorer, {
            'disabled': new BoolExpressionConverter()
        }));
        this.registerBuilder('Microsoft.Foreach', new AdaptiveTypeBuilder(ForEach, this._resourceExplorer, {
            'itemsProperty': new StringExpressionConverter(),
            'index': new StringExpressionConverter(),
            'value': new StringExpressionConverter(),
            'disabled': new BoolExpressionConverter()
        }));
        this.registerBuilder('Microsoft.ForeachPage', new AdaptiveTypeBuilder(ForEachPage, this._resourceExplorer, {
            'itemsProperty': new StringExpressionConverter(),
            'page': new StringExpressionConverter(),
            'pageIndex': new StringExpressionConverter(),
            'pageSize': new IntExpressionConverter(),
            'disabled': new BoolExpressionConverter()
        }));
        this.registerBuilder('Microsoft.GetActivityMembers', new AdaptiveTypeBuilder(GetActivityMembers, this._resourceExplorer, {
            'activityId': new StringExpressionConverter(),
            'property': new StringExpressionConverter(),
            'disabled': new BoolExpressionConverter()
        }));
        this.registerBuilder('Microsoft.GetConversationMembers', new AdaptiveTypeBuilder(GetConversationMembers, this._resourceExplorer, {
            'property': new StringExpressionConverter(),
            'disabled': new BoolExpressionConverter()
        }));
        this.registerBuilder('Microsoft.GotoAction', new AdaptiveTypeBuilder(GotoAction, this._resourceExplorer, {
            'actionId': new StringExpressionConverter(),
            'disabled': new BoolExpressionConverter()
        }));
        this.registerBuilder('Microsoft.HttpRequest', new AdaptiveTypeBuilder(HttpRequest, this._resourceExplorer, {
            'contentType': new StringExpressionConverter(),
            'url': new StringExpressionConverter(),
            'headers': new HttpHeadersConverter(),
            'body': new ValueExpressionConverter(),
            'responseType': new EnumExpressionConverter(ResponsesTypes),
            'resultProperty': new StringExpressionConverter(),
            'disabled': new BoolExpressionConverter()
        }));
        this.registerBuilder('Microsoft.IfCondition', new AdaptiveTypeBuilder(IfCondition, this._resourceExplorer, {
            'condition': new BoolExpressionConverter(),
            'disabled': new BoolExpressionConverter()
        }));
        this.registerBuilder('Microsoft.LogAction', new AdaptiveTypeBuilder(LogAction, this._resourceExplorer, {
            'text': new TextTemplateConverter(),
            'traceActivity': new BoolExpressionConverter(),
            'label': new StringExpressionConverter(),
            'disabled': new BoolExpressionConverter()
        }));
        this.registerBuilder('Microsoft.RepeatDialog', new AdaptiveTypeBuilder(RepeatDialog, this._resourceExplorer,
            Object.assign(baseInvokeDialogConverters, {
                'disabled': new BoolExpressionConverter(),
                'allowLoop': new BoolExpressionConverter()
            })));
        this.registerBuilder('Microsoft.ReplaceDialog', new AdaptiveTypeBuilder(ReplaceDialog, this._resourceExplorer,
            Object.assign(baseInvokeDialogConverters, {
                'disabled': new BoolExpressionConverter()
            })));
        this.registerBuilder('Microsoft.SendActivity', new AdaptiveTypeBuilder(SendActivity, this._resourceExplorer, {
            'activity': new ActivityTemplateConverter(),
            'disabled': new BoolExpressionConverter()
        }));
        this.registerBuilder('Microsoft.SetProperties', new AdaptiveTypeBuilder(SetProperties, this._resourceExplorer, {
            'assignments': new PropertyAssignmentConverter(),
            'disabled': new BoolExpressionConverter()
        }));
        this.registerBuilder('Microsoft.SetProperty', new AdaptiveTypeBuilder(SetProperty, this._resourceExplorer, {
            'property': new StringExpressionConverter(),
            'value': new ValueExpressionConverter(),
            'disabled': new BoolExpressionConverter()
        }));
        this.registerBuilder('Microsoft.SignOutUser', new AdaptiveTypeBuilder(SignOutUser, this._resourceExplorer, {
            'userId': new StringExpressionConverter(),
            'connectionName': new StringExpressionConverter(),
            'disabled': new BoolExpressionConverter()
        }));
        this.registerBuilder('Microsoft.SwitchCondition', new AdaptiveTypeBuilder(SwitchCondition, this._resourceExplorer, {
            'condition': new ExpressionConverter(),
            'cases': new CaseConverter(this._resourceExplorer),
            'disabled': new BoolExpressionConverter()
        }));
        this.registerBuilder('Microsoft.TelemetryTrackEventAction', new AdaptiveTypeBuilder(TelemetryTrackEventAction, this._resourceExplorer, {
            'eventName': new StringExpressionConverter(),
            'properties': new TelemetryPropertiesConverter(),
            'disabled': new BoolExpressionConverter()
        }));
        this.registerBuilder('Microsoft.TraceActivity', new AdaptiveTypeBuilder(TraceActivity, this._resourceExplorer, {
            'name': new StringExpressionConverter(),
            'valueType': new StringExpressionConverter(),
            'value': new ValueExpressionConverter(),
            'label': new StringExpressionConverter(),
            'disabled': new BoolExpressionConverter()
        }));
        this.registerBuilder('Microsoft.UpdateActivity', new AdaptiveTypeBuilder(UpdateActivity, this._resourceExplorer, {
            'activity': new ActivityTemplateConverter(),
            'activityId': new StringExpressionConverter(),
            'disabled': new BoolExpressionConverter()
        }));
    }

    private registerConditions(): void {
>>>>>>> ca751f79
        const OnConditionConverters = {
            'condition': new BoolExpressionConverter(),
            'priority': new IntExpressionConverter()
        };
        const inputDialogConverters = {
            'alwaysPrompt': new BoolExpressionConverter(),
            'allowInterruptions': new BoolExpressionConverter(),
            'property': new StringExpressionConverter(),
            'value': new ValueExpressionConverter(),
            'prompt': new ActivityTemplateConverter(),
            'unrecognizedPrompt': new ActivityTemplateConverter(),
            'invalidPrompt': new ActivityTemplateConverter(),
            'defaultValueResponse': new ActivityTemplateConverter(),
            'maxTurnCount': new IntExpressionConverter(),
            'defaultValue': new ValueExpressionConverter(),
            'disabled': new BoolExpressionConverter()
        };
        const typeRegistrations: DeclarativeType[] = [{
            kind: 'Microsoft.AdaptiveDialog',
            factory: AdaptiveDialog,
            converters: {
                'generator': new LanguageGeneratorConverter(),
                'recognizer': new RecognizerConverter(resourceExplorer)
            }
        }, {
            kind: 'Microsoft.BeginSkill',
            factory: BeginSkill,
            converters: {
                'disabled': new BoolExpressionConverter(),
                'activityProcessed': new BoolExpressionConverter(),
                'resultProperty': new StringExpressionConverter(),
                'botId': new StringExpressionConverter(),
                'skillHostEndpoint': new StringExpressionConverter(),
                'skillAppId': new StringExpressionConverter(),
                'skillEndpoint': new StringExpressionConverter(),
                'activity': new ActivityTemplateConverter(),
                'connectionName': new StringExpressionConverter()
            }
        }, {
            kind: 'Microsoft.BeginDialog',
            factory: BeginDialog,
            converters: Object.assign({}, baseInvokeDialogConverters, {
                'resultProperty': new StringExpressionConverter(),
                'disabled': new BoolExpressionConverter()
            })
        }, {
            kind: 'Microsoft.BreakLoop',
            factory: BreakLoop,
            converters: {
                'disabled': new BoolExpressionConverter()
            }
        }, {
            kind: 'Microsoft.CancelAllDialogs',
            factory: CancelAllDialogs,
            converters: {
                'eventName': new StringExpressionConverter(),
                'eventValue': new ValueExpressionConverter(),
                'disabled': new BoolExpressionConverter(),
                'activityProcessed': new BoolExpressionConverter()
            }
        }, {
            kind: 'Microsoft.CancelDialog',
            factory: CancelDialog,
            converters: {
                'eventName': new StringExpressionConverter(),
                'eventValue': new ValueExpressionConverter(),
                'disabled': new BoolExpressionConverter(),
                'activityProcessed': new BoolExpressionConverter()
            }
        }, {
            kind: 'Microsoft.ContinueLoop',
            factory: ContinueLoop,
            converters: {
                'disabled': new BoolExpressionConverter()
            }
        }, {
            kind: 'Microsoft.DeleteActivity',
            factory: DeleteActivity,
            converters: {
                'activityId': new StringExpressionConverter(),
                'disabled': new BoolExpressionConverter()
            }
        }, {
            kind: 'Microsoft.DeleteProperties',
            factory: DeleteProperties,
            converters: {
                'properties': new StringExpressionConverter(),
                'disabled': new BoolExpressionConverter()
            }
        }, {
            kind: 'Microsoft.DeleteProperty',
            factory: DeleteProperty,
            converters: {
                'property': new StringExpressionConverter(),
                'disabled': new BoolExpressionConverter()
            }
        }, {
            kind: 'Microsoft.EditActions',
            factory: EditActions,
            converters: {
                'changeType': new EnumExpressionConverter(ActionChangeType),
                'disabled': new BoolExpressionConverter()
            }
        }, {
            kind: 'Microsoft.EditArray',
            factory: EditArray,
            converters: {
                'changeType': new EnumExpressionConverter(ArrayChangeType),
                'itemsProperty': new StringExpressionConverter(),
                'resultProperty': new StringExpressionConverter(),
                'value': new ValueExpressionConverter(),
                'disabled': new BoolExpressionConverter()
            }
        }, {
            kind: 'Microsoft.EmitEvent',
            factory: EmitEvent,
            converters: {
                'eventName': new StringExpressionConverter(),
                'eventValue': new ValueExpressionConverter(),
                'bubbleEvent': new BoolExpressionConverter(),
                'disabled': new BoolExpressionConverter()
            }
        }, {
            kind: 'Microsoft.EndDialog',
            factory: EndDialog,
            converters: {
                'value': new ValueExpressionConverter(),
                'disabled': new BoolExpressionConverter()
            }
        }, {
            kind: 'Microsoft.EndTurn',
            factory: EndTurn,
            converters: {
                'disabled': new BoolExpressionConverter()
            }
        }, {
            kind: 'Microsoft.Foreach',
            factory: ForEach,
            converters: {
                'itemsProperty': new StringExpressionConverter(),
                'index': new StringExpressionConverter(),
                'value': new StringExpressionConverter(),
                'disabled': new BoolExpressionConverter()
            }
        }, {
            kind: 'Microsoft.ForeachPage',
            factory: ForEachPage,
            converters: {
                'itemsProperty': new StringExpressionConverter(),
                'page': new StringExpressionConverter(),
                'pageIndex': new StringExpressionConverter(),
                'pageSize': new IntExpressionConverter(),
                'disabled': new BoolExpressionConverter()
            }
        }, {
            kind: 'Microsoft.GetActivityMembers',
            factory: GetActivityMembers,
            converters: {
                'activityId': new StringExpressionConverter(),
                'property': new StringExpressionConverter(),
                'disabled': new BoolExpressionConverter()
            }
        }, {
            kind: 'Microsoft.GetConversationMembers',
            factory: GetConversationMembers,
            converters: {
                'property': new StringExpressionConverter(),
                'disabled': new BoolExpressionConverter()
            }
        }, {
            kind: 'Microsoft.GotoAction',
            factory: GotoAction,
            converters: {
                'actionId': new StringExpressionConverter(),
                'disabled': new BoolExpressionConverter()
            }
        }, {
            kind: 'Microsoft.HttpRequest',
            factory: HttpRequest,
            converters: {
                'contentType': new StringExpressionConverter(),
                'url': new StringExpressionConverter(),
                'headers': new HttpHeadersConverter(),
                'body': new ValueExpressionConverter(),
                'responseType': new EnumExpressionConverter(ResponsesTypes),
                'resultProperty': new StringExpressionConverter(),
                'disabled': new BoolExpressionConverter()
            }
        }, {
            kind: 'Microsoft.IfCondition',
            factory: IfCondition,
            converters: {
                'condition': new BoolExpressionConverter(),
                'disabled': new BoolExpressionConverter()
            }
        }, {
            kind: 'Microsoft.LogAction',
            factory: LogAction,
            converters: {
                'text': new TextTemplateConverter(),
                'traceActivity': new BoolExpressionConverter(),
                'label': new StringExpressionConverter(),
                'disabled': new BoolExpressionConverter()
            }
        }, {
            kind: 'Microsoft.RepeatDialog',
            factory: RepeatDialog,
            converters: Object.assign({}, baseInvokeDialogConverters, {
                'disabled': new BoolExpressionConverter(),
                'allowLoop': new BoolExpressionConverter()
            })
        }, {
            kind: 'Microsoft.ReplaceDialog',
            factory: ReplaceDialog,
            converters: Object.assign({}, baseInvokeDialogConverters, {
                'disabled': new BoolExpressionConverter()
            })
        }, {
            kind: 'Microsoft.SendActivity',
            factory: SendActivity,
            converters: {
                'activity': new ActivityTemplateConverter(),
                'disabled': new BoolExpressionConverter()
            }
        }, {
            kind: 'Microsoft.SetProperties',
            factory: SetProperties,
            converters: {
                'assignments': new PropertyAssignmentConverter(),
                'disabled': new BoolExpressionConverter()
            }
        }, {
            kind: 'Microsoft.SetProperty',
            factory: SetProperty,
            converters: {
                'property': new StringExpressionConverter(),
                'value': new ValueExpressionConverter(),
                'disabled': new BoolExpressionConverter()
            }
        }, {
            kind: 'Microsoft.SignOutUser',
            factory: SignOutUser,
            converters: {
                'userId': new StringExpressionConverter(),
                'connectionName': new StringExpressionConverter(),
                'disabled': new BoolExpressionConverter()
            }
        }, {
            kind: 'Microsoft.SwitchCondition',
            factory: SwitchCondition,
            converters: {
                'condition': new ExpressionConverter(),
                'cases': new CaseConverter(resourceExplorer),
                'disabled': new BoolExpressionConverter()
            }
        }, {
            kind: 'Microsoft.TraceActivity',
            factory: TraceActivity,
            converters: {
                'name': new StringExpressionConverter(),
                'valueType': new StringExpressionConverter(),
                'value': new ValueExpressionConverter(),
                'label': new StringExpressionConverter(),
                'disabled': new BoolExpressionConverter()
            }
        }, {
            kind: 'Microsoft.UpdateActivity',
            factory: UpdateActivity,
            converters: {
                'activity': new ActivityTemplateConverter(),
                'activityId': new StringExpressionConverter(),
                'disabled': new BoolExpressionConverter()
            }
        }, {
            kind: 'Microsoft.OnActivity',
            factory: OnActivity,
            converters: OnConditionConverters
        }, {
            kind: 'Microsoft.OnAssignEntity',
            factory: OnAssignEntity,
            converters: OnConditionConverters
        }, {
            kind: 'Microsoft.OnBeginDialog',
            factory: OnBeginDialog,
            converters: OnConditionConverters
        }, {
            kind: 'Microsoft.OnCancelDialog',
            factory: OnCancelDialog,
            converters: OnConditionConverters
        }, {
            kind: 'Microsoft.OnChooseEntity',
            factory: OnChooseEntity,
            converters: OnConditionConverters
        }, {
            kind: 'Microsoft.OnChooseIntent',
            factory: OnChooseIntent,
            converters: OnConditionConverters
        }, {
            kind: 'Microsoft.OnChooseProperty',
            factory: OnChooseProperty,
            converters: OnConditionConverters
        }, {
            kind: 'Microsoft.OnCondition',
            factory: OnCondition,
            converters: OnConditionConverters
        }, {
            kind: 'Microsoft.OnConversationUpdateActivity',
            factory: OnConversationUpdateActivity,
            converters: OnConditionConverters
        }, {
            kind: 'Microsoft.OnDialogEvent',
            factory: OnDialogEvent,
            converters: OnConditionConverters
        }, {
            kind: 'Microsoft.OnEndOfActions',
            factory: OnEndOfActions,
            converters: OnConditionConverters
        }, {
            kind: 'Microsoft.OnEndOfConversationActivity',
            factory: OnEndOfConversationActivity,
            converters: OnConditionConverters
        }, {
            kind: 'Microsoft.OnError',
            factory: OnError,
            converters: OnConditionConverters
        }, {
            kind: 'Microsoft.OnEventActivity',
            factory: OnEventActivity,
            converters: OnConditionConverters
        }, {
            kind: 'Microsoft.OnHandoffActivity',
            factory: OnHandoffActivity,
            converters: OnConditionConverters
        }, {
            kind: 'Microsoft.OnIntent',
            factory: OnIntent,
            converters: OnConditionConverters
        }, {
            kind: 'Microsoft.OnInvokeActivity',
            factory: OnInvokeActivity,
            converters: OnConditionConverters
        }, {
            kind: 'Microsoft.OnMessageActivity',
            factory: OnMessageActivity,
            converters: OnConditionConverters
        }, {
            kind: 'Microsoft.OnMessageDeleteActivity',
            factory: OnMessageDeleteActivity,
            converters: OnConditionConverters
        }, {
            kind: 'Microsoft.OnMessageReactionActivity',
            factory: OnMessageReactionActivity,
            converters: OnConditionConverters
        }, {
            kind: 'Microsoft.OnMessageUpdateActivity',
            factory: OnMessageUpdateActivity,
            converters: OnConditionConverters
        }, {
            kind: 'Microsoft.OnQnAMatch',
            factory: OnQnAMatch,
            converters: OnConditionConverters
        }, {
            kind: 'Microsoft.OnRepromptDialog',
            factory: OnRepromptDialog,
            converters: OnConditionConverters
        }, {
            kind: 'Microsoft.OnTypingActivity',
            factory: OnTypingActivity,
            converters: OnConditionConverters
        }, {
            kind: 'Microsoft.OnUnknownIntent',
            factory: OnUnknownIntent,
            converters: OnConditionConverters
        }, {
            kind: 'Microsoft.Ask',
            factory: Ask,
            converters: {
                'expectedProperties': new ArrayExpressionConverter<string>(),
                'defaultOperation': new StringExpressionConverter(),
                'activity': new ActivityTemplateConverter(),
                'disabled': new BoolExpressionConverter()
            }
        }, {
            kind: 'Microsoft.AttachmentInput',
            factory: AttachmentInput,
            converters: Object.assign({}, inputDialogConverters, {
                'outputFormat': new EnumExpressionConverter(AttachmentOutputFormat)
            })
        }, {
            kind: 'Microsoft.ChoiceInput',
            factory: ChoiceInput,
            converters: Object.assign({}, inputDialogConverters, {
                'choices': new ArrayExpressionConverter<Choice>(),
                'style': new EnumExpressionConverter(ListStyle),
                'defaultLocale': new StringExpressionConverter(),
                'outputFormat': new EnumExpressionConverter(ChoiceOutputFormat),
                'choiceOptions': new ObjectExpressionConverter<ChoiceFactoryOptions>(),
                'recognizerOptions': new ObjectExpressionConverter<FindChoicesOptions>()
            })
        }, {
            kind: 'Microsoft.ConfirmInput',
            factory: ConfirmInput,
            converters: Object.assign({}, inputDialogConverters, {
                'defaultLocale': new StringExpressionConverter(),
                'style': new EnumExpressionConverter(ListStyle),
                'choiceOptions': new ObjectExpressionConverter<ChoiceFactoryOptions>(),
                'outputFormat': new StringExpressionConverter()
            })
        }, {
            kind: 'Microsoft.DateTimeInput',
            factory: DateTimeInput,
            converters: Object.assign({}, inputDialogConverters, {
                'defaultLocale': new StringExpressionConverter(),
                'outputFormat': new StringExpressionConverter()
            })
        }, {
            kind: 'Microsoft.NumberInput',
            factory: NumberInput,
            converters: Object.assign({}, inputDialogConverters, {
                'defaultLocale': new StringExpressionConverter(),
                'outputFormat': new NumberExpressionConverter()
            })
        }, {
            kind: 'Microsoft.OAuthInput',
            factory: OAuthInput,
            converters: Object.assign({}, inputDialogConverters, {
                'connectionName': new StringExpressionConverter(),
                'title': new StringExpressionConverter(),
                'text': new StringExpressionConverter(),
                'timeout': new IntExpressionConverter()
            })
        }, {
            kind: 'Microsoft.TextInput',
            factory: TextInput,
            converters: Object.assign({}, inputDialogConverters, {
                'outputFormat': new StringExpressionConverter()
            })
        }, {
            kind: 'Microsoft.CrossTrainedRecognizerSet',
            factory: CrossTrainedRecognizerSet,
            converters: {
                'recognizers': new RecognizerConverter(resourceExplorer)
            }
        }, {
            kind: 'Microsoft.MultiLanguageRecognizer',
            factory: MultiLanguageRecognizer,
            converters: {
                'languagePolicy': new LanguagePolicyConverter(),
                'recognizers': new MultiLanguageRecognizerConverter(resourceExplorer)
            }
        }, {
            kind: 'Microsoft.RecognizerSet',
            factory: RecognizerSet,
            converters: {
                'recognizers': new RecognizerConverter(resourceExplorer)
            }
        }, {
            kind: 'Microsoft.RegexRecognizer',
            factory: RegexRecognizer,
            converters: {
                'intents': new IntentPatternConverter()
            }
        }, {
            kind: 'Microsoft.AgeEntityRecognizer',
            factory: AgeEntityRecognizer
        }, {
            kind: 'Microsoft.ConfirmationEntityRecognizer',
            factory: ConfirmationEntityRecognizer
        }, {
            kind: 'Microsoft.CurrencyEntityRecognizer',
            factory: CurrencyEntityRecognizer
        }, {
            kind: 'Microsoft.DateTimeEntityRecognizer',
            factory: DateTimeEntityRecognizer
        }, {
            kind: 'Microsoft.DimensionEntityRecognizer',
            factory: DimensionEntityRecognizer
        }, {
            kind: 'Microsoft.EmailEntityRecognizer',
            factory: EmailEntityRecognizer
        }, {
            kind: 'Microsoft.GuidEntityRecognizer',
            factory: GuidEntityRecognizer
        }, {
            kind: 'Microsoft.HashtagEntityRecognizer',
            factory: HashtagEntityRecognizer
        }, {
            kind: 'Microsoft.IpEntityRecognizer',
            factory: IpEntityRecognizer
        }, {
            kind: 'Microsoft.MentionEntityRecognizer',
            factory: MentionEntityRecognizer
        }, {
            kind: 'Microsoft.NumberEntityRecognizer',
            factory: NumberEntityRecognizer
        }, {
            kind: 'Microsoft.OrdinalEntityRecognizer',
            factory: OrdinalEntityRecognizer
        }, {
            kind: 'Microsoft.PercentageEntityRecognizer',
            factory: PercentageEntityRecognizer
        }, {
            kind: 'Microsoft.PhoneNumberEntityRecognizer',
            factory: PhoneNumberEntityRecognizer
        }, {
            kind: 'Microsoft.RegexEntityRecognizer',
            factory: RegexEntityRecognizer
        }, {
            kind: 'Microsoft.TemperatureEntityRecognizer',
            factory: TemperatureEntityRecognizer
        }, {
            kind: 'Microsoft.UrlEntityRecognizer',
            factory: UrlEntityRecognizer
        }, {
            kind: 'Microsoft.TemplateEngineLanguageGenerator',
            factory: TemplateEngineLanguageGenerator
        }, {
            kind: 'Microsoft.ResourceMultiLanguageGenerator',
            factory: ResourceMultiLanguageGenerator,
            converters: {
                'languagePolicy': new LanguagePolicyConverter()
            }
        }, {
            kind: 'Microsoft.ConditionalSelector',
            factory: ConditionalSelector,
            converters: {
                'condition': new BoolExpressionConverter()
            }
        }, {
            kind: 'Microsoft.FirstSelector',
            factory: FirstSelector
        }, {
            kind: 'Microsoft.RandomSelector',
            factory: RandomSelector
        }, {
            kind: 'Microsoft.TrueSelector',
            factory: TrueSelector
        }];

        const schemas = resourceExplorer.getResources('.schema');
        for (const schema of schemas) {
            const resourceId = schema.id.replace(/.schema$/, '');
            if (resourceId.endsWith('.dialog')) {
                typeRegistrations.push({
                    kind: resourceId,
                    factory: DynamicBeginDialog,
                    loader: new CustomDialogLoader(resourceExplorer),
                    converters: {
                        'options': new ObjectExpressionConverter<object>(),
                        'dialog': new DialogExpressionConverter(resourceExplorer),
                        'activityProcessed': new BoolExpressionConverter(),
                        'resultProperty': new StringExpressionConverter(),
                        'disabled': new BoolExpressionConverter()
                    }
                });
            }
        }
        return typeRegistrations;
    }
}<|MERGE_RESOLUTION|>--- conflicted
+++ resolved
@@ -14,13 +14,8 @@
 import { OnActivity, OnAssignEntity, OnBeginDialog, OnCancelDialog, OnChooseEntity, OnChooseIntent, OnChooseProperty, OnCondition, OnConversationUpdateActivity, OnDialogEvent, OnEndOfActions, OnEndOfConversationActivity, OnError, OnEventActivity, OnHandoffActivity, OnIntent, OnInvokeActivity, OnMessageActivity, OnMessageDeleteActivity, OnMessageReactionActivity, OnMessageUpdateActivity, OnQnAMatch, OnRepromptDialog, OnTypingActivity, OnUnknownIntent } from './conditions';
 import { CrossTrainedRecognizerSet, MultiLanguageRecognizer, RecognizerSet, RegexRecognizer, IntentPatternConverter } from './recognizers';
 import { AgeEntityRecognizer, ConfirmationEntityRecognizer, CurrencyEntityRecognizer, DateTimeEntityRecognizer, DimensionEntityRecognizer, EmailEntityRecognizer, GuidEntityRecognizer, HashtagEntityRecognizer, IpEntityRecognizer, MentionEntityRecognizer, NumberEntityRecognizer, OrdinalEntityRecognizer, PercentageEntityRecognizer, PhoneNumberEntityRecognizer, RegexEntityRecognizer, TemperatureEntityRecognizer, UrlEntityRecognizer } from './recognizers/entityRecognizers';
-<<<<<<< HEAD
 import { ObjectExpressionConverter, BoolExpressionConverter, StringExpressionConverter, EnumExpressionConverter, ValueExpressionConverter, NumberExpressionConverter, ExpressionConverter, ArrayExpressionConverter, IntExpressionConverter } from 'adaptive-expressions';
 import { DialogExpressionConverter, TextTemplateConverter, ActivityTemplateConverter, RecognizerConverter, LanguageGeneratorConverter, MultiLanguageRecognizerConverter } from './converters';
-=======
-import { ObjectExpressionConverter, BoolExpressionConverter, StringExpressionConverter, EnumExpressionConverter, ValueExpressionConverter, NumberExpressionConverter, ExpressionConverter, ArrayExpressionConverter, IntExpressionConverter, BoolExpression } from 'adaptive-expressions';
-import { DialogExpressionConverter, TextTemplateConverter, ActivityTemplateConverter, RecognizerConverter, MultiLanguageRecognizerConverter } from './converters';
->>>>>>> ca751f79
 import { ActionChangeType } from './actionChangeType';
 import { CaseConverter } from './actions/case';
 import { TemplateEngineLanguageGenerator, ResourceMultiLanguageGenerator } from './generators';
@@ -32,216 +27,12 @@
  * Declarative components in adaptive dialogs.
  */
 export class AdaptiveDialogComponentRegistration implements ComponentRegistration {
-<<<<<<< HEAD
     public getDeclarativeTypes(resourceExplorer: ResourceExplorer): DeclarativeType[] {
-=======
-    private _resourceExplorer: ResourceExplorer;
-    private _builderRegistrations: BuilderRegistration[] = [];
-
-    public constructor(resourceExplorer: ResourceExplorer) {
-        this._resourceExplorer = resourceExplorer;
-
-        this.registerBuilder('Microsoft.AdaptiveDialog', new AdaptiveTypeBuilder(AdaptiveDialog, this._resourceExplorer, {
-            'generator': new LanguageGeneratorConverter(),
-            'recognizer': new RecognizerConverter(this._resourceExplorer),
-            'autoEndDialog': new BoolExpressionConverter()
-        }));
-        this.registerBuilder('Microsoft.BeginSkill', new AdaptiveTypeBuilder(BeginSkill, this._resourceExplorer, {
-            'disabled': new BoolExpressionConverter(),
-            'activityProcessed': new BoolExpressionConverter(),
-            'resultProperty': new StringExpressionConverter(),
-            'botId': new StringExpressionConverter(),
-            'skillHostEndpoint': new StringExpressionConverter(),
-            'skillAppId': new StringExpressionConverter(),
-            'skillEndpoint': new StringExpressionConverter(),
-            'activity': new ActivityTemplateConverter(),
-            'connectionName': new StringExpressionConverter()
-        }));
-        this.registerActions();
-        this.registerConditions();
-        this.registerInputs();
-        this.registerRecognizers();
-        this.registerGenerators();
-        this.registerSelectors();
-        this.registerCustomDialogs();
-    }
-
-    public getTypeBuilders(): BuilderRegistration[] {
-        return this._builderRegistrations;
-    }
-
-    private registerBuilder(name: string, builder: TypeBuilder): void {
-        this._builderRegistrations.push(
-            new BuilderRegistration(name, builder)
-        );
-    }
-
-    private registerActions(): void {
->>>>>>> ca751f79
         const baseInvokeDialogConverters = {
             'options': new ObjectExpressionConverter<object>(),
             'dialog': new DialogExpressionConverter(resourceExplorer),
             'activityProcessed': new BoolExpressionConverter()
         };
-<<<<<<< HEAD
-=======
-        this.registerBuilder('Microsoft.BeginDialog', new AdaptiveTypeBuilder(BeginDialog, this._resourceExplorer,
-            Object.assign(baseInvokeDialogConverters, {
-                'resultProperty': new StringExpressionConverter(),
-                'disabled': new BoolExpressionConverter()
-            })));
-        this.registerBuilder('Microsoft.BreakLoop', new AdaptiveTypeBuilder(BreakLoop, this._resourceExplorer, {
-            'disabled': new BoolExpressionConverter()
-        }));
-        this.registerBuilder('Microsoft.CancelAllDialogs', new AdaptiveTypeBuilder(CancelAllDialogs, this._resourceExplorer, {
-            'eventName': new StringExpressionConverter(),
-            'eventValue': new ValueExpressionConverter(),
-            'disabled': new BoolExpressionConverter(),
-            'activityProcessed': new BoolExpressionConverter()
-        }));
-        this.registerBuilder('Microsoft.CancelDialog', new AdaptiveTypeBuilder(CancelDialog, this._resourceExplorer, {
-            'eventName': new StringExpressionConverter(),
-            'eventValue': new ValueExpressionConverter(),
-            'disabled': new BoolExpressionConverter(),
-            'activityProcessed': new BoolExpressionConverter()
-        }));
-        this.registerBuilder('Microsoft.ContinueLoop', new AdaptiveTypeBuilder(ContinueLoop, this._resourceExplorer, {
-            'disabled': new BoolExpressionConverter()
-        }));
-        this.registerBuilder('Microsoft.DeleteActivity', new AdaptiveTypeBuilder(DeleteActivity, this._resourceExplorer, {
-            'activityId': new StringExpressionConverter(),
-            'disabled': new BoolExpressionConverter()
-        }));
-        this.registerBuilder('Microsoft.DeleteProperties', new AdaptiveTypeBuilder(DeleteProperties, this._resourceExplorer, {
-            'properties': new StringExpressionConverter(),
-            'disabled': new BoolExpressionConverter()
-        }));
-        this.registerBuilder('Microsoft.DeleteProperty', new AdaptiveTypeBuilder(DeleteProperty, this._resourceExplorer, {
-            'property': new StringExpressionConverter(),
-            'disabled': new BoolExpressionConverter()
-        }));
-        this.registerBuilder('Microsoft.EditActions', new AdaptiveTypeBuilder(EditActions, this._resourceExplorer, {
-            'changeType': new EnumExpressionConverter(ActionChangeType),
-            'disabled': new BoolExpressionConverter()
-        }));
-        this.registerBuilder('Microsoft.EditArray', new AdaptiveTypeBuilder(EditArray, this._resourceExplorer, {
-            'changeType': new EnumExpressionConverter(ArrayChangeType),
-            'itemsProperty': new StringExpressionConverter(),
-            'resultProperty': new StringExpressionConverter(),
-            'value': new ValueExpressionConverter(),
-            'disabled': new BoolExpressionConverter()
-        }));
-        this.registerBuilder('Microsoft.EmitEvent', new AdaptiveTypeBuilder(EmitEvent, this._resourceExplorer, {
-            'eventName': new StringExpressionConverter(),
-            'eventValue': new ValueExpressionConverter(),
-            'bubbleEvent': new BoolExpressionConverter(),
-            'disabled': new BoolExpressionConverter()
-        }));
-        this.registerBuilder('Microsoft.EndDialog', new AdaptiveTypeBuilder(EndDialog, this._resourceExplorer, {
-            'value': new ValueExpressionConverter(),
-            'disabled': new BoolExpressionConverter()
-        }));
-        this.registerBuilder('Microsoft.EndTurn', new AdaptiveTypeBuilder(EndTurn, this._resourceExplorer, {
-            'disabled': new BoolExpressionConverter()
-        }));
-        this.registerBuilder('Microsoft.Foreach', new AdaptiveTypeBuilder(ForEach, this._resourceExplorer, {
-            'itemsProperty': new StringExpressionConverter(),
-            'index': new StringExpressionConverter(),
-            'value': new StringExpressionConverter(),
-            'disabled': new BoolExpressionConverter()
-        }));
-        this.registerBuilder('Microsoft.ForeachPage', new AdaptiveTypeBuilder(ForEachPage, this._resourceExplorer, {
-            'itemsProperty': new StringExpressionConverter(),
-            'page': new StringExpressionConverter(),
-            'pageIndex': new StringExpressionConverter(),
-            'pageSize': new IntExpressionConverter(),
-            'disabled': new BoolExpressionConverter()
-        }));
-        this.registerBuilder('Microsoft.GetActivityMembers', new AdaptiveTypeBuilder(GetActivityMembers, this._resourceExplorer, {
-            'activityId': new StringExpressionConverter(),
-            'property': new StringExpressionConverter(),
-            'disabled': new BoolExpressionConverter()
-        }));
-        this.registerBuilder('Microsoft.GetConversationMembers', new AdaptiveTypeBuilder(GetConversationMembers, this._resourceExplorer, {
-            'property': new StringExpressionConverter(),
-            'disabled': new BoolExpressionConverter()
-        }));
-        this.registerBuilder('Microsoft.GotoAction', new AdaptiveTypeBuilder(GotoAction, this._resourceExplorer, {
-            'actionId': new StringExpressionConverter(),
-            'disabled': new BoolExpressionConverter()
-        }));
-        this.registerBuilder('Microsoft.HttpRequest', new AdaptiveTypeBuilder(HttpRequest, this._resourceExplorer, {
-            'contentType': new StringExpressionConverter(),
-            'url': new StringExpressionConverter(),
-            'headers': new HttpHeadersConverter(),
-            'body': new ValueExpressionConverter(),
-            'responseType': new EnumExpressionConverter(ResponsesTypes),
-            'resultProperty': new StringExpressionConverter(),
-            'disabled': new BoolExpressionConverter()
-        }));
-        this.registerBuilder('Microsoft.IfCondition', new AdaptiveTypeBuilder(IfCondition, this._resourceExplorer, {
-            'condition': new BoolExpressionConverter(),
-            'disabled': new BoolExpressionConverter()
-        }));
-        this.registerBuilder('Microsoft.LogAction', new AdaptiveTypeBuilder(LogAction, this._resourceExplorer, {
-            'text': new TextTemplateConverter(),
-            'traceActivity': new BoolExpressionConverter(),
-            'label': new StringExpressionConverter(),
-            'disabled': new BoolExpressionConverter()
-        }));
-        this.registerBuilder('Microsoft.RepeatDialog', new AdaptiveTypeBuilder(RepeatDialog, this._resourceExplorer,
-            Object.assign(baseInvokeDialogConverters, {
-                'disabled': new BoolExpressionConverter(),
-                'allowLoop': new BoolExpressionConverter()
-            })));
-        this.registerBuilder('Microsoft.ReplaceDialog', new AdaptiveTypeBuilder(ReplaceDialog, this._resourceExplorer,
-            Object.assign(baseInvokeDialogConverters, {
-                'disabled': new BoolExpressionConverter()
-            })));
-        this.registerBuilder('Microsoft.SendActivity', new AdaptiveTypeBuilder(SendActivity, this._resourceExplorer, {
-            'activity': new ActivityTemplateConverter(),
-            'disabled': new BoolExpressionConverter()
-        }));
-        this.registerBuilder('Microsoft.SetProperties', new AdaptiveTypeBuilder(SetProperties, this._resourceExplorer, {
-            'assignments': new PropertyAssignmentConverter(),
-            'disabled': new BoolExpressionConverter()
-        }));
-        this.registerBuilder('Microsoft.SetProperty', new AdaptiveTypeBuilder(SetProperty, this._resourceExplorer, {
-            'property': new StringExpressionConverter(),
-            'value': new ValueExpressionConverter(),
-            'disabled': new BoolExpressionConverter()
-        }));
-        this.registerBuilder('Microsoft.SignOutUser', new AdaptiveTypeBuilder(SignOutUser, this._resourceExplorer, {
-            'userId': new StringExpressionConverter(),
-            'connectionName': new StringExpressionConverter(),
-            'disabled': new BoolExpressionConverter()
-        }));
-        this.registerBuilder('Microsoft.SwitchCondition', new AdaptiveTypeBuilder(SwitchCondition, this._resourceExplorer, {
-            'condition': new ExpressionConverter(),
-            'cases': new CaseConverter(this._resourceExplorer),
-            'disabled': new BoolExpressionConverter()
-        }));
-        this.registerBuilder('Microsoft.TelemetryTrackEventAction', new AdaptiveTypeBuilder(TelemetryTrackEventAction, this._resourceExplorer, {
-            'eventName': new StringExpressionConverter(),
-            'properties': new TelemetryPropertiesConverter(),
-            'disabled': new BoolExpressionConverter()
-        }));
-        this.registerBuilder('Microsoft.TraceActivity', new AdaptiveTypeBuilder(TraceActivity, this._resourceExplorer, {
-            'name': new StringExpressionConverter(),
-            'valueType': new StringExpressionConverter(),
-            'value': new ValueExpressionConverter(),
-            'label': new StringExpressionConverter(),
-            'disabled': new BoolExpressionConverter()
-        }));
-        this.registerBuilder('Microsoft.UpdateActivity', new AdaptiveTypeBuilder(UpdateActivity, this._resourceExplorer, {
-            'activity': new ActivityTemplateConverter(),
-            'activityId': new StringExpressionConverter(),
-            'disabled': new BoolExpressionConverter()
-        }));
-    }
-
-    private registerConditions(): void {
->>>>>>> ca751f79
         const OnConditionConverters = {
             'condition': new BoolExpressionConverter(),
             'priority': new IntExpressionConverter()
@@ -264,7 +55,8 @@
             factory: AdaptiveDialog,
             converters: {
                 'generator': new LanguageGeneratorConverter(),
-                'recognizer': new RecognizerConverter(resourceExplorer)
+                'recognizer': new RecognizerConverter(resourceExplorer),
+                'autoEndDialog': new BoolExpressionConverter()
             }
         }, {
             kind: 'Microsoft.BeginSkill',
@@ -495,6 +287,14 @@
             converters: {
                 'condition': new ExpressionConverter(),
                 'cases': new CaseConverter(resourceExplorer),
+                'disabled': new BoolExpressionConverter()
+            }
+        }, {
+            kind: 'Microsoft.TelemetryTrackEventAction',
+            factory: TelemetryTrackEventAction,
+            converters: {
+                'eventname': new StringExpressionConverter(),
+                'properties': new TelemetryPropertiesConverter(),
                 'disabled': new BoolExpressionConverter()
             }
         }, {
