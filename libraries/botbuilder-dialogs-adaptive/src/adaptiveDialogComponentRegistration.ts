/**
 * @module botbuilder-dialogs-adaptive
 */
/**
 * Copyright (c) Microsoft Corporation. All rights reserved.
 * Licensed under the MIT License.
 */

import {
    ComponentRegistration,
    ResourceExplorer,
    TypeBuilder,
    BuilderRegistration,
} from 'botbuilder-dialogs-declarative';
import { ListStyle, ChoiceFactoryOptions, FindChoicesOptions } from 'botbuilder-dialogs';
import { AdaptiveTypeBuilder } from './adaptiveTypeBuilder';
import { CustomDialogTypeBuilder } from './customDialogTypeBuilder';
import { AdaptiveDialog } from './adaptiveDialog';
import {
    BeginDialog,
    BeginSkill,
    BreakLoop,
    CancelAllDialogs,
    CancelDialog,
    ContinueLoop,
    DeleteActivity,
    DeleteProperties,
    DeleteProperty,
    EditActions,
    EditArray,
    EmitEvent,
    EndDialog,
    EndTurn,
    ForEach,
    ForEachPage,
    GetActivityMembers,
    GetConversationMembers,
    GotoAction,
    IfCondition,
    LogAction,
    RepeatDialog,
    ReplaceDialog,
    SendActivity,
    SetProperties,
    SetProperty,
    SignOutUser,
    SwitchCondition,
    TraceActivity,
    UpdateActivity,
    ArrayChangeType,
    PropertyAssignmentConverter,
    HttpRequest,
    HttpHeadersConverter,
    ResponsesTypes,
    DynamicBeginDialog,
    TelemetryTrackEventAction,
    TelemetryPropertiesConverter,
} from './actions';
import {
    Ask,
    AttachmentInput,
    ChoiceInput,
    ConfirmInput,
    DateTimeInput,
    NumberInput,
    OAuthInput,
    TextInput,
    AttachmentOutputFormat,
    ChoiceOutputFormat,
    ChoiceSet,
} from './input';
import {
    OnActivity,
    OnAssignEntity,
    OnBeginDialog,
    OnCancelDialog,
    OnChooseEntity,
    OnChooseIntent,
    OnChooseProperty,
    OnCondition,
    OnConversationUpdateActivity,
    OnDialogEvent,
    OnEndOfActions,
    OnEndOfConversationActivity,
    OnError,
    OnEventActivity,
    OnHandoffActivity,
    OnIntent,
    OnInvokeActivity,
    OnMessageActivity,
    OnMessageDeleteActivity,
    OnMessageReactionActivity,
    OnMessageUpdateActivity,
    OnQnAMatch,
    OnRepromptDialog,
    OnTypingActivity,
    OnUnknownIntent,
} from './conditions';
import {
    CrossTrainedRecognizerSet,
    MultiLanguageRecognizer,
    RecognizerSet,
    RegexRecognizer,
    IntentPatternConverter,
} from './recognizers';
import {
    AgeEntityRecognizer,
    ConfirmationEntityRecognizer,
    CurrencyEntityRecognizer,
    DateTimeEntityRecognizer,
    DimensionEntityRecognizer,
    EmailEntityRecognizer,
    GuidEntityRecognizer,
    HashtagEntityRecognizer,
    IpEntityRecognizer,
    MentionEntityRecognizer,
    NumberEntityRecognizer,
    OrdinalEntityRecognizer,
    PercentageEntityRecognizer,
    PhoneNumberEntityRecognizer,
    RegexEntityRecognizer,
    TemperatureEntityRecognizer,
    UrlEntityRecognizer,
} from './recognizers/entityRecognizers';
import {
    ObjectExpressionConverter,
    BoolExpressionConverter,
    StringExpressionConverter,
    EnumExpressionConverter,
    ValueExpressionConverter,
    NumberExpressionConverter,
    ExpressionConverter,
    ArrayExpressionConverter,
    IntExpressionConverter,
    BoolExpression,
} from 'adaptive-expressions';
import {
    DialogExpressionConverter,
    TextTemplateConverter,
    ActivityTemplateConverter,
    RecognizerConverter,
    MultiLanguageRecognizerConverter,
} from './converters';
import { ActionChangeType } from './actionChangeType';
import { CaseConverter } from './actions/case';
import { QnAMakerRecognizer } from './qnaMaker';
import { TemplateEngineLanguageGenerator, ResourceMultiLanguageGenerator } from './generators';
import { ConditionalSelector, FirstSelector, MostSpecificSelector, RandomSelector, TrueSelector } from './selectors';
import { LanguageGeneratorConverter } from './converters/languageGeneratorConverter';
import { LuisAdaptiveRecognizer } from './luis';
import { LanguagePolicyConverter } from './languagePolicy';

export class AdaptiveDialogComponentRegistration implements ComponentRegistration {
    private _resourceExplorer: ResourceExplorer;
    private _builderRegistrations: BuilderRegistration[] = [];

    public constructor(resourceExplorer: ResourceExplorer) {
        this._resourceExplorer = resourceExplorer;

        this.registerBuilder(
            'Microsoft.AdaptiveDialog',
            new AdaptiveTypeBuilder(AdaptiveDialog, this._resourceExplorer, {
                generator: new LanguageGeneratorConverter(),
                recognizer: new RecognizerConverter(this._resourceExplorer),
                autoEndDialog: new BoolExpressionConverter(),
            })
        );
        this.registerBuilder(
            'Microsoft.BeginSkill',
            new AdaptiveTypeBuilder(BeginSkill, this._resourceExplorer, {
                disabled: new BoolExpressionConverter(),
                activityProcessed: new BoolExpressionConverter(),
                resultProperty: new StringExpressionConverter(),
                botId: new StringExpressionConverter(),
                skillHostEndpoint: new StringExpressionConverter(),
                skillAppId: new StringExpressionConverter(),
                skillEndpoint: new StringExpressionConverter(),
                activity: new ActivityTemplateConverter(),
                connectionName: new StringExpressionConverter(),
            })
        );
        this.registerActions();
        this.registerConditions();
        this.registerInputs();
        this.registerRecognizers();
        this.registerGenerators();
        this.registerSelectors();
        this.registerCustomDialogs();
    }

    public getTypeBuilders(): BuilderRegistration[] {
        return this._builderRegistrations;
    }

    private registerBuilder(name: string, builder: TypeBuilder): void {
        this._builderRegistrations.push(new BuilderRegistration(name, builder));
    }

    private registerActions(): void {
        const baseInvokeDialogConverters = {
            options: new ObjectExpressionConverter<object>(),
            dialog: new DialogExpressionConverter(this._resourceExplorer),
            activityProcessed: new BoolExpressionConverter(),
        };
        this.registerBuilder(
            'Microsoft.BeginDialog',
            new AdaptiveTypeBuilder(
                BeginDialog,
                this._resourceExplorer,
                Object.assign({}, baseInvokeDialogConverters, {
                    resultProperty: new StringExpressionConverter(),
                    disabled: new BoolExpressionConverter(),
                })
            )
        );
        this.registerBuilder(
            'Microsoft.BreakLoop',
            new AdaptiveTypeBuilder(BreakLoop, this._resourceExplorer, {
                disabled: new BoolExpressionConverter(),
            })
        );
        this.registerBuilder(
            'Microsoft.CancelAllDialogs',
            new AdaptiveTypeBuilder(CancelAllDialogs, this._resourceExplorer, {
                eventName: new StringExpressionConverter(),
                eventValue: new ValueExpressionConverter(),
                disabled: new BoolExpressionConverter(),
                activityProcessed: new BoolExpressionConverter(),
            })
        );
        this.registerBuilder(
            'Microsoft.CancelDialog',
            new AdaptiveTypeBuilder(CancelDialog, this._resourceExplorer, {
                eventName: new StringExpressionConverter(),
                eventValue: new ValueExpressionConverter(),
                disabled: new BoolExpressionConverter(),
                activityProcessed: new BoolExpressionConverter(),
            })
        );
        this.registerBuilder(
            'Microsoft.ContinueLoop',
            new AdaptiveTypeBuilder(ContinueLoop, this._resourceExplorer, {
                disabled: new BoolExpressionConverter(),
            })
        );
        this.registerBuilder(
            'Microsoft.DeleteActivity',
            new AdaptiveTypeBuilder(DeleteActivity, this._resourceExplorer, {
                activityId: new StringExpressionConverter(),
                disabled: new BoolExpressionConverter(),
            })
        );
        this.registerBuilder(
            'Microsoft.DeleteProperties',
            new AdaptiveTypeBuilder(DeleteProperties, this._resourceExplorer, {
                properties: new StringExpressionConverter(),
                disabled: new BoolExpressionConverter(),
            })
        );
        this.registerBuilder(
            'Microsoft.DeleteProperty',
            new AdaptiveTypeBuilder(DeleteProperty, this._resourceExplorer, {
                property: new StringExpressionConverter(),
                disabled: new BoolExpressionConverter(),
            })
        );
        this.registerBuilder(
            'Microsoft.EditActions',
            new AdaptiveTypeBuilder(EditActions, this._resourceExplorer, {
                changeType: new EnumExpressionConverter(ActionChangeType),
                disabled: new BoolExpressionConverter(),
            })
        );
        this.registerBuilder(
            'Microsoft.EditArray',
            new AdaptiveTypeBuilder(EditArray, this._resourceExplorer, {
                changeType: new EnumExpressionConverter(ArrayChangeType),
                itemsProperty: new StringExpressionConverter(),
                resultProperty: new StringExpressionConverter(),
                value: new ValueExpressionConverter(),
                disabled: new BoolExpressionConverter(),
            })
        );
        this.registerBuilder(
            'Microsoft.EmitEvent',
            new AdaptiveTypeBuilder(EmitEvent, this._resourceExplorer, {
                eventName: new StringExpressionConverter(),
                eventValue: new ValueExpressionConverter(),
                bubbleEvent: new BoolExpressionConverter(),
                disabled: new BoolExpressionConverter(),
            })
        );
        this.registerBuilder(
            'Microsoft.EndDialog',
            new AdaptiveTypeBuilder(EndDialog, this._resourceExplorer, {
                value: new ValueExpressionConverter(),
                disabled: new BoolExpressionConverter(),
            })
        );
        this.registerBuilder(
            'Microsoft.EndTurn',
            new AdaptiveTypeBuilder(EndTurn, this._resourceExplorer, {
                disabled: new BoolExpressionConverter(),
            })
        );
        this.registerBuilder(
            'Microsoft.Foreach',
            new AdaptiveTypeBuilder(ForEach, this._resourceExplorer, {
                itemsProperty: new StringExpressionConverter(),
                index: new StringExpressionConverter(),
                value: new StringExpressionConverter(),
                disabled: new BoolExpressionConverter(),
            })
        );
        this.registerBuilder(
            'Microsoft.ForeachPage',
            new AdaptiveTypeBuilder(ForEachPage, this._resourceExplorer, {
                itemsProperty: new StringExpressionConverter(),
                page: new StringExpressionConverter(),
                pageIndex: new StringExpressionConverter(),
                pageSize: new IntExpressionConverter(),
                disabled: new BoolExpressionConverter(),
            })
        );
        this.registerBuilder(
            'Microsoft.GetActivityMembers',
            new AdaptiveTypeBuilder(GetActivityMembers, this._resourceExplorer, {
                activityId: new StringExpressionConverter(),
                property: new StringExpressionConverter(),
                disabled: new BoolExpressionConverter(),
            })
        );
        this.registerBuilder(
            'Microsoft.GetConversationMembers',
            new AdaptiveTypeBuilder(GetConversationMembers, this._resourceExplorer, {
                property: new StringExpressionConverter(),
                disabled: new BoolExpressionConverter(),
            })
        );
        this.registerBuilder(
            'Microsoft.GotoAction',
            new AdaptiveTypeBuilder(GotoAction, this._resourceExplorer, {
                actionId: new StringExpressionConverter(),
                disabled: new BoolExpressionConverter(),
            })
        );
        this.registerBuilder(
            'Microsoft.HttpRequest',
            new AdaptiveTypeBuilder(HttpRequest, this._resourceExplorer, {
                contentType: new StringExpressionConverter(),
                url: new StringExpressionConverter(),
                headers: new HttpHeadersConverter(),
                body: new ValueExpressionConverter(),
                responseType: new EnumExpressionConverter(ResponsesTypes),
                resultProperty: new StringExpressionConverter(),
                disabled: new BoolExpressionConverter(),
            })
        );
        this.registerBuilder(
            'Microsoft.IfCondition',
            new AdaptiveTypeBuilder(IfCondition, this._resourceExplorer, {
                condition: new BoolExpressionConverter(),
                disabled: new BoolExpressionConverter(),
            })
        );
        this.registerBuilder(
            'Microsoft.LogAction',
            new AdaptiveTypeBuilder(LogAction, this._resourceExplorer, {
                text: new TextTemplateConverter(),
                traceActivity: new BoolExpressionConverter(),
                label: new StringExpressionConverter(),
                disabled: new BoolExpressionConverter(),
            })
        );
        this.registerBuilder(
            'Microsoft.RepeatDialog',
            new AdaptiveTypeBuilder(
                RepeatDialog,
                this._resourceExplorer,
                Object.assign({}, baseInvokeDialogConverters, {
                    disabled: new BoolExpressionConverter(),
                    allowLoop: new BoolExpressionConverter(),
                })
            )
        );
        this.registerBuilder(
            'Microsoft.ReplaceDialog',
            new AdaptiveTypeBuilder(
                ReplaceDialog,
                this._resourceExplorer,
                Object.assign({}, baseInvokeDialogConverters, {
                    disabled: new BoolExpressionConverter(),
                })
            )
        );
        this.registerBuilder(
            'Microsoft.SendActivity',
            new AdaptiveTypeBuilder(SendActivity, this._resourceExplorer, {
                activity: new ActivityTemplateConverter(),
                disabled: new BoolExpressionConverter(),
            })
        );
        this.registerBuilder(
            'Microsoft.SetProperties',
            new AdaptiveTypeBuilder(SetProperties, this._resourceExplorer, {
                assignments: new PropertyAssignmentConverter(),
                disabled: new BoolExpressionConverter(),
            })
        );
        this.registerBuilder(
            'Microsoft.SetProperty',
            new AdaptiveTypeBuilder(SetProperty, this._resourceExplorer, {
                property: new StringExpressionConverter(),
                value: new ValueExpressionConverter(),
                disabled: new BoolExpressionConverter(),
            })
        );
        this.registerBuilder(
            'Microsoft.SignOutUser',
            new AdaptiveTypeBuilder(SignOutUser, this._resourceExplorer, {
                userId: new StringExpressionConverter(),
                connectionName: new StringExpressionConverter(),
                disabled: new BoolExpressionConverter(),
            })
        );
        this.registerBuilder(
            'Microsoft.SwitchCondition',
            new AdaptiveTypeBuilder(SwitchCondition, this._resourceExplorer, {
                condition: new ExpressionConverter(),
                cases: new CaseConverter(this._resourceExplorer),
                disabled: new BoolExpressionConverter(),
            })
        );
        this.registerBuilder(
            'Microsoft.TelemetryTrackEventAction',
            new AdaptiveTypeBuilder(TelemetryTrackEventAction, this._resourceExplorer, {
                eventName: new StringExpressionConverter(),
                properties: new TelemetryPropertiesConverter(),
                disabled: new BoolExpressionConverter(),
            })
        );
        this.registerBuilder(
            'Microsoft.TraceActivity',
            new AdaptiveTypeBuilder(TraceActivity, this._resourceExplorer, {
                name: new StringExpressionConverter(),
                valueType: new StringExpressionConverter(),
                value: new ValueExpressionConverter(),
                label: new StringExpressionConverter(),
                disabled: new BoolExpressionConverter(),
            })
        );
        this.registerBuilder(
            'Microsoft.UpdateActivity',
            new AdaptiveTypeBuilder(UpdateActivity, this._resourceExplorer, {
                activity: new ActivityTemplateConverter(),
                activityId: new StringExpressionConverter(),
                disabled: new BoolExpressionConverter(),
            })
        );
    }

    private registerConditions(): void {
        const OnConditionConverters = {
            condition: new BoolExpressionConverter(),
            priority: new IntExpressionConverter(),
        };
        this.registerBuilder(
            'Microsoft.OnActivity',
            new AdaptiveTypeBuilder(OnActivity, this._resourceExplorer, OnConditionConverters)
        );
        this.registerBuilder(
            'Microsoft.OnAssignEntity',
            new AdaptiveTypeBuilder(OnAssignEntity, this._resourceExplorer, OnConditionConverters)
        );
        this.registerBuilder(
            'Microsoft.OnBeginDialog',
            new AdaptiveTypeBuilder(OnBeginDialog, this._resourceExplorer, OnConditionConverters)
        );
        this.registerBuilder(
            'Microsoft.OnCancelDialog',
            new AdaptiveTypeBuilder(OnCancelDialog, this._resourceExplorer, OnConditionConverters)
        );
        this.registerBuilder(
            'Microsoft.OnChooseEntity',
            new AdaptiveTypeBuilder(OnChooseEntity, this._resourceExplorer, OnConditionConverters)
        );
        this.registerBuilder(
            'Microsoft.OnChooseIntent',
            new AdaptiveTypeBuilder(OnChooseIntent, this._resourceExplorer, OnConditionConverters)
        );
        this.registerBuilder(
            'Microsoft.OnChooseProperty',
            new AdaptiveTypeBuilder(OnChooseProperty, this._resourceExplorer, OnConditionConverters)
        );
        this.registerBuilder(
            'Microsoft.OnCondition',
            new AdaptiveTypeBuilder(OnCondition, this._resourceExplorer, OnConditionConverters)
        );
        this.registerBuilder(
            'Microsoft.OnConversationUpdateActivity',
            new AdaptiveTypeBuilder(OnConversationUpdateActivity, this._resourceExplorer, OnConditionConverters)
        );
        this.registerBuilder(
            'Microsoft.OnDialogEvent',
            new AdaptiveTypeBuilder(OnDialogEvent, this._resourceExplorer, OnConditionConverters)
        );
        this.registerBuilder(
            'Microsoft.OnEndOfActions',
            new AdaptiveTypeBuilder(OnEndOfActions, this._resourceExplorer, OnConditionConverters)
        );
        this.registerBuilder(
            'Microsoft.OnEndOfConversationActivity',
            new AdaptiveTypeBuilder(OnEndOfConversationActivity, this._resourceExplorer, OnConditionConverters)
        );
        this.registerBuilder(
            'Microsoft.OnError',
            new AdaptiveTypeBuilder(OnError, this._resourceExplorer, OnConditionConverters)
        );
        this.registerBuilder(
            'Microsoft.OnEventActivity',
            new AdaptiveTypeBuilder(OnEventActivity, this._resourceExplorer, OnConditionConverters)
        );
        this.registerBuilder(
            'Microsoft.OnHandoffActivity',
            new AdaptiveTypeBuilder(OnHandoffActivity, this._resourceExplorer, OnConditionConverters)
        );
        this.registerBuilder(
            'Microsoft.OnIntent',
            new AdaptiveTypeBuilder(OnIntent, this._resourceExplorer, OnConditionConverters)
        );
        this.registerBuilder(
            'Microsoft.OnInvokeActivity',
            new AdaptiveTypeBuilder(OnInvokeActivity, this._resourceExplorer, OnConditionConverters)
        );
        this.registerBuilder(
            'Microsoft.OnMessageActivity',
            new AdaptiveTypeBuilder(OnMessageActivity, this._resourceExplorer, OnConditionConverters)
        );
        this.registerBuilder(
            'Microsoft.OnMessageDeleteActivity',
            new AdaptiveTypeBuilder(OnMessageDeleteActivity, this._resourceExplorer, OnConditionConverters)
        );
        this.registerBuilder(
            'Microsoft.OnMessageReactionActivity',
            new AdaptiveTypeBuilder(OnMessageReactionActivity, this._resourceExplorer, OnConditionConverters)
        );
        this.registerBuilder(
            'Microsoft.OnMessageUpdateActivity',
            new AdaptiveTypeBuilder(OnMessageUpdateActivity, this._resourceExplorer, OnConditionConverters)
        );
        this.registerBuilder(
            'Microsoft.OnQnAMatch',
            new AdaptiveTypeBuilder(OnQnAMatch, this._resourceExplorer, OnConditionConverters)
        );
        this.registerBuilder(
            'Microsoft.OnRepromptDialog',
            new AdaptiveTypeBuilder(OnRepromptDialog, this._resourceExplorer, OnConditionConverters)
        );
        this.registerBuilder(
            'Microsoft.OnTypingActivity',
            new AdaptiveTypeBuilder(OnTypingActivity, this._resourceExplorer, OnConditionConverters)
        );
        this.registerBuilder(
            'Microsoft.OnUnknownIntent',
            new AdaptiveTypeBuilder(OnUnknownIntent, this._resourceExplorer, OnConditionConverters)
        );
    }

    private registerInputs(): void {
        const inputDialogConverters = {
            alwaysPrompt: new BoolExpressionConverter(),
            allowInterruptions: new BoolExpressionConverter(),
            property: new StringExpressionConverter(),
            value: new ValueExpressionConverter(),
            prompt: new ActivityTemplateConverter(),
            unrecognizedPrompt: new ActivityTemplateConverter(),
            invalidPrompt: new ActivityTemplateConverter(),
            defaultValueResponse: new ActivityTemplateConverter(),
            maxTurnCount: new IntExpressionConverter(),
            defaultValue: new ValueExpressionConverter(),
            disabled: new BoolExpressionConverter(),
        };
        this.registerBuilder(
            'Microsoft.Ask',
            new AdaptiveTypeBuilder(Ask, this._resourceExplorer, {
                expectedProperties: new ArrayExpressionConverter<string>(),
                defaultOperation: new StringExpressionConverter(),
                activity: new ActivityTemplateConverter(),
                disabled: new BoolExpressionConverter(),
            })
        );
        this.registerBuilder(
            'Microsoft.AttachmentInput',
            new AdaptiveTypeBuilder(
                AttachmentInput,
                this._resourceExplorer,
                Object.assign({}, inputDialogConverters, {
                    outputFormat: new EnumExpressionConverter(AttachmentOutputFormat),
                })
            )
        );
        this.registerBuilder(
            'Microsoft.ChoiceInput',
            new AdaptiveTypeBuilder(
                ChoiceInput,
                this._resourceExplorer,
                Object.assign({}, inputDialogConverters, {
                    choices: new ObjectExpressionConverter<ChoiceSet>(),
                    style: new EnumExpressionConverter(ListStyle),
                    defaultLocale: new StringExpressionConverter(),
                    outputFormat: new EnumExpressionConverter(ChoiceOutputFormat),
                    choiceOptions: new ObjectExpressionConverter<ChoiceFactoryOptions>(),
                    recognizerOptions: new ObjectExpressionConverter<FindChoicesOptions>(),
                })
            )
        );
        this.registerBuilder(
            'Microsoft.ConfirmInput',
            new AdaptiveTypeBuilder(
                ConfirmInput,
                this._resourceExplorer,
                Object.assign({}, inputDialogConverters, {
                    defaultLocale: new StringExpressionConverter(),
                    style: new EnumExpressionConverter(ListStyle),
                    choiceOptions: new ObjectExpressionConverter<ChoiceFactoryOptions>(),
                    confirmChoices: new ObjectExpressionConverter<ChoiceSet>(),
                    outputFormat: new StringExpressionConverter(),
                })
            )
        );
        this.registerBuilder(
            'Microsoft.DateTimeInput',
            new AdaptiveTypeBuilder(
                DateTimeInput,
                this._resourceExplorer,
                Object.assign({}, inputDialogConverters, {
                    defaultLocale: new StringExpressionConverter(),
                    outputFormat: new StringExpressionConverter(),
                })
            )
        );
        this.registerBuilder(
            'Microsoft.NumberInput',
            new AdaptiveTypeBuilder(
                NumberInput,
                this._resourceExplorer,
                Object.assign({}, inputDialogConverters, {
                    defaultLocale: new StringExpressionConverter(),
                    outputFormat: new NumberExpressionConverter(),
                })
            )
        );
        this.registerBuilder(
            'Microsoft.OAuthInput',
            new AdaptiveTypeBuilder(
                OAuthInput,
                this._resourceExplorer,
                Object.assign({}, inputDialogConverters, {
                    connectionName: new StringExpressionConverter(),
                    title: new StringExpressionConverter(),
                    text: new StringExpressionConverter(),
                    timeout: new IntExpressionConverter(),
                })
            )
        );
        this.registerBuilder(
            'Microsoft.TextInput',
            new AdaptiveTypeBuilder(
                TextInput,
                this._resourceExplorer,
                Object.assign({}, inputDialogConverters, {
                    outputFormat: new StringExpressionConverter(),
                })
            )
        );
    }

    private registerRecognizers(): void {
        this.registerBuilder(
            'Microsoft.LuisRecognizer',
            new AdaptiveTypeBuilder(LuisAdaptiveRecognizer, this._resourceExplorer, {
                applicationId: new StringExpressionConverter(),
                dynamicLists: new ArrayExpressionConverter(),
                endpoint: new StringExpressionConverter(),
                endpointKey: new StringExpressionConverter(),
                logPersonalInformation: new BoolExpressionConverter(),
            })
        );
        this.registerBuilder(
            'Microsoft.CrossTrainedRecognizerSet',
            new AdaptiveTypeBuilder(CrossTrainedRecognizerSet, this._resourceExplorer, {
                recognizers: new RecognizerConverter(this._resourceExplorer),
            })
        );
        this.registerBuilder(
            'Microsoft.MultiLanguageRecognizer',
            new AdaptiveTypeBuilder(MultiLanguageRecognizer, this._resourceExplorer, {
                languagePolicy: new LanguagePolicyConverter(),
                recognizers: new MultiLanguageRecognizerConverter(this._resourceExplorer),
            })
        );
        this.registerBuilder(
            'Microsoft.RecognizerSet',
            new AdaptiveTypeBuilder(RecognizerSet, this._resourceExplorer, {
                recognizers: new RecognizerConverter(this._resourceExplorer),
            })
        );
        this.registerBuilder(
            'Microsoft.RegexRecognizer',
            new AdaptiveTypeBuilder(RegexRecognizer, this._resourceExplorer, {
                intents: new IntentPatternConverter(),
            })
        );
        this.registerBuilder(
            'Microsoft.AgeEntityRecognizer',
            new AdaptiveTypeBuilder(AgeEntityRecognizer, this._resourceExplorer, {})
        );
        this.registerBuilder(
            'Microsoft.ConfirmationEntityRecognizer',
            new AdaptiveTypeBuilder(ConfirmationEntityRecognizer, this._resourceExplorer, {})
        );
        this.registerBuilder(
            'Microsoft.CurrencyEntityRecognizer',
            new AdaptiveTypeBuilder(CurrencyEntityRecognizer, this._resourceExplorer, {})
        );
        this.registerBuilder(
            'Microsoft.DateTimeEntityRecognizer',
            new AdaptiveTypeBuilder(DateTimeEntityRecognizer, this._resourceExplorer, {})
        );
        this.registerBuilder(
            'Microsoft.DimensionEntityRecognizer',
            new AdaptiveTypeBuilder(DimensionEntityRecognizer, this._resourceExplorer, {})
        );
        this.registerBuilder(
            'Microsoft.EmailEntityRecognizer',
            new AdaptiveTypeBuilder(EmailEntityRecognizer, this._resourceExplorer, {})
        );
        this.registerBuilder(
            'Microsoft.GuidEntityRecognizer',
            new AdaptiveTypeBuilder(GuidEntityRecognizer, this._resourceExplorer, {})
        );
        this.registerBuilder(
            'Microsoft.HashtagEntityRecognizer',
            new AdaptiveTypeBuilder(HashtagEntityRecognizer, this._resourceExplorer, {})
        );
        this.registerBuilder(
            'Microsoft.IpEntityRecognizer',
            new AdaptiveTypeBuilder(IpEntityRecognizer, this._resourceExplorer, {})
        );
        this.registerBuilder(
            'Microsoft.MentionEntityRecognizer',
            new AdaptiveTypeBuilder(MentionEntityRecognizer, this._resourceExplorer, {})
        );
        this.registerBuilder(
            'Microsoft.NumberEntityRecognizer',
            new AdaptiveTypeBuilder(NumberEntityRecognizer, this._resourceExplorer, {})
        );
        this.registerBuilder(
            'Microsoft.OrdinalEntityRecognizer',
            new AdaptiveTypeBuilder(OrdinalEntityRecognizer, this._resourceExplorer, {})
        );
        this.registerBuilder(
            'Microsoft.PercentageEntityRecognizer',
            new AdaptiveTypeBuilder(PercentageEntityRecognizer, this._resourceExplorer, {})
        );
        this.registerBuilder(
            'Microsoft.PhoneNumberEntityRecognizer',
            new AdaptiveTypeBuilder(PhoneNumberEntityRecognizer, this._resourceExplorer, {})
        );
        this.registerBuilder(
            'Microsoft.RegexEntityRecognizer',
            new AdaptiveTypeBuilder(RegexEntityRecognizer, this._resourceExplorer, {})
        );
        this.registerBuilder(
            'Microsoft.TemperatureEntityRecognizer',
            new AdaptiveTypeBuilder(TemperatureEntityRecognizer, this._resourceExplorer, {})
        );
        this.registerBuilder(
            'Microsoft.UrlEntityRecognizer',
            new AdaptiveTypeBuilder(UrlEntityRecognizer, this._resourceExplorer, {})
        );
        this.registerBuilder(
            'Microsoft.QnAMakerRecognizer',
            new AdaptiveTypeBuilder(QnAMakerRecognizer, this._resourceExplorer, {
                knowledgeBaseId: new StringExpressionConverter(),
                hostname: new StringExpressionConverter(),
                endpointKey: new StringExpressionConverter(),
                top: new IntExpressionConverter(),
                threshold: new NumberExpressionConverter(),
                rankerType: new StringExpressionConverter(),
                includeDialogNameInMetadata: new BoolExpressionConverter(),
                metadata: new ArrayExpressionConverter(),
                context: new ObjectExpressionConverter(),
                qnaId: new IntExpressionConverter(),
            })
        );
    }

    private registerGenerators(): void {
        this.registerBuilder(
            'Microsoft.TemplateEngineLanguageGenerator',
            new AdaptiveTypeBuilder(TemplateEngineLanguageGenerator, this._resourceExplorer, {})
        );
        this.registerBuilder(
            'Microsoft.ResourceMultiLanguageGenerator',
            new AdaptiveTypeBuilder(ResourceMultiLanguageGenerator, this._resourceExplorer, {
                languagePolicy: new LanguagePolicyConverter(),
            })
        );
    }

    private registerSelectors(): void {
<<<<<<< HEAD
        this.registerBuilder(
            'Microsoft.ConditionalSelector',
            new AdaptiveTypeBuilder(ConditionalSelector, this._resourceExplorer, {
                condition: new BoolExpressionConverter(),
            })
        );
        this.registerBuilder(
            'Microsoft.FirstSelector',
            new AdaptiveTypeBuilder(FirstSelector, this._resourceExplorer, {})
        );
        this.registerBuilder(
            'Microsoft.RandomSelector',
            new AdaptiveTypeBuilder(RandomSelector, this._resourceExplorer, {})
        );
        this.registerBuilder(
            'Microsoft.TrueSelector',
            new AdaptiveTypeBuilder(TrueSelector, this._resourceExplorer, {})
        );
=======
        this.registerBuilder('Microsoft.ConditionalSelector', new AdaptiveTypeBuilder(ConditionalSelector, this._resourceExplorer, {
            'condition': new BoolExpressionConverter()
        }));
        this.registerBuilder('Microsoft.FirstSelector', new AdaptiveTypeBuilder(FirstSelector, this._resourceExplorer, {}));
        this.registerBuilder('Microsoft.RandomSelector', new AdaptiveTypeBuilder(RandomSelector, this._resourceExplorer, {}));
        this.registerBuilder('Microsoft.TrueSelector', new AdaptiveTypeBuilder(TrueSelector, this._resourceExplorer, {}));
        this.registerBuilder('Microsoft.MostSpecificSelector', new AdaptiveTypeBuilder(MostSpecificSelector, this._resourceExplorer, {}));
>>>>>>> 6ebb785c
    }

    private registerCustomDialogs(): void {
        const schemas = this._resourceExplorer.getResources('.schema');
        for (const schema of schemas) {
            const resourceId = schema.id.replace(/.schema$/, '');
            if (resourceId.endsWith('.dialog')) {
                this.registerBuilder(
                    resourceId,
                    new CustomDialogTypeBuilder(DynamicBeginDialog, this._resourceExplorer, {
                        options: new ObjectExpressionConverter<object>(),
                        dialog: new DialogExpressionConverter(this._resourceExplorer),
                        activityProcessed: new BoolExpressionConverter(),
                        resultProperty: new StringExpressionConverter(),
                        disabled: new BoolExpressionConverter(),
                    })
                );
            }
        }
    }
}<|MERGE_RESOLUTION|>--- conflicted
+++ resolved
@@ -810,7 +810,6 @@
     }
 
     private registerSelectors(): void {
-<<<<<<< HEAD
         this.registerBuilder(
             'Microsoft.ConditionalSelector',
             new AdaptiveTypeBuilder(ConditionalSelector, this._resourceExplorer, {
@@ -829,15 +828,10 @@
             'Microsoft.TrueSelector',
             new AdaptiveTypeBuilder(TrueSelector, this._resourceExplorer, {})
         );
-=======
-        this.registerBuilder('Microsoft.ConditionalSelector', new AdaptiveTypeBuilder(ConditionalSelector, this._resourceExplorer, {
-            'condition': new BoolExpressionConverter()
-        }));
-        this.registerBuilder('Microsoft.FirstSelector', new AdaptiveTypeBuilder(FirstSelector, this._resourceExplorer, {}));
-        this.registerBuilder('Microsoft.RandomSelector', new AdaptiveTypeBuilder(RandomSelector, this._resourceExplorer, {}));
-        this.registerBuilder('Microsoft.TrueSelector', new AdaptiveTypeBuilder(TrueSelector, this._resourceExplorer, {}));
-        this.registerBuilder('Microsoft.MostSpecificSelector', new AdaptiveTypeBuilder(MostSpecificSelector, this._resourceExplorer, {}));
->>>>>>> 6ebb785c
+        this.registerBuilder(
+            'Microsoft.MostSpecificSelector',
+            new AdaptiveTypeBuilder(MostSpecificSelector, this._resourceExplorer, {})
+        );
     }
 
     private registerCustomDialogs(): void {
