--- conflicted
+++ resolved
@@ -1,7 +1,3 @@
-<<<<<<< HEAD
-import { TemplateInterface } from 'botbuilder-dialogs';
-import { Activity, TurnContext } from 'botbuilder-core';
-=======
 /**
  * @module botbuilder-dialogs-adaptive
  */
@@ -11,9 +7,7 @@
  */
 
 import { Activity } from 'botbuilder-core';
-import { DialogContext } from 'botbuilder-dialogs';
-import { TemplateInterface } from '../template';
->>>>>>> b05fb963
+import { DialogContext, TemplateInterface } from 'botbuilder-dialogs';
 
 /**
  * Defines a static activity as a template.
