/**
 * @module botbuilder-dialogs-adaptive
 */
/**
 * Copyright (c) Microsoft Corporation. All rights reserved.
 * Licensed under the MIT License.
 */

import { DialogContext } from 'botbuilder-dialogs';
import { LanguageGenerator } from '../languageGenerator';
import { LanguagePolicy } from '../languagePolicy';
/**
 * Class which manages cache of all LG resources from a ResourceExplorer. 
 * This class automatically updates the cache when resource change events occure.
 */
<<<<<<< HEAD
export abstract class MultiLanguageGeneratorBase implements LanguageGenerator {
    public languagePolicy = LanguagePolicy.defaultPolicy;
=======
export abstract class MultiLanguageGeneratorBase implements LanguageGenerator{
    public languagePolicy: any;
>>>>>>> f231a575

    public abstract tryGetGenerator(dialogContext: DialogContext, locale: string): { exist: boolean; result: LanguageGenerator };

<<<<<<< HEAD
    public constructor() { };

    public async generate(dialogContext: DialogContext, template: string, data: object): Promise<string> {
        const targetLocale = dialogContext.context.activity.locale ? dialogContext.context.activity.locale.toLocaleLowerCase() : '';
        let locales: string[] = [''];
        if (this.languagePolicy[targetLocale] === undefined) {
            if (this.languagePolicy[''] === undefined) {
                throw Error(`No supported language found for ${ targetLocale }`);
=======
    public constructor(languagePolicy: any = undefined) {
        this.languagePolicy = languagePolicy;
    };
    
    public async generate(turnContext: TurnContext, template: string, data: object): Promise<string> {
        const targetLocale = turnContext.activity.locale? turnContext.activity.locale.toLocaleLowerCase() : '';

        // priority
        // 1. local policy
        // 2. shared policy in turnContext
        // 3. default policy
        if (!this.languagePolicy) {
            this.languagePolicy = turnContext.turnState.get('languagePolicy');
            if (!this.languagePolicy) {
                this.languagePolicy = LanguagePolicy.defaultPolicy;
>>>>>>> f231a575
            }
        }

        // see if we have any locales that match
        let fallbackLocales = [];
        if (targetLocale in this.languagePolicy) {
            this.languagePolicy[targetLocale].forEach((u: string): number => fallbackLocales.push(u));
        }

        // append empty as fallback to end
        if (targetLocale !== '' && '' in this.languagePolicy) {
            this.languagePolicy[''].forEach((u: string): number => fallbackLocales.push(u));
        }

        if (fallbackLocales.length === 0) {
            throw Error(`No supported language found for ${ targetLocale }`);
        }

        const generators: LanguageGenerator[] = [];
<<<<<<< HEAD
        for (const locale of locales) {
            if (this.tryGetGenerator(dialogContext, locale).exist) {
                generators.push(this.tryGetGenerator(dialogContext, locale).result);
=======
        for (const locale of fallbackLocales) {
            if (this.tryGetGenerator(turnContext, locale).exist) {
                generators.push(this.tryGetGenerator(turnContext, locale).result); 
>>>>>>> f231a575
            }
        }

        if (generators.length === 0) {
            throw Error(`No generator found for language ${ targetLocale }`);
        }

        const errors: string[] = [];
        for (const generator of generators) {
            try {
                return generator.generate(dialogContext, template, data);
            } catch (e) {
                errors.push(e);
            }
        }

        throw Error(errors.join(',\n'));
    }
}<|MERGE_RESOLUTION|>--- conflicted
+++ resolved
@@ -13,42 +13,26 @@
  * Class which manages cache of all LG resources from a ResourceExplorer. 
  * This class automatically updates the cache when resource change events occure.
  */
-<<<<<<< HEAD
-export abstract class MultiLanguageGeneratorBase implements LanguageGenerator {
-    public languagePolicy = LanguagePolicy.defaultPolicy;
-=======
 export abstract class MultiLanguageGeneratorBase implements LanguageGenerator{
     public languagePolicy: any;
->>>>>>> f231a575
 
     public abstract tryGetGenerator(dialogContext: DialogContext, locale: string): { exist: boolean; result: LanguageGenerator };
 
-<<<<<<< HEAD
-    public constructor() { };
-
-    public async generate(dialogContext: DialogContext, template: string, data: object): Promise<string> {
-        const targetLocale = dialogContext.context.activity.locale ? dialogContext.context.activity.locale.toLocaleLowerCase() : '';
-        let locales: string[] = [''];
-        if (this.languagePolicy[targetLocale] === undefined) {
-            if (this.languagePolicy[''] === undefined) {
-                throw Error(`No supported language found for ${ targetLocale }`);
-=======
     public constructor(languagePolicy: any = undefined) {
         this.languagePolicy = languagePolicy;
     };
     
-    public async generate(turnContext: TurnContext, template: string, data: object): Promise<string> {
-        const targetLocale = turnContext.activity.locale? turnContext.activity.locale.toLocaleLowerCase() : '';
+    public async generate(dialogContext: DialogContext, template: string, data: object): Promise<string> {
+        const targetLocale = dialogContext.context.activity.locale? dialogContext.context.activity.locale.toLocaleLowerCase() : '';
 
         // priority
         // 1. local policy
         // 2. shared policy in turnContext
         // 3. default policy
         if (!this.languagePolicy) {
-            this.languagePolicy = turnContext.turnState.get('languagePolicy');
+            this.languagePolicy = dialogContext.context.turnState.get('languagePolicy');
             if (!this.languagePolicy) {
                 this.languagePolicy = LanguagePolicy.defaultPolicy;
->>>>>>> f231a575
             }
         }
 
@@ -68,15 +52,9 @@
         }
 
         const generators: LanguageGenerator[] = [];
-<<<<<<< HEAD
-        for (const locale of locales) {
+        for (const locale of fallbackLocales) {
             if (this.tryGetGenerator(dialogContext, locale).exist) {
-                generators.push(this.tryGetGenerator(dialogContext, locale).result);
-=======
-        for (const locale of fallbackLocales) {
-            if (this.tryGetGenerator(turnContext, locale).exist) {
-                generators.push(this.tryGetGenerator(turnContext, locale).result); 
->>>>>>> f231a575
+                generators.push(this.tryGetGenerator(dialogContext, locale).result); 
             }
         }
 
