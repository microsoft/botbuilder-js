/**
 * @module botbuilder-dialogs-adaptive
 */
/**
 * Copyright (c) Microsoft Corporation. All rights reserved.
 * Licensed under the MIT License.
 */

import { Converters, DialogContext } from 'botbuilder-dialogs';
import { Resource } from 'botbuilder-dialogs-declarative';
import { Templates, LGResource } from 'botbuilder-lg';
import { LanguageGenerator } from '../languageGenerator';
import { LanguageResourceLoader } from '../languageResourceLoader';
import { LanguageGeneratorManager } from './languageGeneratorManager';

/**
 * LanguageGenerator implementation which uses LGFile.
 */
export class TemplateEngineLanguageGenerator implements LanguageGenerator {
<<<<<<< HEAD
    public static $kind = 'Microsoft.TemplateEngineLanguageGenerator';

=======
>>>>>>> 786b157c
    private readonly DEFAULTLABEL: string = 'Unknown';

    private lg: Templates;

    public id = '';

<<<<<<< HEAD
    public get converters(): Converters<TemplateEngineLanguageGenerator> {
        return {};
    }

=======
>>>>>>> 786b157c
    public constructor(arg1?: Templates | Resource, arg2?: Map<string, Resource[]>) {
        if (arguments.length === 0) {
            this.lg = new Templates();
        } else if (arguments.length === 1 && arg1 instanceof Templates) {
            this.lg = arg1;
        } else if (arguments.length === 2 && arg1 instanceof Resource && arg2 instanceof Map) {
            const resourceMapping = arg2 as Map<string, Resource[]>;
            this.id = arg1.id;
            const { prefix: _, language: locale } = LanguageResourceLoader.parseLGFileName(this.id);
            const importResolver = LanguageGeneratorManager.resourceExplorerResolver(locale, resourceMapping);
            const lgResource = new LGResource(this.id, arg1.fullName, arg1.readText());
            this.lg = Templates.parseResource(lgResource, importResolver);
        }
    }

    public generate(dialogContext: DialogContext, template: string, data: object): Promise<string> {
        try {
            // BUGBUG: I'm casting objects to <any> to work around a bug in the activity factory.
            //         The string version of of the serialized card isn't being parsed. We should
            //         fix that in R10. The cast is working for now.
            const result = this.lg.evaluateText(template, data);
<<<<<<< HEAD
            return Promise.resolve(typeof result == 'object' ? result as any : result.toString());
=======
            return Promise.resolve(typeof result == 'object' ? (result as any) : result.toString());
>>>>>>> 786b157c
        } catch (e) {
            if (this.id !== undefined && this.id === '') {
                throw Error(`${this.id}:${e}`);
            }

            throw Error(e);
        }
    }
}<|MERGE_RESOLUTION|>--- conflicted
+++ resolved
@@ -17,24 +17,18 @@
  * LanguageGenerator implementation which uses LGFile.
  */
 export class TemplateEngineLanguageGenerator implements LanguageGenerator {
-<<<<<<< HEAD
     public static $kind = 'Microsoft.TemplateEngineLanguageGenerator';
 
-=======
->>>>>>> 786b157c
     private readonly DEFAULTLABEL: string = 'Unknown';
 
     private lg: Templates;
 
     public id = '';
 
-<<<<<<< HEAD
     public get converters(): Converters<TemplateEngineLanguageGenerator> {
         return {};
     }
 
-=======
->>>>>>> 786b157c
     public constructor(arg1?: Templates | Resource, arg2?: Map<string, Resource[]>) {
         if (arguments.length === 0) {
             this.lg = new Templates();
@@ -56,11 +50,7 @@
             //         The string version of of the serialized card isn't being parsed. We should
             //         fix that in R10. The cast is working for now.
             const result = this.lg.evaluateText(template, data);
-<<<<<<< HEAD
-            return Promise.resolve(typeof result == 'object' ? result as any : result.toString());
-=======
             return Promise.resolve(typeof result == 'object' ? (result as any) : result.toString());
->>>>>>> 786b157c
         } catch (e) {
             if (this.id !== undefined && this.id === '') {
                 throw Error(`${this.id}:${e}`);
