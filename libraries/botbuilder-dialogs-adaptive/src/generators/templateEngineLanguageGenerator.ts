--- conflicted
+++ resolved
@@ -50,20 +50,14 @@
 
     public generate(dialogContext: DialogContext, template: string, data: D): Promise<T> {
         try {
-<<<<<<< HEAD
             // BUGBUG: I'm casting objects to <any> to work around a bug in the activity factory.
             //         The string version of of the serialized card isn't being parsed. We should
             //         fix that in R10. The cast is working for now.
             const lgOptions = new EvaluationOptions();
             lgOptions.locale = dialogContext.getLocale();
             const result = this.lg.evaluateText(template, data, lgOptions);
-            return Promise.resolve(typeof result == 'object' ? result as any : result.toString());
-        } catch(e) {
-=======
-            const result = this.lg.evaluateText(template, data);
             return Promise.resolve(result);
         } catch (e) {
->>>>>>> 3446d042
             if (this.id !== undefined && this.id === '') {
                 throw Error(`${this.id}:${e}`);
             }
