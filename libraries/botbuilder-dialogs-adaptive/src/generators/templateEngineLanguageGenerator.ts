/**
 * @module botbuilder-dialogs-adaptive
 */
/**
 * Copyright (c) Microsoft Corporation. All rights reserved.
 * Licensed under the MIT License.
 */

import { Configurable, DialogContext } from 'botbuilder-dialogs';
import { Resource } from 'botbuilder-dialogs-declarative';
import { Templates, LGResource } from 'botbuilder-lg';
import { LanguageGenerator } from '../languageGenerator';
import { LanguageResourceLoader } from '../languageResourceLoader';
import { LanguageGeneratorManager } from './languageGeneratorManager';

export interface TemplateEngineLanguageGeneratorConfiguration {
    id?: string;
}

/**
<<<<<<< HEAD
 * [LanguageGenerator](xref:botbuilder-dialogs-adaptive.LanguageGenerator) implementation which uses LGFile.
=======
 * LanguageGenerator implementation which uses LGFile.
>>>>>>> 3446d042
 */

export class TemplateEngineLanguageGenerator<T = unknown, D extends Record<string, unknown> = Record<string, unknown>>
    extends Configurable
    implements LanguageGenerator<T, D>, TemplateEngineLanguageGeneratorConfiguration {
    public static $kind = 'Microsoft.TemplateEngineLanguageGenerator';

    private readonly DEFAULTLABEL: string = 'Unknown';

    private lg: Templates;

    public id = '';

<<<<<<< HEAD
    /**
     * Initializes a new instance of the [TemplateEngineLanguageGenerator](xref:botbuilder-dialogs-adaptive.TemplateEngineLanguageGenerator) class.
     * @param arg1 Optional. An LG [Templates](xref:botbuilder-lg.Templates) or a [Resource](xref:botbuilder-dialogs-declarative.Resource).
     * @param arg2 Optional. A `Map` object with a `Resource` array for each key.
     */
    public constructor(arg1?: Templates | Resource, arg2?: Map<string,Resource[]>) {
=======
    public constructor(arg1?: Templates | Resource, arg2?: Map<string, Resource[]>) {
        super();
>>>>>>> 3446d042
        if (arguments.length === 0) {
            this.lg = new Templates();
        } else if (arguments.length === 1 && arg1 instanceof Templates) {
            this.lg = arg1;
        } else if (arguments.length === 2 && arg1 instanceof Resource && arg2 instanceof Map) {
            const resourceMapping = arg2 as Map<string, Resource[]>;
            this.id = arg1.id;
            const { prefix: _, language: locale } = LanguageResourceLoader.parseLGFileName(this.id);
            const importResolver = LanguageGeneratorManager.resourceExplorerResolver(locale, resourceMapping);
            const lgResource = new LGResource(this.id, arg1.fullName, arg1.readText());
            this.lg = Templates.parseResource(lgResource, importResolver);
        }
    }

<<<<<<< HEAD
    /**
     * Method to generate text from given template and data.
     * @param dialogContext Context for the current turn of conversation.
     * @param template Template to evaluate.
     * @param data Data to bind to.
     * @returns A Promise string with the evaluated result.
     */
    public generate(dialogContext: DialogContext, template: string, data: object): Promise<string> {
=======
    public generate(dialogContext: DialogContext, template: string, data: D): Promise<T> {
>>>>>>> 3446d042
        try {
            const result = this.lg.evaluateText(template, data);
            return Promise.resolve(result);
        } catch (e) {
            if (this.id !== undefined && this.id === '') {
                throw Error(`${this.id}:${e}`);
            }

            throw Error(e);
        }
    }
}<|MERGE_RESOLUTION|>--- conflicted
+++ resolved
@@ -18,11 +18,7 @@
 }
 
 /**
-<<<<<<< HEAD
  * [LanguageGenerator](xref:botbuilder-dialogs-adaptive.LanguageGenerator) implementation which uses LGFile.
-=======
- * LanguageGenerator implementation which uses LGFile.
->>>>>>> 3446d042
  */
 
 export class TemplateEngineLanguageGenerator<T = unknown, D extends Record<string, unknown> = Record<string, unknown>>
@@ -35,18 +31,15 @@
     private lg: Templates;
 
     public id = '';
-
-<<<<<<< HEAD
+ 
     /**
      * Initializes a new instance of the [TemplateEngineLanguageGenerator](xref:botbuilder-dialogs-adaptive.TemplateEngineLanguageGenerator) class.
      * @param arg1 Optional. An LG [Templates](xref:botbuilder-lg.Templates) or a [Resource](xref:botbuilder-dialogs-declarative.Resource).
      * @param arg2 Optional. A `Map` object with a `Resource` array for each key.
      */
-    public constructor(arg1?: Templates | Resource, arg2?: Map<string,Resource[]>) {
-=======
     public constructor(arg1?: Templates | Resource, arg2?: Map<string, Resource[]>) {
         super();
->>>>>>> 3446d042
+
         if (arguments.length === 0) {
             this.lg = new Templates();
         } else if (arguments.length === 1 && arg1 instanceof Templates) {
@@ -61,7 +54,6 @@
         }
     }
 
-<<<<<<< HEAD
     /**
      * Method to generate text from given template and data.
      * @param dialogContext Context for the current turn of conversation.
@@ -69,10 +61,7 @@
      * @param data Data to bind to.
      * @returns A Promise string with the evaluated result.
      */
-    public generate(dialogContext: DialogContext, template: string, data: object): Promise<string> {
-=======
     public generate(dialogContext: DialogContext, template: string, data: D): Promise<T> {
->>>>>>> 3446d042
         try {
             const result = this.lg.evaluateText(template, data);
             return Promise.resolve(result);
