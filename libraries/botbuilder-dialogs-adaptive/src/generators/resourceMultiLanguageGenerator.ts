--- conflicted
+++ resolved
@@ -12,22 +12,15 @@
 import { LanguageGeneratorManager } from './languageGeneratorManager';
 import { languageGeneratorManagerKey } from '../languageGeneratorExtensions';
 
-<<<<<<< HEAD
 export interface ResourceMultiLanguageGeneratorConfiguration extends MultiLanguageGeneratorBaseConfiguration {
     resourceId?: string;
 }
 
-export class ResourceMultiLanguageGenerator
-    extends MultiLanguageGeneratorBase
+export class ResourceMultiLanguageGenerator<T = unknown, D extends Record<string, unknown> = Record<string, unknown>>
+    extends MultiLanguageGeneratorBase<T, D>
     implements ResourceMultiLanguageGeneratorConfiguration {
     public static $kind = 'Microsoft.ResourceMultiLanguageGenerator';
 
-=======
-export class ResourceMultiLanguageGenerator<
-    T = unknown,
-    D extends Record<string, unknown> = Record<string, unknown>
-> extends MultiLanguageGeneratorBase<T, D> {
->>>>>>> 69cbd1d6
     /**
      * Initializes a new instance of the ResourceMultiLanguageGenerator class.
      * @param resourceId Resource id of LG file.
