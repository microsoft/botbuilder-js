/**
 * @module botbuilder-dialogs-adaptive
 */
/**
 * Copyright (c) Microsoft Corporation. All rights reserved.
 * Licensed under the MIT License.
 */

import { DialogContext } from 'botbuilder-dialogs';
import { MultiLanguageGeneratorBase, MultiLanguageGeneratorBaseConfiguration } from './multiLanguageGeneratorBase';
import { LanguageGenerator } from '../languageGenerator';
import { LanguageGeneratorManager } from './languageGeneratorManager';
import { languageGeneratorManagerKey } from '../languageGeneratorExtensions';

<<<<<<< HEAD
/**
 * Multi language resource generator that extends [MultiLanguageGeneratorBase](xref:botbuilder-dialogs-adaptive.MultiLanguageGeneratorBase) class.
 */
export class ResourceMultiLanguageGenerator extends MultiLanguageGeneratorBase {
=======
export interface ResourceMultiLanguageGeneratorConfiguration extends MultiLanguageGeneratorBaseConfiguration {
    resourceId?: string;
}

export class ResourceMultiLanguageGenerator<T = unknown, D extends Record<string, unknown> = Record<string, unknown>>
    extends MultiLanguageGeneratorBase<T, D>
    implements ResourceMultiLanguageGeneratorConfiguration {
    public static $kind = 'Microsoft.ResourceMultiLanguageGenerator';

>>>>>>> 3446d042
    /**
     * Initializes a new instance of the ResourceMultiLanguageGenerator class.
     * @param resourceId Resource id of LG file.
     */
    public constructor(resourceId?: string) {
        super();
        this.resourceId = resourceId;
    }

    /**
     * Resource id of LG file.
     */
    public resourceId: string;

    /**
     * Implementation of lookup by locale.
     * @param dialogContext Context for the current turn of conversation.
     * @param locale Locale to lookup.
     */
    public tryGetGenerator(
        dialogContext: DialogContext,
        locale: string
    ): { exist: boolean; result: LanguageGenerator<T, D> } {
        const manager = dialogContext.services.get(languageGeneratorManagerKey) as LanguageGeneratorManager<T, D>;

        const resourceId =
            locale === undefined || locale === '' ? this.resourceId : this.resourceId.replace('.lg', `.${locale}.lg`);

        if (manager.languageGenerators.has(resourceId)) {
            return { exist: true, result: manager.languageGenerators.get(resourceId) as LanguageGenerator<T, D> };
        } else {
            return { exist: false, result: undefined };
        }
    }
}<|MERGE_RESOLUTION|>--- conflicted
+++ resolved
@@ -12,12 +12,9 @@
 import { LanguageGeneratorManager } from './languageGeneratorManager';
 import { languageGeneratorManagerKey } from '../languageGeneratorExtensions';
 
-<<<<<<< HEAD
 /**
  * Multi language resource generator that extends [MultiLanguageGeneratorBase](xref:botbuilder-dialogs-adaptive.MultiLanguageGeneratorBase) class.
  */
-export class ResourceMultiLanguageGenerator extends MultiLanguageGeneratorBase {
-=======
 export interface ResourceMultiLanguageGeneratorConfiguration extends MultiLanguageGeneratorBaseConfiguration {
     resourceId?: string;
 }
@@ -27,7 +24,6 @@
     implements ResourceMultiLanguageGeneratorConfiguration {
     public static $kind = 'Microsoft.ResourceMultiLanguageGenerator';
 
->>>>>>> 3446d042
     /**
      * Initializes a new instance of the ResourceMultiLanguageGenerator class.
      * @param resourceId Resource id of LG file.
