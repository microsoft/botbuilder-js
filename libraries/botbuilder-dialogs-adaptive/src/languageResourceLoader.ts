--- conflicted
+++ resolved
@@ -6,40 +6,27 @@
  * Licensed under the MIT License.
  */
 
-<<<<<<< HEAD
 /**
  * load all lg resource and split them into different language group.
  */
 
 import { Resource, ResourceExplorer } from 'botbuilder-dialogs-declarative';
-=======
-import { IResource, ResourceExplorer } from 'botbuilder-dialogs-declarative';
->>>>>>> 6c7922bb
 import { LanguagePolicy } from  './languagePolicy';
 
 /**
  * Load all LG resource and split them into different language groups.
  */
 export class LanguageResourceLoader {
-<<<<<<< HEAD
-    public static async groupByLocale(resourceExplorer: ResourceExplorer): Promise<Map<string, Resource[]>> {
-        const resourceMapping: Map<string, Resource[]> = new Map<string, Resource[]>();
-        const allResouces: Resource[] =  await resourceExplorer.getResources('lg');
-        const languagePolicy = LanguagePolicy.defaultPolicy;
-        for (const locale in languagePolicy) {
-            let suffixs = languagePolicy[locale];
-=======
     /**
      * Group LG resource by locale.
      * @param resourceExplorer The resource explorer to use.
      */
-    public static groupByLocale(resourceExplorer: ResourceExplorer): Map<string, IResource[]> {
-        const resourceMapping: Map<string, IResource[]> = new Map<string, IResource[]>();
-        const allResouces: IResource[] =  resourceExplorer.getResources('lg');
+    public static groupByLocale(resourceExplorer: ResourceExplorer): Map<string, Resource[]> {
+        const resourceMapping: Map<string, Resource[]> = new Map<string, Resource[]>();
+        const allResouces: Resource[] =  resourceExplorer.getResources('lg');
         const languagePolicy = new LanguagePolicy();
         for (const locale of languagePolicy.keys()) {
             let suffixs = languagePolicy.get(locale);
->>>>>>> 6c7922bb
             const existNames = new Set<string>();
             for (const index in suffixs) {
                 const suffix = suffixs[index];
