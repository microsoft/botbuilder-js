/**
 * @module botbuilder-planning
 */
/**
 * Copyright (c) Microsoft Corporation. All rights reserved.
 * Licensed under the MIT License.
 */
import { DialogCommand, DialogTurnResult, Dialog, DialogConfiguration } from 'botbuilder-dialogs';
<<<<<<< HEAD
import { SequenceContext, StepState, StepChangeType } from '../sequenceContext';
import { ExpressionPropertyValue, ExpressionProperty } from '../expressionProperty';
=======
import { ExpressionEngine } from 'botbuilder-expression-parser';
import { Expression } from 'botbuilder-expression';
import { ExpressionDelegate } from './setProperty';
import { SequenceContext, StepState, StepChangeType } from '../sequenceContext';
>>>>>>> a0815787

export interface IfConditionConfiguration extends DialogConfiguration {
    /**
     * The conditional expression to evaluate.
     */
    condition?: ExpressionPropertyValue<boolean>;
    
    /**
     * The steps to run if [condition](#condition) returns true.
     */
    steps?: Dialog[];

    /**
     * The steps to run if [condition](#condition) returns false.
     */
    elseSteps?: Dialog[];
}

export class IfCondition extends DialogCommand {
    /**
     * The conditional expression to evaluate.
     */
    public condition: ExpressionProperty<boolean>;

    /**
     * The steps to run if [condition](#condition) returns true.
     */
    public steps: Dialog[] = [];

    /**
     * The steps to run if [condition](#condition) returns false.
     */
    public elseSteps: Dialog[] = [];

    /**
     * Creates a new `IfCondition` instance.
     * @param condition The conditional expression to evaluate.
     * @param steps The steps to run if the condition returns true. 
     */
    constructor(condition?: ExpressionPropertyValue<boolean>, steps?: Dialog[]) {
        super();
        if (condition) { this.condition = new ExpressionProperty(condition) }
        if (Array.isArray(steps)) { this.steps = steps }
    }

    protected onComputeID(): string {
        const label = this.condition ? this.condition.toString() : '';
        return `if[${this.hashedLabel(label)}]`;
    }

    public configure(config: IfConditionConfiguration): this {
        for (const key in config) {
            if (config.hasOwnProperty(key)) {
                const value = config[key];
                switch(key) {
                    case 'condition':
                        this.condition = new ExpressionProperty(value);
                        break;
                    default:
                        super.configure({ [key]: value });
                        break;
                }
            }
        }

        return this;
    }

    public getDependencies(): Dialog[] {
        return this.steps.concat(this.elseSteps);
    }

    public else(steps: Dialog[]): this {
        this.elseSteps = steps;
        return this;
    }

<<<<<<< HEAD
    protected async onRunCommand(sequence: SequenceContext, options: object): Promise<DialogTurnResult> {
        // Ensure planning context and condition
        if (!(sequence instanceof SequenceContext)) { throw new Error(`${this.id}: should only be used within an AdaptiveDialog.`) }
=======
    protected async onRunCommand(planning: SequenceContext, options: object): Promise<DialogTurnResult> {
        // Ensure planning context and condition
        if (!(planning instanceof SequenceContext)) { throw new Error(`${this.id}: should only be used within a planning or sequence dialog.`) }
>>>>>>> a0815787
        if (!this.condition) { throw new Error(`${this.id}: no conditional expression specified.`) }

        // Evaluate expression
        const memory = sequence.state.toJSON();
        const value = this.condition.evaluate(this.id, memory);

        // Check for truthy returned value
        const triggered = value ? this.steps : this.elseSteps;

        // Queue up steps that should run after current step
        if (triggered.length > 0) {
            const steps = triggered.map((step) => {
                return {
                    dialogStack: [],
                    dialogId: step.id,
                    options: options
                } as StepState
            });
<<<<<<< HEAD
            await sequence.queueChanges({ changeType: StepChangeType.InsertSteps, steps: steps });
=======
            await planning.queueChanges({ changeType: StepChangeType.insertSteps, steps: steps });
>>>>>>> a0815787
        } 

        return await sequence.endDialog();
    }
}<|MERGE_RESOLUTION|>--- conflicted
+++ resolved
@@ -6,15 +6,8 @@
  * Licensed under the MIT License.
  */
 import { DialogCommand, DialogTurnResult, Dialog, DialogConfiguration } from 'botbuilder-dialogs';
-<<<<<<< HEAD
 import { SequenceContext, StepState, StepChangeType } from '../sequenceContext';
 import { ExpressionPropertyValue, ExpressionProperty } from '../expressionProperty';
-=======
-import { ExpressionEngine } from 'botbuilder-expression-parser';
-import { Expression } from 'botbuilder-expression';
-import { ExpressionDelegate } from './setProperty';
-import { SequenceContext, StepState, StepChangeType } from '../sequenceContext';
->>>>>>> a0815787
 
 export interface IfConditionConfiguration extends DialogConfiguration {
     /**
@@ -92,15 +85,9 @@
         return this;
     }
 
-<<<<<<< HEAD
     protected async onRunCommand(sequence: SequenceContext, options: object): Promise<DialogTurnResult> {
         // Ensure planning context and condition
         if (!(sequence instanceof SequenceContext)) { throw new Error(`${this.id}: should only be used within an AdaptiveDialog.`) }
-=======
-    protected async onRunCommand(planning: SequenceContext, options: object): Promise<DialogTurnResult> {
-        // Ensure planning context and condition
-        if (!(planning instanceof SequenceContext)) { throw new Error(`${this.id}: should only be used within a planning or sequence dialog.`) }
->>>>>>> a0815787
         if (!this.condition) { throw new Error(`${this.id}: no conditional expression specified.`) }
 
         // Evaluate expression
@@ -119,11 +106,7 @@
                     options: options
                 } as StepState
             });
-<<<<<<< HEAD
-            await sequence.queueChanges({ changeType: StepChangeType.InsertSteps, steps: steps });
-=======
-            await planning.queueChanges({ changeType: StepChangeType.insertSteps, steps: steps });
->>>>>>> a0815787
+            await sequence.queueChanges({ changeType: StepChangeType.insertSteps, steps: steps });
         } 
 
         return await sequence.endDialog();
