/**
 * @module botbuilder-dialogs-adaptive
 */
/**
 * Copyright (c) Microsoft Corporation. All rights reserved.
 * Licensed under the MIT License.
 */

import { TypeBuilder, Converter, ResourceExplorer } from 'botbuilder-dialogs-declarative';

/**
 * Adaptive type builder.
 */
export class AdaptiveTypeBuilder implements TypeBuilder {
    private _factory: new () => object;
    private _converters: { [key: string]: Converter } = {};
    private _resourceExplorer: ResourceExplorer;

<<<<<<< HEAD
    /**
     * Creates a new instance of the [AdaptiveTypeBuilder](xref:botbuilder-dialogs-adaptive.AdaptiveTypeBuilder) class.
     * @param factory Factory for the adaptive type.
     * @param resourceExplorer Resource explorer.
     * @param converters Key value pair with converters.
     */
    public constructor(factory: new () => object, resourceExplorer: ResourceExplorer, converters: { [key: string]: Converter }) {
=======
    public constructor(
        factory: new () => object,
        resourceExplorer: ResourceExplorer,
        converters: { [key: string]: Converter }
    ) {
>>>>>>> e56fdb74
        this._factory = factory;
        this._resourceExplorer = resourceExplorer;
        this._converters = converters;
    }

    /**
     * Builds an adaptive type.
     * @param config Configuration object for the type.
     * @returns A new factory object for the adaptive type.
     */
    public build(config: object): object {
        const obj = new this._factory();
        for (const key in config) {
            if (config.hasOwnProperty(key)) {
                const value = config[key];
                const converter = this._converters[key];
                if (converter) {
                    if (Array.isArray(value) && Array.isArray(obj[key])) {
                        obj[key] = value.map((item): any => converter.convert(this._resourceExplorer.buildType(item)));
                    } else {
                        obj[key] = converter.convert(this._resourceExplorer.buildType(value));
                    }
                } else {
                    if (Array.isArray(value)) {
                        obj[key] = value.map((item): any => this._resourceExplorer.buildType(item));
                    } else {
                        obj[key] = this._resourceExplorer.buildType(value);
                    }
                }
            }
        }
        return obj;
    }
}<|MERGE_RESOLUTION|>--- conflicted
+++ resolved
@@ -16,21 +16,17 @@
     private _converters: { [key: string]: Converter } = {};
     private _resourceExplorer: ResourceExplorer;
 
-<<<<<<< HEAD
     /**
      * Creates a new instance of the [AdaptiveTypeBuilder](xref:botbuilder-dialogs-adaptive.AdaptiveTypeBuilder) class.
      * @param factory Factory for the adaptive type.
      * @param resourceExplorer Resource explorer.
      * @param converters Key value pair with converters.
      */
-    public constructor(factory: new () => object, resourceExplorer: ResourceExplorer, converters: { [key: string]: Converter }) {
-=======
     public constructor(
         factory: new () => object,
         resourceExplorer: ResourceExplorer,
         converters: { [key: string]: Converter }
     ) {
->>>>>>> e56fdb74
         this._factory = factory;
         this._resourceExplorer = resourceExplorer;
         this._converters = converters;
