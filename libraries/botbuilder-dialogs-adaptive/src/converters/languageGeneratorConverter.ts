/**
 * @module botbuilder-dialogs-adaptive
 */
/**
 * Copyright (c) Microsoft Corporation. All rights reserved.
 * Licensed under the MIT License.
 */

import { Converter } from 'botbuilder-dialogs';
import { ResourceMultiLanguageGenerator } from '../generators';

<<<<<<< HEAD
/**
 * Language generator converter that implements [Converter](xref:botbuilder-dialogs-declarative.Converter).
 */
export class LanguageGeneratorConverter implements Converter {
    /**
     * Creates a new [ResourceMultiLanguageGenerator](xref:botbuilder-dialogs-adaptive.ResourceMultiLanguageGenerator) instance from Resource id value.
     * @param value Resource id of LG file.
     * @returns A new [ResourceMultiLanguageGenerator](xref:botbuilder-dialogs-adaptive.ResourceMultiLanguageGenerator) instance.
     */
    public convert(value: string|ResourceMultiLanguageGenerator): ResourceMultiLanguageGenerator {
=======
export class LanguageGeneratorConverter implements Converter<string, ResourceMultiLanguageGenerator> {
    public convert(value: string | ResourceMultiLanguageGenerator): ResourceMultiLanguageGenerator {
>>>>>>> 3446d042
        return typeof value === 'string' ? new ResourceMultiLanguageGenerator(value) : value;
    }
}<|MERGE_RESOLUTION|>--- conflicted
+++ resolved
@@ -9,21 +9,17 @@
 import { Converter } from 'botbuilder-dialogs';
 import { ResourceMultiLanguageGenerator } from '../generators';
 
-<<<<<<< HEAD
 /**
  * Language generator converter that implements [Converter](xref:botbuilder-dialogs-declarative.Converter).
  */
-export class LanguageGeneratorConverter implements Converter {
+export class LanguageGeneratorConverter implements Converter<string, ResourceMultiLanguageGenerator> {
     /**
      * Creates a new [ResourceMultiLanguageGenerator](xref:botbuilder-dialogs-adaptive.ResourceMultiLanguageGenerator) instance from Resource id value.
      * @param value Resource id of LG file.
      * @returns A new [ResourceMultiLanguageGenerator](xref:botbuilder-dialogs-adaptive.ResourceMultiLanguageGenerator) instance.
      */
-    public convert(value: string|ResourceMultiLanguageGenerator): ResourceMultiLanguageGenerator {
-=======
-export class LanguageGeneratorConverter implements Converter<string, ResourceMultiLanguageGenerator> {
     public convert(value: string | ResourceMultiLanguageGenerator): ResourceMultiLanguageGenerator {
->>>>>>> 3446d042
+
         return typeof value === 'string' ? new ResourceMultiLanguageGenerator(value) : value;
     }
 }