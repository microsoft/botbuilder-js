--- conflicted
+++ resolved
@@ -10,33 +10,22 @@
 import { ResourceExplorer } from 'botbuilder-dialogs-declarative';
 import { Recognizer } from '../recognizers';
 
-<<<<<<< HEAD
 /**
  * Recognizer converter that implements [Converter](xref:botbuilder-dialogs-declarative.Converter).
  */
-export class RecognizerConverter implements Converter {
-    private _resourceExplorer: ResourceExplorer;
-
+export class RecognizerConverter implements Converter<string, Recognizer> {
     /**
      * Initializes a new instance of the [RecognizerConverter](xref:botbuilder-dialogs-adaptive.RecognizerConverter) class.
      * @param resouceExplorer Resource explorer to use for resolving references.
      */
-    public constructor(resouceExplorer: ResourceExplorer) {
-        this._resourceExplorer = resouceExplorer;
-    }
+    public constructor(private readonly _resourceExplorer: ResourceExplorer) {}
 
     /**
      * Converts an object or string to a [Recognizer](xref:botbuilder-dialogs-adaptive.Recognizer) instance.
      * @param value An object or string value.
      * @returns A new [Recognizer](xref:botbuilder-dialogs-adaptive.Recognizer) instance.
      */
-    public convert(value: string | object): Recognizer {
-=======
-export class RecognizerConverter implements Converter<string, Recognizer> {
-    public constructor(private readonly _resourceExplorer: ResourceExplorer) {}
-
     public convert(value: string | Recognizer): Recognizer {
->>>>>>> 3446d042
         if (typeof value == 'string') {
             const recognizer = this._resourceExplorer.loadType<Recognizer>(`${value}.dialog`);
             return recognizer;
