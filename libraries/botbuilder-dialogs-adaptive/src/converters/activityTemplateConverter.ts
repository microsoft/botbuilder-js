/**
 * @module botbuilder-dialogs-adaptive
 */
/**
 * Copyright (c) Microsoft Corporation. All rights reserved.
 * Licensed under the MIT License.
 */

import { Activity } from 'botbuilder-core';
import { Converter } from 'botbuilder-dialogs';
import { TemplateInterface } from '../template';
import { ActivityTemplate, StaticActivityTemplate } from '../templates';

<<<<<<< HEAD
export class ActivityTemplateConverter implements Converter<string | Partial<Activity>, TemplateInterface<Partial<Activity>>> {
    public convert(value: string | Partial<Activity>): TemplateInterface<Partial<Activity>> {
        if (typeof value === 'string') { 
=======
export class ActivityTemplateConverter implements Converter {
    public convert(value: string): ActivityTemplate | StaticActivityTemplate | TextTemplate {
        if (typeof value === 'string') {
>>>>>>> 786b157c
            return new ActivityTemplate(value);
        } else {
            return new StaticActivityTemplate(value);
        }
    }
}<|MERGE_RESOLUTION|>--- conflicted
+++ resolved
@@ -11,15 +11,9 @@
 import { TemplateInterface } from '../template';
 import { ActivityTemplate, StaticActivityTemplate } from '../templates';
 
-<<<<<<< HEAD
 export class ActivityTemplateConverter implements Converter<string | Partial<Activity>, TemplateInterface<Partial<Activity>>> {
     public convert(value: string | Partial<Activity>): TemplateInterface<Partial<Activity>> {
-        if (typeof value === 'string') { 
-=======
-export class ActivityTemplateConverter implements Converter {
-    public convert(value: string): ActivityTemplate | StaticActivityTemplate | TextTemplate {
         if (typeof value === 'string') {
->>>>>>> 786b157c
             return new ActivityTemplate(value);
         } else {
             return new StaticActivityTemplate(value);
