/**
 * @module botbuilder-dialogs-adaptive
 */
/**
 * Copyright (c) Microsoft Corporation. All rights reserved.
 * Licensed under the MIT License.
 */

import { Converter } from 'botbuilder-dialogs';
import { TextTemplate } from '../templates';

<<<<<<< HEAD
/**
 * Text template converter that implements [Converter](xref:botbuilder-dialogs-declarative.Converter).
 */
export class TextTemplateConverter implements Converter {
    /**
     * Converts a string to a [TextTemplate](xref:botbuilder-dialogs-adaptive.TextTemplate) instance.
     * @param value The template to evaluate to create text.
     * @returns A new [TextTemplate](xref:botbuilder-dialogs-adaptive.TextTemplate) instance.
     */
    public convert(value: string): TextTemplate {
        return new TextTemplate(value);
=======
export class TextTemplateConverter implements Converter<string, TextTemplate> {
    public convert(value: string | TextTemplate): TextTemplate {
        return typeof value === 'string' ? new TextTemplate(value) : value;
>>>>>>> 3446d042
    }
}<|MERGE_RESOLUTION|>--- conflicted
+++ resolved
@@ -9,22 +9,16 @@
 import { Converter } from 'botbuilder-dialogs';
 import { TextTemplate } from '../templates';
 
-<<<<<<< HEAD
 /**
  * Text template converter that implements [Converter](xref:botbuilder-dialogs-declarative.Converter).
  */
-export class TextTemplateConverter implements Converter {
+export class TextTemplateConverter implements Converter<string, TextTemplate> {
     /**
      * Converts a string to a [TextTemplate](xref:botbuilder-dialogs-adaptive.TextTemplate) instance.
      * @param value The template to evaluate to create text.
      * @returns A new [TextTemplate](xref:botbuilder-dialogs-adaptive.TextTemplate) instance.
      */
-    public convert(value: string): TextTemplate {
-        return new TextTemplate(value);
-=======
-export class TextTemplateConverter implements Converter<string, TextTemplate> {
     public convert(value: string | TextTemplate): TextTemplate {
         return typeof value === 'string' ? new TextTemplate(value) : value;
->>>>>>> 3446d042
     }
 }