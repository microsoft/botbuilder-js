/**
 * @module botbuilder-dialogs-adaptive
 */
/**
 * Copyright (c) Microsoft Corporation. All rights reserved.
 * Licensed under the MIT License.
 */

import { Converter } from 'botbuilder-dialogs';
import { ResourceExplorer } from 'botbuilder-dialogs-declarative';
import { Recognizer } from '../recognizers';
import { RecognizerConverter } from './recognizerConverter';

<<<<<<< HEAD
/**
 * Language generator converter that implements [Converter](xref:botbuilder-dialogs-declarative.Converter).
 */
export class MultiLanguageRecognizerConverter implements Converter {
=======
type Input = Record<string, string>;
type Output = Record<string, Recognizer>;

export class MultiLanguageRecognizerConverter implements Converter<Input, Output> {
>>>>>>> 3446d042
    private _recognizerConverter: RecognizerConverter;

    /**
     * Initializes a new instance of the [MultiLanguageRecognizerConverter](xref:botbuilder-dialogs-adaptive.MultiLanguageRecognizerConverter) class.
     * @param resouceExplorer Resource explorer to use for resolving references.
     */
    public constructor(resouceExplorer: ResourceExplorer) {
        this._recognizerConverter = new RecognizerConverter(resouceExplorer);
    }

<<<<<<< HEAD
    /**
     * Converts a recognizers object to an object with [Recognizer](xref:botbuilder-dialogs-adaptive.Recognizer) instance for each key.
     * @param value A recognizers object.
     * @returns The value object with [Recognizer](xref:botbuilder-dialogs-adaptive.Recognizer) instance for each key.
     */
    public convert(value: object): { [key: string]: Recognizer } {
        const recognizers = {};
        for (const key in value) {
            recognizers[key] = this._recognizerConverter.convert(value[key]);
        }
        return recognizers;
=======
    public convert(value: Input | Output): Output {
        return Object.entries(value).reduce((recognizers, [key, value]) => {
            return { ...recognizers, [key]: this._recognizerConverter.convert(value) };
        }, {});
>>>>>>> 3446d042
    }
}<|MERGE_RESOLUTION|>--- conflicted
+++ resolved
@@ -11,17 +11,14 @@
 import { Recognizer } from '../recognizers';
 import { RecognizerConverter } from './recognizerConverter';
 
-<<<<<<< HEAD
+type Input = Record<string, string>;
+type Output = Record<string, Recognizer>;
+
 /**
  * Language generator converter that implements [Converter](xref:botbuilder-dialogs-declarative.Converter).
  */
-export class MultiLanguageRecognizerConverter implements Converter {
-=======
-type Input = Record<string, string>;
-type Output = Record<string, Recognizer>;
+export class MultiLanguageRecognizerConverter implements Converter<Input, Output> {
 
-export class MultiLanguageRecognizerConverter implements Converter<Input, Output> {
->>>>>>> 3446d042
     private _recognizerConverter: RecognizerConverter;
 
     /**
@@ -32,23 +29,9 @@
         this._recognizerConverter = new RecognizerConverter(resouceExplorer);
     }
 
-<<<<<<< HEAD
-    /**
-     * Converts a recognizers object to an object with [Recognizer](xref:botbuilder-dialogs-adaptive.Recognizer) instance for each key.
-     * @param value A recognizers object.
-     * @returns The value object with [Recognizer](xref:botbuilder-dialogs-adaptive.Recognizer) instance for each key.
-     */
-    public convert(value: object): { [key: string]: Recognizer } {
-        const recognizers = {};
-        for (const key in value) {
-            recognizers[key] = this._recognizerConverter.convert(value[key]);
-        }
-        return recognizers;
-=======
     public convert(value: Input | Output): Output {
         return Object.entries(value).reduce((recognizers, [key, value]) => {
             return { ...recognizers, [key]: this._recognizerConverter.convert(value) };
         }, {});
->>>>>>> 3446d042
     }
 }