--- conflicted
+++ resolved
@@ -13,11 +13,8 @@
  * Actions triggered when a MessageUpdateActivity is received.
  */
 export class OnQnAMatch extends OnIntent {
-<<<<<<< HEAD
     public static $kind = 'Microsoft.OnQnAMatch';
 
-=======
->>>>>>> 786b157c
     public constructor(actions: Dialog[] = [], condition?: string) {
         super(QnAMakerRecognizer.qnaMatchIntent, [], actions, condition);
     }
