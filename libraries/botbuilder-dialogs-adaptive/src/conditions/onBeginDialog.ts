--- conflicted
+++ resolved
@@ -13,11 +13,8 @@
  * Actions triggered when a dialog is started via BeginDialog().
  */
 export class OnBeginDialog extends OnDialogEvent {
-<<<<<<< HEAD
     public static $kind = 'Microsoft.OnBeginDialog';
 
-=======
->>>>>>> 786b157c
     public constructor(actions: Dialog[] = [], condition?: string) {
         super(AdaptiveEvents.beginDialog, actions, condition);
     }
