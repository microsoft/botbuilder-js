--- conflicted
+++ resolved
@@ -13,16 +13,13 @@
  * Actions triggered when a dialog is started via BeginDialog().
  */
 export class OnBeginDialog extends OnDialogEvent {
-<<<<<<< HEAD
+    public static $kind = 'Microsoft.OnBeginDialog';
+
     /**
      * Initializes a new instance of the [OnBeginDialog](xref:botbuilder-dialogs-adaptive.OnBeginDialog) class.
      * @param actions Optional. A [Dialog](xref:botbuilder-dialogs.Dialog) list containing the actions to add to the plan when the rule constraints are met.
      * @param condition Optional. Condition which needs to be met for the actions to be executed.
      */
-=======
-    public static $kind = 'Microsoft.OnBeginDialog';
-
->>>>>>> 9f8f4ec4
     public constructor(actions: Dialog[] = [], condition?: string) {
         super(AdaptiveEvents.beginDialog, actions, condition);
     }
