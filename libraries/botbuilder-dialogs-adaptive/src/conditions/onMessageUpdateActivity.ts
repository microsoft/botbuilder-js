--- conflicted
+++ resolved
@@ -13,11 +13,8 @@
  * Actions triggered when a MessageUpdateActivity is received.
  */
 export class OnMessageUpdateActivity extends OnActivity {
-<<<<<<< HEAD
     public static $kind = 'Microsoft.OnMessageUpdateActivity';
 
-=======
->>>>>>> 786b157c
     public constructor(actions: Dialog[] = [], condition?: string) {
         super(ActivityTypes.MessageUpdate, actions, condition);
     }
