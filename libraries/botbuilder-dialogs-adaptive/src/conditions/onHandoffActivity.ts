--- conflicted
+++ resolved
@@ -10,11 +10,8 @@
 import { OnActivity } from './onActivity';
 
 export class OnHandoffActivity extends OnActivity {
-<<<<<<< HEAD
     public static $kind = 'Microsoft.OnHandoffActivity';
 
-=======
->>>>>>> 786b157c
     public constructor(actions: Dialog[] = [], condition?: string) {
         super(ActivityTypes.Handoff, actions, condition);
     }
