/**
 * @module botbuilder-dialogs-adaptive
 */
/**
 * Copyright (c) Microsoft Corporation. All rights reserved.
 * Licensed under the MIT License.
 */
import { ActivityTypes } from 'botbuilder-core';
import { Dialog } from 'botbuilder-dialogs';
import { OnActivity } from './onActivity';

/**
 * Actions triggered when a HandoffActivity is received.
 */
export class OnHandoffActivity extends OnActivity {
<<<<<<< HEAD
    /**
     * Initializes a new instance of the [OnHandoffActivity](xref:botbuilder-dialogs-adaptive.OnHandoffActivity) class.
     * @param actions Optional. A [Dialog](xref:botbuilder-dialogs.Dialog) list containing the actions to add to the plan when the rule constraints are met.
     * @param condition Optional. Condition which needs to be met for the actions to be executed.
     */
=======
    public static $kind = 'Microsoft.OnHandoffActivity';

>>>>>>> 9f8f4ec4
    public constructor(actions: Dialog[] = [], condition?: string) {
        super(ActivityTypes.Handoff, actions, condition);
    }
}<|MERGE_RESOLUTION|>--- conflicted
+++ resolved
@@ -13,16 +13,13 @@
  * Actions triggered when a HandoffActivity is received.
  */
 export class OnHandoffActivity extends OnActivity {
-<<<<<<< HEAD
+    public static $kind = 'Microsoft.OnHandoffActivity';
+
     /**
      * Initializes a new instance of the [OnHandoffActivity](xref:botbuilder-dialogs-adaptive.OnHandoffActivity) class.
      * @param actions Optional. A [Dialog](xref:botbuilder-dialogs.Dialog) list containing the actions to add to the plan when the rule constraints are met.
      * @param condition Optional. Condition which needs to be met for the actions to be executed.
      */
-=======
-    public static $kind = 'Microsoft.OnHandoffActivity';
-
->>>>>>> 9f8f4ec4
     public constructor(actions: Dialog[] = [], condition?: string) {
         super(ActivityTypes.Handoff, actions, condition);
     }
