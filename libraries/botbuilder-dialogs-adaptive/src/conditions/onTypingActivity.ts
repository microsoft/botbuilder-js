/**
 * @module botbuilder-dialogs-adaptive
 */
/**
 * Copyright (c) Microsoft Corporation. All rights reserved.
 * Licensed under the MIT License.
 */
import { ActivityTypes } from 'botbuilder-core';
import { Dialog } from 'botbuilder-dialogs';
import { OnActivity } from './onActivity';

/**
 * Actions triggered when a TypingActivity is received.
 */
export class OnTypingActivity extends OnActivity {
<<<<<<< HEAD
    /**
     * Initializes a new instance of the [OnTypingActivity](xref:botbuilder-dialogs-adaptive.OnTypingActivity) class.
     * @param actions Optional. A [Dialog](xref:botbuilder-dialogs.Dialog) list containing the actions to add to the plan when the rule constraints are met.
     * @param condition Optional. Condition which needs to be met for the actions to be executed.
     */
=======
    public static $kind = 'Microsoft.OnTypingActivity';

>>>>>>> 9f8f4ec4
    public constructor(actions: Dialog[] = [], condition?: string) {
        super(ActivityTypes.Typing, actions, condition);
    }
}<|MERGE_RESOLUTION|>--- conflicted
+++ resolved
@@ -13,16 +13,13 @@
  * Actions triggered when a TypingActivity is received.
  */
 export class OnTypingActivity extends OnActivity {
-<<<<<<< HEAD
+    public static $kind = 'Microsoft.OnTypingActivity';
+
     /**
      * Initializes a new instance of the [OnTypingActivity](xref:botbuilder-dialogs-adaptive.OnTypingActivity) class.
      * @param actions Optional. A [Dialog](xref:botbuilder-dialogs.Dialog) list containing the actions to add to the plan when the rule constraints are met.
      * @param condition Optional. Condition which needs to be met for the actions to be executed.
      */
-=======
-    public static $kind = 'Microsoft.OnTypingActivity';
-
->>>>>>> 9f8f4ec4
     public constructor(actions: Dialog[] = [], condition?: string) {
         super(ActivityTypes.Typing, actions, condition);
     }
