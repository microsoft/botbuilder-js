--- conflicted
+++ resolved
@@ -13,11 +13,8 @@
  * Actions triggered when a TypingActivity is received.
  */
 export class OnTypingActivity extends OnActivity {
-<<<<<<< HEAD
     public static $kind = 'Microsoft.OnTypingActivity';
 
-=======
->>>>>>> 786b157c
     public constructor(actions: Dialog[] = [], condition?: string) {
         super(ActivityTypes.Typing, actions, condition);
     }
