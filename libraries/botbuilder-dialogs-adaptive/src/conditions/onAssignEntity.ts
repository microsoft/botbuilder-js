/**
 * @module botbuilder-dialogs-adaptive
 */
/**
 * Copyright (c) Microsoft Corporation. All rights reserved.
 * Licensed under the MIT License.
 */
import { Dialog, TurnPath } from 'botbuilder-dialogs';
import { Expression, ExpressionParserInterface } from 'adaptive-expressions';
import { AdaptiveEvents } from '../adaptiveEvents';
import { OnDialogEvent } from './onDialogEvent';

/**
 * Triggered to assign an entity to a property.
 */
export class OnAssignEntity extends OnDialogEvent {
<<<<<<< HEAD
    /**
     * Initializes a new instance of the [OnAssignEntity](xref:botbuilder-dialogs-adaptive.OnAssignEntity) class.
     * @param property Optional. Property to be assigned for filtering events.
     * @param entity Optional. Entity name being assigned for filtering events.
     * @param operation Optional. Operation being used to assign the entity for filtering events.
     * @param actions Optional. A [Dialog](xref:botbuilder-dialogs.Dialog) list containing the actions to add to the plan when the rule constraints are met.
     * @param condition Optional. Condition which needs to be met for the actions to be executed.
     */
    public constructor(property?: string, entity?: string, operation?: string, actions: Dialog[] = [], condition?: string) {
=======
    public constructor(
        property?: string,
        entity?: string,
        operation?: string,
        actions: Dialog[] = [],
        condition?: string
    ) {
>>>>>>> 69cbd1d6
        super(AdaptiveEvents.assignEntity, actions, condition);
        this.property = property;
        this.entity = entity;
        this.operation = operation;
    }

    /**
     * Gets or sets the property to be assigned for filtering events.
     */
    public property: string;

    /**
     * Gets or sets the entity name being assigned for filtering events.
     */
    public entity: string;

    /**
     * Gets or sets the operation being used to assign the entity for filtering events.
     */
    public operation: string;

    /**
     * Get the expression for this rule.
     * @param parser [ExpressionParserInterface](xref:adaptive-expressions.ExpressionParserInterface) used to parse a string into an [Expression](xref:adaptive-expressions.Expression).
     * @returns [Expression](xref:adaptive-expressions.Expression) which will be cached and used to evaluate this rule.
     */
    public getExpression(parser: ExpressionParserInterface): Expression {
        const expressions = [super.getExpression(parser)];
        if (this.property) {
            expressions.push(parser.parse(`${TurnPath.dialogEvent}.value.property == '${this.property}'`));
        }
        if (this.entity) {
            expressions.push(parser.parse(`${TurnPath.dialogEvent}.value.entity.name == '${this.entity}'`));
        }
        if (this.operation) {
            expressions.push(parser.parse(`${TurnPath.dialogEvent}.value.operation == '${this.operation}'`));
        }

        return Expression.andExpression.apply(Expression, expressions);
    }
}<|MERGE_RESOLUTION|>--- conflicted
+++ resolved
@@ -14,7 +14,6 @@
  * Triggered to assign an entity to a property.
  */
 export class OnAssignEntity extends OnDialogEvent {
-<<<<<<< HEAD
     /**
      * Initializes a new instance of the [OnAssignEntity](xref:botbuilder-dialogs-adaptive.OnAssignEntity) class.
      * @param property Optional. Property to be assigned for filtering events.
@@ -23,8 +22,6 @@
      * @param actions Optional. A [Dialog](xref:botbuilder-dialogs.Dialog) list containing the actions to add to the plan when the rule constraints are met.
      * @param condition Optional. Condition which needs to be met for the actions to be executed.
      */
-    public constructor(property?: string, entity?: string, operation?: string, actions: Dialog[] = [], condition?: string) {
-=======
     public constructor(
         property?: string,
         entity?: string,
@@ -32,7 +29,6 @@
         actions: Dialog[] = [],
         condition?: string
     ) {
->>>>>>> 69cbd1d6
         super(AdaptiveEvents.assignEntity, actions, condition);
         this.property = property;
         this.entity = entity;
