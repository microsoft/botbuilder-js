--- conflicted
+++ resolved
@@ -19,8 +19,9 @@
 /**
  * Triggered to assign an entity to a property.
  */
-<<<<<<< HEAD
-export class OnAssignEntity extends OnDialogEvent {
+export class OnAssignEntity extends OnDialogEvent implements OnAssignEntityConfiguration {
+    public static $kind = 'Microsoft.OnAssignEntity';
+  
     /**
      * Initializes a new instance of the [OnAssignEntity](xref:botbuilder-dialogs-adaptive.OnAssignEntity) class.
      * @param property Optional. Property to be assigned for filtering events.
@@ -29,11 +30,6 @@
      * @param actions Optional. A [Dialog](xref:botbuilder-dialogs.Dialog) list containing the actions to add to the plan when the rule constraints are met.
      * @param condition Optional. Condition which needs to be met for the actions to be executed.
      */
-=======
-export class OnAssignEntity extends OnDialogEvent implements OnAssignEntityConfiguration {
-    public static $kind = 'Microsoft.OnAssignEntity';
-
->>>>>>> 9f8f4ec4
     public constructor(
         property?: string,
         entity?: string,
