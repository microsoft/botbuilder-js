/**
 * @module botbuilder-dialogs-adaptive
 */
/**
 * Copyright (c) Microsoft Corporation. All rights reserved.
 * Licensed under the MIT License.
 */
import { Dialog } from 'botbuilder-dialogs';
import { OnDialogEvent } from './onDialogEvent';
import { AdaptiveEvents } from '../adaptiveEvents';

/**
 * Triggered when all actions and ambiguity events have been processed.
 */
export class OnEndOfActions extends OnDialogEvent {
<<<<<<< HEAD
    public static $kind = 'Microsoft.OnEndOfActions';

=======
>>>>>>> 786b157c
    /**
     * Creates a new `OnEndOfActions` instance.
     * @param event (Optional) The event to fire on.
     * @param actions (Optional) The actions to add to the plan when the rule constraints are met.
     * @param condition (Optional) The condition which needs to be met for the actions to be executed.
     */
    public constructor(actions: Dialog[] = [], condition?: string) {
        super(AdaptiveEvents.endOfActions, actions, condition);
    }
}<|MERGE_RESOLUTION|>--- conflicted
+++ resolved
@@ -13,11 +13,8 @@
  * Triggered when all actions and ambiguity events have been processed.
  */
 export class OnEndOfActions extends OnDialogEvent {
-<<<<<<< HEAD
     public static $kind = 'Microsoft.OnEndOfActions';
 
-=======
->>>>>>> 786b157c
     /**
      * Creates a new `OnEndOfActions` instance.
      * @param event (Optional) The event to fire on.
