--- conflicted
+++ resolved
@@ -14,7 +14,6 @@
  * Triggered to choose which property an entity goes to.
  */
 export class OnChooseProperty extends OnDialogEvent {
-<<<<<<< HEAD
     /**
      * Initializes a new instance of the [OnChooseProperty](xref:botbuilder-dialogs-adaptive.OnChooseProperty) class.
      * @param properties Optional. List of properties being chosen between to filter events.
@@ -22,8 +21,6 @@
      * @param actions Optional. A [Dialog](xref:botbuilder-dialogs.Dialog) list containing the actions to add to the plan when the rule constraints are met.
      * @param condition Optional. Condition which needs to be met for the actions to be executed.
      */
-=======
->>>>>>> 69cbd1d6
     public constructor(properties: string[] = [], entities: string[] = [], actions: Dialog[] = [], condition?: string) {
         super(AdaptiveEvents.chooseProperty, actions, condition);
         this.properties = properties;
