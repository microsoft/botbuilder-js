/**
 * @module botbuilder-dialogs-adaptive
 */
/**
 * Copyright (c) Microsoft Corporation. All rights reserved.
 * Licensed under the MIT License.
 */
import { ActivityTypes } from 'botbuilder-core';
import { Dialog } from 'botbuilder-dialogs';
import { OnActivity } from './onActivity';

/**
 * Actions triggered when an EventActivity is received.
 */
export class OnEventActivity extends OnActivity {
<<<<<<< HEAD
    public static $kind = 'Microsoft.OnEventActivity';

=======
>>>>>>> 786b157c
    public constructor(actions: Dialog[] = [], condition?: string) {
        super(ActivityTypes.Event, actions, condition);
    }
}<|MERGE_RESOLUTION|>--- conflicted
+++ resolved
@@ -13,11 +13,8 @@
  * Actions triggered when an EventActivity is received.
  */
 export class OnEventActivity extends OnActivity {
-<<<<<<< HEAD
     public static $kind = 'Microsoft.OnEventActivity';
 
-=======
->>>>>>> 786b157c
     public constructor(actions: Dialog[] = [], condition?: string) {
         super(ActivityTypes.Event, actions, condition);
     }
