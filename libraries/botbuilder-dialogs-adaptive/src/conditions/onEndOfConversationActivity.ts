--- conflicted
+++ resolved
@@ -13,11 +13,8 @@
  * Actions triggered when EndOfConversationActivity is received.
  */
 export class OnEndOfConversationActivity extends OnActivity {
-<<<<<<< HEAD
     public static $kind = 'Microsoft.OnEndOfConversationActivity';
 
-=======
->>>>>>> 786b157c
     public constructor(actions: Dialog[] = [], condition?: string) {
         super(ActivityTypes.EndOfConversation, actions, condition);
     }
