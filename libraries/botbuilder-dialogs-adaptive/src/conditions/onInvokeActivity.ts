--- conflicted
+++ resolved
@@ -13,16 +13,13 @@
  * Actions triggered when an InvokeActivity is received.
  */
 export class OnInvokeActivity extends OnActivity {
-<<<<<<< HEAD
+    public static $kind = 'Microsoft.OnInvokeActivity';
+
     /**
      * Initializes a new instance of the [OnInvokeActivity](xref:botbuilder-dialogs-adaptive.OnInvokeActivity) class.
      * @param actions Optional. A [Dialog](xref:botbuilder-dialogs.Dialog) list containing the actions to add to the plan when the rule constraints are met.
      * @param condition Optional. Condition which needs to be met for the actions to be executed.
      */
-=======
-    public static $kind = 'Microsoft.OnInvokeActivity';
-
->>>>>>> 9f8f4ec4
     public constructor(actions: Dialog[] = [], condition?: string) {
         super(ActivityTypes.Invoke, actions, condition);
     }
