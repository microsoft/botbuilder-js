/**
 * @module botbuilder-dialogs-adaptive
 */
/**
 * Copyright (c) Microsoft Corporation. All rights reserved.
 * Licensed under the MIT License.
 */

import { Dialog, TurnPath } from 'botbuilder-dialogs';
import { Expression, ExpressionParserInterface } from 'adaptive-expressions';
import { OnIntent } from './onIntent';

export class OnChooseIntent extends OnIntent {
<<<<<<< HEAD
    public static $kind = 'Microsoft.OnChooseIntent';

=======
>>>>>>> 786b157c
    public intents: string[] = [];

    public constructor(actons: Dialog[] = [], condition?: string) {
        super('ChooseIntent', [], actons, condition);
    }

    public getExpression(parser: ExpressionParserInterface): Expression {
        if (this.intents.length > 0) {
            const constraints = this.intents.map(
                (intent: string): Expression => {
                    return parser.parse(`contains(jPath(${TurnPath.recognized}, '.candidates.intent'), '${intent}')`);
                }
            );
            return Expression.andExpression(super.getExpression(parser), ...constraints);
        }
        return super.getExpression(parser);
    }
}<|MERGE_RESOLUTION|>--- conflicted
+++ resolved
@@ -11,11 +11,8 @@
 import { OnIntent } from './onIntent';
 
 export class OnChooseIntent extends OnIntent {
-<<<<<<< HEAD
     public static $kind = 'Microsoft.OnChooseIntent';
 
-=======
->>>>>>> 786b157c
     public intents: string[] = [];
 
     public constructor(actons: Dialog[] = [], condition?: string) {
