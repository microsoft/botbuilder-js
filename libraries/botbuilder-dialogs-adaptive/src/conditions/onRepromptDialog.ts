--- conflicted
+++ resolved
@@ -13,11 +13,8 @@
  * Actions triggered when an RepromptDialog event is emitted.
  */
 export class OnRepromptDialog extends OnDialogEvent {
-<<<<<<< HEAD
     public static $kind = 'Microsoft.OnRepromptDialog';
 
-=======
->>>>>>> 786b157c
     public constructor(actions: Dialog[] = [], condition?: string) {
         super(AdaptiveEvents.repromptDialog, actions, condition);
     }
