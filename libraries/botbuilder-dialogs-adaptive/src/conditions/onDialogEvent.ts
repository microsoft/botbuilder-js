--- conflicted
+++ resolved
@@ -12,19 +12,7 @@
 /**
  * Actions triggered when a dialog event is emitted.
  */
-<<<<<<< HEAD
-export class OnDialogEvent implements OnCondition {
-    // If `true`, the rule should be triggered on the leading edge of the event.
-    public readonly preBubble: boolean;
-
-    /**
-     * List of events to filter to.
-     */
-    public readonly events: string[];
-
-=======
 export class OnDialogEvent extends OnCondition {
->>>>>>> 6903ad54
     /**
      * Gets or sets the event to fire on.
      */
