/**
 * @module botbuilder-dialogs-adaptive
 */
/**
 * Copyright (c) Microsoft Corporation. All rights reserved.
 * Licensed under the MIT License.
 */
import { Dialog, TurnPath } from 'botbuilder-dialogs';
import { Expression, ExpressionParserInterface } from 'adaptive-expressions';
import { AdaptiveEvents } from '../adaptiveEvents';
import { OnDialogEvent, OnDialogEventConfiguration } from './onDialogEvent';

export interface OnChooseEntityConfiguration extends OnDialogEventConfiguration {
    property?: string;
    entity?: string;
}

/**
 * Triggered to choose between different possible entity resolutions.
 */
<<<<<<< HEAD
export class OnChooseEntity extends OnDialogEvent {
    /**
     * Initializes a new instance of the [OnChooseEntity](xref:botbuilder-dialogs-adaptive.OnChooseEntity) class.
     * @param property Optional. Property to be assigned for filtering events.
     * @param entity Optional. Entity name being assigned for filtering events.
     * @param actions Optional. A [Dialog](xref:botbuilder-dialogs.Dialog) list containing the actions to add to the plan when the rule constraints are met.
     * @param condition Optional. Condition which needs to be met for the actions to be executed.
     */
=======
export class OnChooseEntity extends OnDialogEvent implements OnChooseEntityConfiguration {
    public static $kind = 'Microsoft.OnChooseEntity';

>>>>>>> 9f8f4ec4
    public constructor(property?: string, entity?: string, actions: Dialog[] = [], condition?: string) {
        super(AdaptiveEvents.chooseEntity, actions, condition);
        this.property = property;
        this.entity = entity;
    }

    /**
     * Gets or sets the property to be assigned for filtering events.
     */
    public property: string;

    /**
     * Gets or sets the entity name being assigned for filtering events.
     */
    public entity: string;

    /**
     * Get the expression for this rule.
     * @param parser [ExpressionParserInterface](xref:adaptive-expressions.ExpressionParserInterface) used to parse a string into an [Expression](xref:adaptive-expressions.Expression).
     * @returns [Expression](xref:adaptive-expressions.Expression) which will be cached and used to evaluate this rule.
     */
    public getExpression(parser: ExpressionParserInterface): Expression {
        const expressions = [super.getExpression(parser)];
        if (this.property) {
            expressions.push(parser.parse(`${TurnPath.dialogEvent}.value.property == '${this.property}'`));
        }
        if (this.entity) {
            expressions.push(parser.parse(`${TurnPath.dialogEvent}.value.entity.name == '${this.entity}'`));
        }

        return Expression.andExpression.apply(Expression, expressions);
    }
}<|MERGE_RESOLUTION|>--- conflicted
+++ resolved
@@ -18,8 +18,9 @@
 /**
  * Triggered to choose between different possible entity resolutions.
  */
-<<<<<<< HEAD
-export class OnChooseEntity extends OnDialogEvent {
+export class OnChooseEntity extends OnDialogEvent implements OnChooseEntityConfiguration {
+    public static $kind = 'Microsoft.OnChooseEntity';
+
     /**
      * Initializes a new instance of the [OnChooseEntity](xref:botbuilder-dialogs-adaptive.OnChooseEntity) class.
      * @param property Optional. Property to be assigned for filtering events.
@@ -27,11 +28,6 @@
      * @param actions Optional. A [Dialog](xref:botbuilder-dialogs.Dialog) list containing the actions to add to the plan when the rule constraints are met.
      * @param condition Optional. Condition which needs to be met for the actions to be executed.
      */
-=======
-export class OnChooseEntity extends OnDialogEvent implements OnChooseEntityConfiguration {
-    public static $kind = 'Microsoft.OnChooseEntity';
-
->>>>>>> 9f8f4ec4
     public constructor(property?: string, entity?: string, actions: Dialog[] = [], condition?: string) {
         super(AdaptiveEvents.chooseEntity, actions, condition);
         this.property = property;
