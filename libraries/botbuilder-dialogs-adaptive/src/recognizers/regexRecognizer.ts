--- conflicted
+++ resolved
@@ -31,16 +31,12 @@
     intents?: IntentPatternInput[] | IntentPattern[];
 }
 
-export class RegexRecognizer extends Recognizer implements RegexRecognizerConfiguration {
-    public static $kind = 'Microsoft.RegexRecognizer';
-
-<<<<<<< HEAD
 /**
  * Recognizer implementation which uses regex expressions to identify intents.
  */
-export class RegexRecognizer extends Recognizer {
-=======
->>>>>>> 9f8f4ec4
+export class RegexRecognizer extends Recognizer implements RegexRecognizerConfiguration {
+    public static $kind = 'Microsoft.RegexRecognizer';
+
     /**
      * Dictionary of patterns -> intent names.
      */
@@ -51,7 +47,15 @@
      */
     public entities: EntityRecognizer[] = [];
 
-<<<<<<< HEAD
+    public getConverter(property: keyof RegexRecognizerConfiguration): Converter | ConverterFactory {
+        switch (property) {
+            case 'intents':
+                return new IntentPatternsConverter();
+            default:
+                return super.getConverter(property);
+        }
+    }
+
     /**
      * Runs current `DialogContext.context.activity` through a recognizer and returns a [RecognizerResult](xref:botbuilder-core.RecognizerResult).
      * @param dialogContext The [DialogContext](xref:botbuilder-dialogs.DialogContext) for the current turn of conversation.
@@ -60,17 +64,6 @@
      * @param telemetryMetrics Optional. Additional metrics to be logged to telemetry with the LuisResult event.
      * @returns Recognized [RecognizerResult](xref:botbuilder-core.RecognizerResult) Promise.
      */
-=======
-    public getConverter(property: keyof RegexRecognizerConfiguration): Converter | ConverterFactory {
-        switch (property) {
-            case 'intents':
-                return new IntentPatternsConverter();
-            default:
-                return super.getConverter(property);
-        }
-    }
-
->>>>>>> 9f8f4ec4
     public async recognize(
         dialogContext: DialogContext,
         activity: Activity,
