--- conflicted
+++ resolved
@@ -30,22 +30,18 @@
      */
     public entities: EntityRecognizer[] = [];
 
-<<<<<<< HEAD
     public get converters(): Converters<RegexRecognizer> {
         return {
             intents: new IntentPatternsConverter(),
         };
     }
 
-    public async recognize(dialogContext: DialogContext, activity: Activity, telemetryProperties?: { [key: string]: string }, telemetryMetrics?: { [key: string]: number }): Promise<RecognizerResult> {
-=======
     public async recognize(
         dialogContext: DialogContext,
         activity: Activity,
         telemetryProperties?: { [key: string]: string },
         telemetryMetrics?: { [key: string]: number }
     ): Promise<RecognizerResult> {
->>>>>>> 786b157c
         const text = activity.text || '';
         const locale = activity.locale || 'en-us';
 
