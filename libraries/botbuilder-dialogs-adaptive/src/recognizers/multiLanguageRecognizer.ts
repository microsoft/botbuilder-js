--- conflicted
+++ resolved
@@ -17,30 +17,16 @@
     recognizers?: Record<string, string> | Record<string, Recognizer>;
 }
 
+/**
+ * Defines map of languages -> recognizer.
+ */
 export class MultiLanguageRecognizer extends Recognizer implements MultiLanguageRecognizerConfiguration {
     public static $kind = 'Microsoft.MultiLanguageRecognizer';
 
-<<<<<<< HEAD
-/**
- * Defines map of languages -> recognizer.
- */
-export class MultiLanguageRecognizer extends Recognizer {
-=======
->>>>>>> 9f8f4ec4
     public languagePolicy: LanguagePolicy = new LanguagePolicy();
 
     public recognizers: { [locale: string]: Recognizer };
 
-<<<<<<< HEAD
-    /**
-     * Runs current `DialogContext.context.activity` through a recognizer and returns a [RecognizerResult](xref:botbuilder-core.RecognizerResult).
-     * @param dialogContext The [DialogContext](xref:botbuilder-dialogs.DialogContext) for the current turn of conversation.
-     * @param activity The [Activity](xref:botframework-schema.Activity) to recognize.
-     * @param telemetryProperties Optional. Additional properties to be logged to telemetry with the LuisResult event.
-     * @param telemetryMetrics Optional. Additional metrics to be logged to telemetry with the LuisResult event.
-     * @returns Recognized [RecognizerResult](xref:botbuilder-core.RecognizerResult) Promise.
-     */
-=======
     public getConverter(property: keyof MultiLanguageRecognizerConfiguration): Converter | ConverterFactory {
         switch (property) {
             case 'languagePolicy':
@@ -52,7 +38,14 @@
         }
     }
 
->>>>>>> 9f8f4ec4
+    /**
+     * Runs current `DialogContext.context.activity` through a recognizer and returns a [RecognizerResult](xref:botbuilder-core.RecognizerResult).
+     * @param dialogContext The [DialogContext](xref:botbuilder-dialogs.DialogContext) for the current turn of conversation.
+     * @param activity The [Activity](xref:botframework-schema.Activity) to recognize.
+     * @param telemetryProperties Optional. Additional properties to be logged to telemetry with the LuisResult event.
+     * @param telemetryMetrics Optional. Additional metrics to be logged to telemetry with the LuisResult event.
+     * @returns Recognized [RecognizerResult](xref:botbuilder-core.RecognizerResult) Promise.
+     */
     public async recognize(
         dialogContext: DialogContext,
         activity: Activity,
