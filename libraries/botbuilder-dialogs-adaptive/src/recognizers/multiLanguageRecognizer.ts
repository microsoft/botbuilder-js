--- conflicted
+++ resolved
@@ -6,21 +6,12 @@
  * Licensed under the MIT License.
  */
 
-<<<<<<< HEAD
-import { RecognizerResult, Activity } from 'botbuilder-core';
-import { DialogContext } from 'botbuilder-dialogs';
-import { Recognizer } from './recognizer';
-import { LanguagePolicy } from '../languagePolicy';
-import { languagePolicyKey } from '../languageGeneratorExtensions';
-
-export class MultiLanguageRecognizer extends Recognizer {
-    public languagePolicy: LanguagePolicy;
-=======
 import { Activity, RecognizerResult } from 'botbuilder-core';
 import { Converter, ConverterFactory, DialogContext } from 'botbuilder-dialogs';
 import { Recognizer, RecognizerConfiguration } from './recognizer';
 import { LanguagePolicy, LanguagePolicyConverter } from '../languagePolicy';
 import { MultiLanguageRecognizerConverter } from '../converters';
+import { languagePolicyKey } from '../languageGeneratorExtensions';
 
 export interface MultiLanguageRecognizerConfiguration extends RecognizerConfiguration {
     languagePolicy?: Record<string, string[]> | LanguagePolicy;
@@ -30,8 +21,7 @@
 export class MultiLanguageRecognizer extends Recognizer implements MultiLanguageRecognizerConfiguration {
     public static $kind = 'Microsoft.MultiLanguageRecognizer';
 
-    public languagePolicy: LanguagePolicy = new LanguagePolicy();
->>>>>>> ac086921
+    public languagePolicy: LanguagePolicy;
 
     public recognizers: { [locale: string]: Recognizer };
 
