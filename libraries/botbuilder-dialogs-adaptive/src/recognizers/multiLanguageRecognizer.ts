--- conflicted
+++ resolved
@@ -6,17 +6,10 @@
  * Licensed under the MIT License.
  */
 
-<<<<<<< HEAD
-import { RecognizerResult, Activity } from 'botbuilder-core';
-import { DialogContext, Recognizer } from 'botbuilder-dialogs';
-import { LanguagePolicy } from '../languagePolicy';
-=======
 import { Activity, RecognizerResult } from 'botbuilder-core';
-import { Converter, ConverterFactory, DialogContext } from 'botbuilder-dialogs';
-import { Recognizer, RecognizerConfiguration } from './recognizer';
+import { Converter, ConverterFactory, DialogContext, Recognizer, RecognizerConfiguration } from 'botbuilder-dialogs';
 import { LanguagePolicy, LanguagePolicyConverter } from '../languagePolicy';
 import { MultiLanguageRecognizerConverter } from '../converters';
->>>>>>> dbe95711
 
 export interface MultiLanguageRecognizerConfiguration extends RecognizerConfiguration {
     languagePolicy?: Record<string, string[]> | LanguagePolicy;
