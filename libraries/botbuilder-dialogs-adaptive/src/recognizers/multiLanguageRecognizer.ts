/**
 * @module botbuilder-dialogs-adaptive
 */
/**
 * Copyright (c) Microsoft Corporation. All rights reserved.
 * Licensed under the MIT License.
 */

import { Activity, RecognizerResult } from 'botbuilder-core';
import { Converters, DialogContext } from 'botbuilder-dialogs';
import { ResourceExplorer } from 'botbuilder-dialogs-declarative';
import { Recognizer } from './recognizer';
import { LanguagePolicy, LanguagePolicyConverter } from '../languagePolicy';
import { MultiLanguageRecognizerConverter } from '../converters';

export class MultiLanguageRecognizer extends Recognizer {
<<<<<<< HEAD
    public static $kind = 'Microsoft.MultiLanguageRecognizer';

=======
>>>>>>> 786b157c
    public languagePolicy: LanguagePolicy = new LanguagePolicy();

    public recognizers: { [locale: string]: Recognizer };

<<<<<<< HEAD
    public get converters(): Converters<MultiLanguageRecognizer> {
        return {
            languagePolicy: new LanguagePolicyConverter(),
            recognizers: (resourceExplorer: ResourceExplorer) => new MultiLanguageRecognizerConverter(resourceExplorer),
        };
    }

    public async recognize(dialogContext: DialogContext, activity: Activity, telemetryProperties?: { [key: string]: string }, telemetryMetrics?: { [key: string]: number }): Promise<RecognizerResult> {
=======
    public async recognize(
        dialogContext: DialogContext,
        activity: Activity,
        telemetryProperties?: { [key: string]: string },
        telemetryMetrics?: { [key: string]: number }
    ): Promise<RecognizerResult> {
>>>>>>> 786b157c
        const locale = activity.locale || '';
        const policy: string[] = [];
        if (this.languagePolicy.has(locale)) {
            this.languagePolicy.get(locale).forEach((u: string): number => policy.push(u));
        }

        if (locale !== '' && this.languagePolicy.has('')) {
            // we now explictly add defaultPolicy instead of coding that into target's policy
            this.languagePolicy.get('').forEach((u: string): number => policy.push(u));
        }

        for (let i = 0; i < policy.length; i++) {
            const option = policy[i];
            if (this.recognizers.hasOwnProperty(option)) {
                const recognizer = this.recognizers[option];
                const result = await recognizer.recognize(
                    dialogContext,
                    activity,
                    telemetryProperties,
                    telemetryMetrics
                );
                this.trackRecognizerResult(
                    dialogContext,
                    'MultiLanguagesRecognizerResult',
                    this.fillRecognizerResultTelemetryProperties(result, telemetryProperties),
                    telemetryMetrics
                );
                return result;
            }
        }

        const recognizerResult: RecognizerResult = {
            text: activity.text || '',
            intents: {},
            entities: {},
        };
        this.trackRecognizerResult(
            dialogContext,
            'MultiLanguagesRecognizerResult',
            this.fillRecognizerResultTelemetryProperties(recognizerResult, telemetryProperties),
            telemetryMetrics
        );

        return recognizerResult;
    }
}<|MERGE_RESOLUTION|>--- conflicted
+++ resolved
@@ -14,16 +14,12 @@
 import { MultiLanguageRecognizerConverter } from '../converters';
 
 export class MultiLanguageRecognizer extends Recognizer {
-<<<<<<< HEAD
     public static $kind = 'Microsoft.MultiLanguageRecognizer';
 
-=======
->>>>>>> 786b157c
     public languagePolicy: LanguagePolicy = new LanguagePolicy();
 
     public recognizers: { [locale: string]: Recognizer };
 
-<<<<<<< HEAD
     public get converters(): Converters<MultiLanguageRecognizer> {
         return {
             languagePolicy: new LanguagePolicyConverter(),
@@ -31,15 +27,12 @@
         };
     }
 
-    public async recognize(dialogContext: DialogContext, activity: Activity, telemetryProperties?: { [key: string]: string }, telemetryMetrics?: { [key: string]: number }): Promise<RecognizerResult> {
-=======
     public async recognize(
         dialogContext: DialogContext,
         activity: Activity,
         telemetryProperties?: { [key: string]: string },
         telemetryMetrics?: { [key: string]: number }
     ): Promise<RecognizerResult> {
->>>>>>> 786b157c
         const locale = activity.locale || '';
         const policy: string[] = [];
         if (this.languagePolicy.has(locale)) {
