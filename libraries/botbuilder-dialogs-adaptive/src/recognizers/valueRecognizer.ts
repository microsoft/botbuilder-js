--- conflicted
+++ resolved
@@ -6,14 +6,8 @@
  * Licensed under the MIT License.
  */
 
-<<<<<<< HEAD
-import { RecognizerResult, Activity, ActivityTypes } from 'botbuilder-core';
+import { Activity, ActivityTypes, RecognizerResult } from 'botbuilder-core';
 import { DialogContext, Recognizer } from 'botbuilder-dialogs';
-=======
-import { Activity, ActivityTypes, RecognizerResult } from 'botbuilder-core';
-import { DialogContext } from 'botbuilder-dialogs';
-import { Recognizer } from './recognizer';
->>>>>>> dbe95711
 
 export class ValueRecognizer extends Recognizer {
     public async recognize(
