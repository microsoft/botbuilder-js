--- conflicted
+++ resolved
@@ -134,21 +134,13 @@
         }
 
         //find if matched entities found when hits the none intent
-        let mergedEntities = {};
-        for (let i = 0; i < results.length; i++) {
-            const result = results[i];
-            mergedEntities = lodash.merge(mergedEntities, result.entities);
-        }
+        const mergedEntities = results.reduce((acc, curr) => lodash.merge(acc, curr.entities), {});
 
         // return none
         const recognizerResult: RecognizerResult = {
             text,
-<<<<<<< HEAD
             intents: { 'None': { score: 1.0 } },
             entities: mergedEntities
-=======
-            intents: { None: { score: 1.0 } },
->>>>>>> eef341f3
         };
         return recognizerResult;
     }
