/**
 * @module botbuilder-dialogs-adaptive
 */
/**
 * Copyright (c) Microsoft Corporation. All rights reserved.
 * Licensed under the MIT License.
 */

import { RecognizerResult, Activity, getTopScoringIntent } from 'botbuilder-core';
import { DialogContext } from 'botbuilder-dialogs';
import { Recognizer } from './recognizer';

/**
 * RecognizerSet - [Recognizer](xref:botbuilder-dialogs-adaptive.Recognizer) which is the union of multiple recognizers into one RecognizerResult.
 */
export class RecognizerSet extends Recognizer {
    public recognizers: Recognizer[] = [];

<<<<<<< HEAD
    /**
     * Runs current `DialogContext.context.activity` through a recognizer and returns a [RecognizerResult](xref:botbuilder-core.RecognizerResult).
     * @param dialogContext The [DialogContext](xref:botbuilder-dialogs.DialogContext) for the current turn of conversation.
     * @param activity The [Activity](xref:botframework-schema.Activity) to recognize.
     * @param telemetryProperties Optional. Additional properties to be logged to telemetry with the LuisResult event.
     * @param telemetryMetrics Optional. Additional metrics to be logged to telemetry with the LuisResult event.
     * @returns Recognized [RecognizerResult](xref:botbuilder-core.RecognizerResult) Promise.
     */
    public async recognize(dialogContext: DialogContext, activity: Activity, telemetryProperties?: { [key: string]: string }, telemetryMetrics?: { [key: string]: number }): Promise<RecognizerResult> {
=======
    public async recognize(
        dialogContext: DialogContext,
        activity: Activity,
        telemetryProperties?: { [key: string]: string },
        telemetryMetrics?: { [key: string]: number }
    ): Promise<RecognizerResult> {
>>>>>>> 69cbd1d6
        const recognizerResult: RecognizerResult = {
            text: undefined,
            alteredText: undefined,
            intents: {},
            entities: {
                $instance: {},
            },
        };
        const results = await Promise.all(
            this.recognizers.map(
                (recognizer: Recognizer): Promise<RecognizerResult> => {
                    return recognizer.recognize(dialogContext, activity, telemetryProperties, telemetryMetrics);
                }
            )
        );

        for (let i = 0; i < results.length; i++) {
            const result = results[i];
            const { intent } = getTopScoringIntent(result);
            if (intent && intent != 'None') {
                // merge text
                if (!recognizerResult.text) {
                    recognizerResult.text = result.text;
                } else if (result.text != recognizerResult.text) {
                    recognizerResult.alteredText = recognizerResult.text;
                }

                // merge intents
                for (const intentName in result.intents) {
                    const intentScore = result.intents[intentName].score;
                    if (recognizerResult.intents.hasOwnProperty(intentName)) {
                        if (intentScore < recognizerResult.intents[intentName].score) {
                            continue;
                        }
                    }
                    recognizerResult.intents[intentName] = { score: intentScore };
                }
            }

            // merge entities
            // entities shape is:
            //   {
            //      "name": ["value1","value2","value3"],
            //      "$instance": {
            //          "name": [ { "startIndex" : 15, ... }, ... ]
            //      }
            //   }
            for (const property in result.entities) {
                if (property == '$instance') {
                    const instanceData = result.entities['$instance'];
                    for (const entityName in instanceData) {
                        if (!recognizerResult.entities['$instance'].hasOwnProperty(entityName)) {
                            recognizerResult.entities['$instance'][entityName] = [];
                        }
                        const entityValue = instanceData[entityName];
                        recognizerResult.entities['$instance'][entityName].push(...entityValue);
                    }
                } else {
                    if (!recognizerResult.entities.hasOwnProperty(property)) {
                        recognizerResult.entities[property] = [];
                    }
                    const value = result.entities[property];
                    recognizerResult.entities[property].push(...value);
                }
            }

            for (const property in result) {
                if (
                    property != 'text' &&
                    property != 'alteredText' &&
                    property != 'intents' &&
                    property != 'entities'
                ) {
                    // naive merge clobbers same key.
                    recognizerResult[property] = result[property];
                }
            }
        }

        if (Object.entries(recognizerResult.intents).length == 0) {
            recognizerResult.intents['None'] = { score: 1.0 };
        }

<<<<<<< HEAD
        this.trackRecognizerResult(dialogContext, 'RecognizerSetResult', this.fillRecognizerResultTelemetryProperties(recognizerResult, telemetryProperties), telemetryMetrics);
=======
        this.trackRecognizerResult(
            dialogContext,
            'RecognizerSetResult',
            this.fillRecognizerResultTelemetryProperties(recognizerResult, telemetryProperties),
            telemetryMetrics
        );
>>>>>>> 69cbd1d6

        return recognizerResult;
    }
}<|MERGE_RESOLUTION|>--- conflicted
+++ resolved
@@ -16,7 +16,6 @@
 export class RecognizerSet extends Recognizer {
     public recognizers: Recognizer[] = [];
 
-<<<<<<< HEAD
     /**
      * Runs current `DialogContext.context.activity` through a recognizer and returns a [RecognizerResult](xref:botbuilder-core.RecognizerResult).
      * @param dialogContext The [DialogContext](xref:botbuilder-dialogs.DialogContext) for the current turn of conversation.
@@ -25,15 +24,12 @@
      * @param telemetryMetrics Optional. Additional metrics to be logged to telemetry with the LuisResult event.
      * @returns Recognized [RecognizerResult](xref:botbuilder-core.RecognizerResult) Promise.
      */
-    public async recognize(dialogContext: DialogContext, activity: Activity, telemetryProperties?: { [key: string]: string }, telemetryMetrics?: { [key: string]: number }): Promise<RecognizerResult> {
-=======
     public async recognize(
         dialogContext: DialogContext,
         activity: Activity,
         telemetryProperties?: { [key: string]: string },
         telemetryMetrics?: { [key: string]: number }
     ): Promise<RecognizerResult> {
->>>>>>> 69cbd1d6
         const recognizerResult: RecognizerResult = {
             text: undefined,
             alteredText: undefined,
@@ -117,16 +113,12 @@
             recognizerResult.intents['None'] = { score: 1.0 };
         }
 
-<<<<<<< HEAD
-        this.trackRecognizerResult(dialogContext, 'RecognizerSetResult', this.fillRecognizerResultTelemetryProperties(recognizerResult, telemetryProperties), telemetryMetrics);
-=======
         this.trackRecognizerResult(
             dialogContext,
             'RecognizerSetResult',
             this.fillRecognizerResultTelemetryProperties(recognizerResult, telemetryProperties),
             telemetryMetrics
         );
->>>>>>> 69cbd1d6
 
         return recognizerResult;
     }
