/**
 * @module botbuilder-dialogs-adaptive
 */
/**
 * Copyright (c) Microsoft Corporation. All rights reserved.
 * Licensed under the MIT License.
 */

import { Activity, RecognizerResult, getTopScoringIntent } from 'botbuilder-core';
import { Converters, DialogContext } from 'botbuilder-dialogs';
import { ResourceExplorer } from 'botbuilder-dialogs-declarative';
import { RecognizerListConverter } from '../converters';
import { Recognizer } from './recognizer';

export class RecognizerSet extends Recognizer {
<<<<<<< HEAD
    public static $kind = 'Microsoft.RecognizerSet';

    public recognizers: Recognizer[] = [];

    public get converters(): Converters<RecognizerSet> {
        return {
            recognizers: (resourceExplorer: ResourceExplorer) => new RecognizerListConverter(resourceExplorer),
        };
    }

    public async recognize(dialogContext: DialogContext, activity: Activity, telemetryProperties?: { [key: string]: string }, telemetryMetrics?: { [key: string]: number }): Promise<RecognizerResult> {
=======
    public recognizers: Recognizer[] = [];

    public async recognize(
        dialogContext: DialogContext,
        activity: Activity,
        telemetryProperties?: { [key: string]: string },
        telemetryMetrics?: { [key: string]: number }
    ): Promise<RecognizerResult> {
>>>>>>> 786b157c
        const recognizerResult: RecognizerResult = {
            text: undefined,
            alteredText: undefined,
            intents: {},
            entities: {
                $instance: {},
            },
        };
        const results = await Promise.all(
            this.recognizers.map(
                (recognizer: Recognizer): Promise<RecognizerResult> => {
                    return recognizer.recognize(dialogContext, activity, telemetryProperties, telemetryMetrics);
                }
            )
        );

        for (let i = 0; i < results.length; i++) {
            const result = results[i];
            const { intent } = getTopScoringIntent(result);
            if (intent && intent != 'None') {
                // merge text
                if (!recognizerResult.text) {
                    recognizerResult.text = result.text;
                } else if (result.text != recognizerResult.text) {
                    recognizerResult.alteredText = recognizerResult.text;
                }

                // merge intents
                for (const intentName in result.intents) {
                    const intentScore = result.intents[intentName].score;
                    if (recognizerResult.intents.hasOwnProperty(intentName)) {
                        if (intentScore < recognizerResult.intents[intentName].score) {
                            continue;
                        }
                    }
                    recognizerResult.intents[intentName] = { score: intentScore };
                }
            }

            // merge entities
            // entities shape is:
            //   {
            //      "name": ["value1","value2","value3"],
            //      "$instance": {
            //          "name": [ { "startIndex" : 15, ... }, ... ]
            //      }
            //   }
            for (const property in result.entities) {
                if (property == '$instance') {
                    const instanceData = result.entities['$instance'];
                    for (const entityName in instanceData) {
                        if (!recognizerResult.entities['$instance'].hasOwnProperty(entityName)) {
                            recognizerResult.entities['$instance'][entityName] = [];
                        }
                        const entityValue = instanceData[entityName];
                        recognizerResult.entities['$instance'][entityName].push(...entityValue);
                    }
                } else {
                    if (!recognizerResult.entities.hasOwnProperty(property)) {
                        recognizerResult.entities[property] = [];
                    }
                    const value = result.entities[property];
                    recognizerResult.entities[property].push(...value);
                }
            }

            for (const property in result) {
                if (
                    property != 'text' &&
                    property != 'alteredText' &&
                    property != 'intents' &&
                    property != 'entities'
                ) {
                    // naive merge clobbers same key.
                    recognizerResult[property] = result[property];
                }
            }
        }

        if (Object.entries(recognizerResult.intents).length == 0) {
            recognizerResult.intents['None'] = { score: 1.0 };
        }

<<<<<<< HEAD
        this.trackRecognizerResult(dialogContext, 'RecognizerSetResult', this.fillRecognizerResultTelemetryProperties(recognizerResult, telemetryProperties), telemetryMetrics);
=======
        this.trackRecognizerResult(
            dialogContext,
            'RecognizerSetResult',
            this.fillRecognizerResultTelemetryProperties(recognizerResult, telemetryProperties),
            telemetryMetrics
        );
>>>>>>> 786b157c

        return recognizerResult;
    }
}<|MERGE_RESOLUTION|>--- conflicted
+++ resolved
@@ -13,7 +13,6 @@
 import { Recognizer } from './recognizer';
 
 export class RecognizerSet extends Recognizer {
-<<<<<<< HEAD
     public static $kind = 'Microsoft.RecognizerSet';
 
     public recognizers: Recognizer[] = [];
@@ -24,17 +23,12 @@
         };
     }
 
-    public async recognize(dialogContext: DialogContext, activity: Activity, telemetryProperties?: { [key: string]: string }, telemetryMetrics?: { [key: string]: number }): Promise<RecognizerResult> {
-=======
-    public recognizers: Recognizer[] = [];
-
     public async recognize(
         dialogContext: DialogContext,
         activity: Activity,
         telemetryProperties?: { [key: string]: string },
         telemetryMetrics?: { [key: string]: number }
     ): Promise<RecognizerResult> {
->>>>>>> 786b157c
         const recognizerResult: RecognizerResult = {
             text: undefined,
             alteredText: undefined,
@@ -118,16 +112,12 @@
             recognizerResult.intents['None'] = { score: 1.0 };
         }
 
-<<<<<<< HEAD
-        this.trackRecognizerResult(dialogContext, 'RecognizerSetResult', this.fillRecognizerResultTelemetryProperties(recognizerResult, telemetryProperties), telemetryMetrics);
-=======
         this.trackRecognizerResult(
             dialogContext,
             'RecognizerSetResult',
             this.fillRecognizerResultTelemetryProperties(recognizerResult, telemetryProperties),
             telemetryMetrics
         );
->>>>>>> 786b157c
 
         return recognizerResult;
     }
