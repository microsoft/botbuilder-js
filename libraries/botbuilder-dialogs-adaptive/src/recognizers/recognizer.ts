--- conflicted
+++ resolved
@@ -12,17 +12,10 @@
     BotTelemetryClient,
     NullTelemetryClient,
 } from 'botbuilder-core';
-<<<<<<< HEAD
 import { Configurable, DialogContext } from 'botbuilder-dialogs';
 import { telemetryClientKey } from '../telemetryExtensions';
 
 export class Recognizer extends Configurable {
-=======
-import { DialogContext } from 'botbuilder-dialogs';
-import { telemetryClientKey } from '../telemetryExtensions';
-
-export class Recognizer {
->>>>>>> 786b157c
     /**
      * Recognizers unique ID.
      */
