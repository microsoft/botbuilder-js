--- conflicted
+++ resolved
@@ -68,16 +68,11 @@
      * @param dialogContext Dialog Context.
      * @returns A dictionary that can be included when calling the TrackEvent method on the TelemetryClient.
      */
-<<<<<<< HEAD
-    protected fillRecognizerResultTelemetryProperties(recognizerResult: RecognizerResult, telemetryProperties: { [key: string]: string }, dialogContext?: DialogContext): { [key: string]: string } {
-
-=======
     protected fillRecognizerResultTelemetryProperties(
         recognizerResult: RecognizerResult,
         telemetryProperties: { [key: string]: string },
         dialogContext?: DialogContext
     ): { [key: string]: string } {
->>>>>>> 69cbd1d6
         const { intent, score } = getTopScoringIntent(recognizerResult);
 
         const properties: { [key: string]: string } = {
@@ -113,7 +108,6 @@
         return Object.keys(additionalProperties).length > 0 ? JSON.stringify(additionalProperties) : undefined;
     }
 
-<<<<<<< HEAD
     /**
      * @protected
      * Tracks an event with the event name provided using the [BotTelemetryClient](xref:botbuilder-core.BotTelemetryClient) attaching the properties / metrics.
@@ -122,15 +116,12 @@
      * @param telemetryProperties Optional. The properties to be included as part of the event tracking.
      * @param telemetryMetrics Optional. The metrics to be included as part of the event tracking.
      */
-    protected trackRecognizerResult(dialogContext: DialogContext, eventName: string, telemetryProperties?: { [key: string]: string }, telemetryMetrics?: { [key: string]: number }) {
-=======
     protected trackRecognizerResult(
         dialogContext: DialogContext,
         eventName: string,
         telemetryProperties?: { [key: string]: string },
         telemetryMetrics?: { [key: string]: number }
     ) {
->>>>>>> 69cbd1d6
         if (this.telemetryClient instanceof NullTelemetryClient) {
             const turnStateTelemetryClient = dialogContext.context.turnState.get(telemetryClientKey);
             this.telemetryClient = turnStateTelemetryClient || this.telemetryClient;
@@ -147,7 +138,6 @@
     [name: string]: { score: number };
 }
 
-<<<<<<< HEAD
 /**
  * Creates a [RecognizerResult](xref:botbuilder-core.RecognizerResult).
  * @param text Utterance sent to recognizer.
@@ -155,10 +145,7 @@
  * @param entities An object to represent the entities.
  * @returns A [RecognizerResult](xref:botbuilder-core.RecognizerResult) object.
  */
-export function createRecognizerResult(text: string, intents?: IntentMap, entities?: object ): RecognizerResult {
-=======
 export function createRecognizerResult(text: string, intents?: IntentMap, entities?: object): RecognizerResult {
->>>>>>> 69cbd1d6
     if (!intents) {
         intents = { None: { score: 0.0 } };
     }
