--- conflicted
+++ resolved
@@ -14,7 +14,9 @@
  * Recognizes temperature input.
  */
 export class TemperatureEntityRecognizer extends TextEntityRecognizer {
-<<<<<<< HEAD
+
+    public static $kind = 'Microsoft.TemperatureEntityRecognizer';
+
     /**
      * @protected
      * Temperature recognizing implementation.
@@ -22,10 +24,6 @@
      * @param culture Culture to use.
      * @returns The recognized [ModelResult](xref:botbuilder-dialogs.ModelResult) list.
      */
-=======
-    public static $kind = 'Microsoft.TemperatureEntityRecognizer';
-
->>>>>>> 3446d042
     protected recognize(text: string, culture: string): ModelResult[] {
         return recognizeTemperature(text, culture);
     }
