--- conflicted
+++ resolved
@@ -14,7 +14,9 @@
  * Recognizes age input.
  */
 export class AgeEntityRecognizer extends TextEntityRecognizer {
-<<<<<<< HEAD
+
+    public static $kind = 'Microsoft.AgeEntityRecognizer';
+
     /**
      * @protected
      * Age recognizing implementation.
@@ -22,10 +24,6 @@
      * @param culture Culture to use.
      * @returns The recognized [ModelResult](xref:botbuilder-dialogs.ModelResult) list.
      */
-=======
-    public static $kind = 'Microsoft.AgeEntityRecognizer';
-
->>>>>>> 3446d042
     protected recognize(text: string, culture: string): ModelResult[] {
         return recognizeAge(text, culture);
     }
