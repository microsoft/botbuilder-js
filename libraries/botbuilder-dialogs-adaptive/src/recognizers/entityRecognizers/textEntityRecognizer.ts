--- conflicted
+++ resolved
@@ -12,11 +12,7 @@
 import { EntityRecognizer } from './entityRecognizer';
 import { TextEntity } from './textEntity';
 
-<<<<<<< HEAD
-/**
- * TextEntityRecognizer - base class for `text.recognizers` from the text recognizer library.
- */
-export abstract class TextEntityRecognizer implements EntityRecognizer {
+export abstract class TextEntityRecognizer extends Configurable implements EntityRecognizer {
     /**
      * Recognizes entities from an [Entity](xref:botframework-schema.Entity) list.
      * @param dialogContext The [DialogContext](xref:botbuilder-dialogs.DialogContext) for the current turn of conversation.
@@ -25,9 +21,6 @@
      * @param entities The [Entity](xref:botframework-schema.Entity) array to be recognized.
      * @returns Recognized [Entity](xref:botframework-schema.Entity) list Promise.
      */
-=======
-export abstract class TextEntityRecognizer extends Configurable implements EntityRecognizer {
->>>>>>> 3446d042
     public async recognizeEntities(
         dialogContext: DialogContext,
         text: string,
