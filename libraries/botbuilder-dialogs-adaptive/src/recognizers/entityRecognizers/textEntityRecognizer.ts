--- conflicted
+++ resolved
@@ -16,7 +16,6 @@
  * TextEntityRecognizer - base class for `text.recognizers` from the text recognizer library.
  */
 export abstract class TextEntityRecognizer implements EntityRecognizer {
-<<<<<<< HEAD
     /**
      * Recognizes entities from an [Entity](xref:botframework-schema.Entity) list.
      * @param dialogContext The [DialogContext](xref:botbuilder-dialogs.DialogContext) for the current turn of conversation.
@@ -25,15 +24,12 @@
      * @param entities The [Entity](xref:botframework-schema.Entity) array to be recognized.
      * @returns Recognized [Entity](xref:botframework-schema.Entity) list Promise.
      */
-    public async recognizeEntities(dialogContext: DialogContext, text: string, locale: string, entities: Entity[]): Promise<Entity[]> {
-=======
     public async recognizeEntities(
         dialogContext: DialogContext,
         text: string,
         locale: string,
         entities: Entity[]
     ): Promise<Entity[]> {
->>>>>>> 69cbd1d6
         const newEntities: Entity[] = [];
         const culture = Culture.mapToNearestLanguage(locale || '');
         const textEntities: TextEntity[] = entities
