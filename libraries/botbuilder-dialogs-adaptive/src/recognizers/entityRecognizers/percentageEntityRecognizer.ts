/**
 * @module botbuilder-dialogs-adaptive
 */
/**
 * Copyright (c) Microsoft Corporation. All rights reserved.
 * Licensed under the MIT License.
 */

import { recognizePercentage } from '@microsoft/recognizers-text-number';
import { ModelResult } from 'botbuilder-dialogs';
import { TextEntityRecognizer } from './textEntityRecognizer';

/**
 * Recognizes percentage input.
 */
export class PercentageEntityRecognizer extends TextEntityRecognizer {
<<<<<<< HEAD
    /**
     * @protected
     * Percentage recognizing implementation.
     * @param text Text to recognize.
     * @param culture Culture to use.
     * @returns The recognized [ModelResult](xref:botbuilder-dialogs.ModelResult) list.
     */
=======
    public static $kind = 'Microsoft.PercentageEntityRecognizer';

>>>>>>> 3446d042
    protected recognize(text: string, culture: string): ModelResult[] {
        return recognizePercentage(text, culture);
    }
}<|MERGE_RESOLUTION|>--- conflicted
+++ resolved
@@ -14,7 +14,9 @@
  * Recognizes percentage input.
  */
 export class PercentageEntityRecognizer extends TextEntityRecognizer {
-<<<<<<< HEAD
+
+    public static $kind = 'Microsoft.PercentageEntityRecognizer';
+
     /**
      * @protected
      * Percentage recognizing implementation.
@@ -22,10 +24,6 @@
      * @param culture Culture to use.
      * @returns The recognized [ModelResult](xref:botbuilder-dialogs.ModelResult) list.
      */
-=======
-    public static $kind = 'Microsoft.PercentageEntityRecognizer';
-
->>>>>>> 3446d042
     protected recognize(text: string, culture: string): ModelResult[] {
         return recognizePercentage(text, culture);
     }
