--- conflicted
+++ resolved
@@ -15,7 +15,6 @@
  * EntityRecognizerSet - Implements a workflow against a pool of [EntityRecognizer](xref:botbuilder-dialogs-adaptive.EntityRecognizer) instances, iterating until nobody has anything new to add.
  */
 export class EntityRecognizerSet extends Array<EntityRecognizer> {
-<<<<<<< HEAD
     /**
      * Implement [EntityRecognizer.recognizeEntities](xref:botbuilder-dialogs-adaptive.EntityRecognizer.recognizeEntities) by iterating against the Recognizer pool.
      * @param dialogContext [DialogContext](xref:botbuilder-dialogs.DialogContext) for the current turn of conversation.
@@ -24,15 +23,12 @@
      * @param entities The [Entity](xref:botframework-schema.Entity) array to be recognized. If no entities are passed in, it will generate a [TextEntity](xref:botbuilder-dialogs-adaptive.TextEntity).
      * @returns Recognized [Entity](xref:botframework-schema.Entity) list Promise.
      */
-    public async recognizeEntities(dialogContext: DialogContext, text: string, locale: string, entities: Entity[] = []): Promise<Entity[]> {
-=======
     public async recognizeEntities(
         dialogContext: DialogContext,
         text: string,
         locale: string,
         entities: Entity[] = []
     ): Promise<Entity[]> {
->>>>>>> 69cbd1d6
         const allNewEntities: Entity[] = [];
         let entitiesToProcess: Entity[] = [...entities];
 
