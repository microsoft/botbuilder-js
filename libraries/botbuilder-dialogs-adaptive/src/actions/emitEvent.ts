--- conflicted
+++ resolved
@@ -10,13 +10,8 @@
 
 export class EmitEvent<O extends object = {}> extends Dialog<O> {
     public constructor();
-<<<<<<< HEAD
-    public constructor(eventName: string, eventValue?: any, bubbleEvent?: boolean);
-    public constructor(eventName?: string, eventValue?: any, bubbleEvent = true) {
-=======
     public constructor(eventName: string, eventValue?: string, bubbleEvent?: boolean);
     public constructor(eventName?: string, eventValue?: string, bubbleEvent = false) {
->>>>>>> 32087b26
         super();
         if (eventName) { this.eventName = new StringExpression(eventName); }
         if (eventValue) { this.eventValue = new ValueExpression(eventValue); }
