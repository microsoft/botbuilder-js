/**
 * @module botbuilder-dialogs-adaptive
 */
/**
 * Copyright (c) Microsoft Corporation. All rights reserved.
 * Licensed under the MIT License.
 */

<<<<<<< HEAD
/**
 * Action which emits an event declaratively.
 */
export class EmitEvent<O extends object = {}> extends Dialog<O> {
=======
import {
    BoolExpression,
    BoolExpressionConverter,
    Expression,
    StringExpression,
    StringExpressionConverter,
    ValueExpression,
    ValueExpressionConverter,
} from 'adaptive-expressions';
import {
    Converter,
    ConverterFactory,
    Dialog,
    DialogConfiguration,
    DialogContext,
    DialogTurnResult,
} from 'botbuilder-dialogs';

export interface EmitEventConfiguration extends DialogConfiguration {
    eventName?: string | Expression | StringExpression;
    eventValue?: unknown | ValueExpression;
    bubbleEvent?: boolean | string | Expression | BoolExpression;
    disabled?: boolean | string | Expression | BoolExpression;
}

export class EmitEvent<O extends object = {}> extends Dialog<O> implements EmitEventConfiguration {
    public static $kind = 'Microsoft.EmitEvent';

>>>>>>> c419f992
    public constructor();

    /**
     * Initializes a new instance of the [EmitEvent](xref:botbuilder-dialogs-adaptive.EmitEvent) class.
     * @param eventName Name of the event to emit.
     * @param eventValue Optional. Memory property path to use to get the value to send as part of the event.
     * @param bubbleEvent Default = `false`. Value indicating whether the event should bubble to parents or not.
     */
    public constructor(eventName: string, eventValue?: string, bubbleEvent?: boolean);

    /**
     * Initializes a new instance of the [EmitEvent](xref:botbuilder-dialogs-adaptive.EmitEvent) class.
     * @param eventName Optional. Name of the event to emit.
     * @param eventValue Optional. Memory property path to use to get the value to send as part of the event.
     * @param bubbleEvent Default = `false`. Value indicating whether the event should bubble to parents or not.
     */
    public constructor(eventName?: string, eventValue?: string, bubbleEvent = false) {
        super();
        if (eventName) {
            this.eventName = new StringExpression(eventName);
        }
        if (eventValue) {
            this.eventValue = new ValueExpression(eventValue);
        }
        this.bubbleEvent = new BoolExpression(bubbleEvent);
    }

    /**
     * The name of the event to emit.
     */
    public eventName: StringExpression;

    /**
     * The memory property path to use to get the value to send as part of the event.
     */
    public eventValue: ValueExpression;

    /**
     * A value indicating whether gets or sets whether the event should bubble or not.
     */
    public bubbleEvent: BoolExpression;

    /**
     * An optional expression which if is true will disable this action.
     */
    public disabled?: BoolExpression;

<<<<<<< HEAD
    /**
     * Starts a new [Dialog](xref:botbuilder-dialogs.Dialog) and pushes it onto the dialog stack.
     * @param dc The [DialogContext](xref:botbuilder-dialogs.DialogContext) for the current turn of conversation.
     * @param options Optional. Initial information to pass to the dialog.
     * @returns A `Promise` representing the asynchronous operation.
     */
=======
    public getConverter(property: keyof EmitEventConfiguration): Converter | ConverterFactory {
        switch (property) {
            case 'eventName':
                return new StringExpressionConverter();
            case 'eventValue':
                return new ValueExpressionConverter();
            case 'bubbleEvent':
                return new BoolExpressionConverter();
            case 'disabled':
                return new BoolExpressionConverter();
            default:
                return super.getConverter(property);
        }
    }

>>>>>>> c419f992
    public async beginDialog(dc: DialogContext, options?: O): Promise<DialogTurnResult> {
        if (this.disabled && this.disabled.getValue(dc.state)) {
            return await dc.endDialog();
        }

        let eventName: string;
        if (this.eventName) {
            eventName = this.eventName.getValue(dc.state);
        }

        let eventValue: any;
        if (this.eventValue) {
            eventValue = this.eventValue.getValue(dc.state);
        }

        let bubbleEvent = false;
        if (this.bubbleEvent) {
            bubbleEvent = this.bubbleEvent.getValue(dc.state);
        }

        let handled = false;
        if (dc.parent) {
            handled = await dc.parent.emitEvent(eventName, eventValue, bubbleEvent, false);
        } else {
            handled = await dc.emitEvent(eventName, eventValue, bubbleEvent, false);
        }

        return await dc.endDialog(handled);
    }

    /**
     * @protected
     * Builds the compute Id for the [Dialog](xref:botbuilder-dialogs.Dialog).
     * @returns A `string` representing the compute Id.
     */
    protected onComputeId(): string {
        return `EmitEvent[${this.eventName.toString() || ''}]`;
    }
}<|MERGE_RESOLUTION|>--- conflicted
+++ resolved
@@ -6,12 +6,6 @@
  * Licensed under the MIT License.
  */
 
-<<<<<<< HEAD
-/**
- * Action which emits an event declaratively.
- */
-export class EmitEvent<O extends object = {}> extends Dialog<O> {
-=======
 import {
     BoolExpression,
     BoolExpressionConverter,
@@ -37,10 +31,12 @@
     disabled?: boolean | string | Expression | BoolExpression;
 }
 
+/**
+ * Action which emits an event declaratively.
+ */
 export class EmitEvent<O extends object = {}> extends Dialog<O> implements EmitEventConfiguration {
     public static $kind = 'Microsoft.EmitEvent';
-
->>>>>>> c419f992
+  
     public constructor();
 
     /**
@@ -88,14 +84,6 @@
      */
     public disabled?: BoolExpression;
 
-<<<<<<< HEAD
-    /**
-     * Starts a new [Dialog](xref:botbuilder-dialogs.Dialog) and pushes it onto the dialog stack.
-     * @param dc The [DialogContext](xref:botbuilder-dialogs.DialogContext) for the current turn of conversation.
-     * @param options Optional. Initial information to pass to the dialog.
-     * @returns A `Promise` representing the asynchronous operation.
-     */
-=======
     public getConverter(property: keyof EmitEventConfiguration): Converter | ConverterFactory {
         switch (property) {
             case 'eventName':
@@ -111,7 +99,12 @@
         }
     }
 
->>>>>>> c419f992
+    /**
+     * Starts a new [Dialog](xref:botbuilder-dialogs.Dialog) and pushes it onto the dialog stack.
+     * @param dc The [DialogContext](xref:botbuilder-dialogs.DialogContext) for the current turn of conversation.
+     * @param options Optional. Initial information to pass to the dialog.
+     * @returns A `Promise` representing the asynchronous operation.
+     */
     public async beginDialog(dc: DialogContext, options?: O): Promise<DialogTurnResult> {
         if (this.disabled && this.disabled.getValue(dc.state)) {
             return await dc.endDialog();
