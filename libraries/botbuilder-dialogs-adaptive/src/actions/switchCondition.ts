--- conflicted
+++ resolved
@@ -27,12 +27,6 @@
 import { ActionScope } from './actionScope';
 import { Case } from './case';
 
-<<<<<<< HEAD
-/**
- * Conditional branch with multiple cases.
- */
-export class SwitchCondition<O extends object = {}> extends Dialog<O> implements DialogDependencies {
-=======
 type CaseInput = {
     actions: Dialog[];
     value: string;
@@ -48,6 +42,9 @@
     }
 }
 
+/**
+ * Conditional branch with multiple cases.
+ */
 export interface SwitchConditionConfiguration extends DialogConfiguration {
     condition?: string | Expression;
     default?: string[] | Dialog[];
@@ -60,7 +57,6 @@
     implements DialogDependencies, SwitchConditionConfiguration {
     public static $kind = 'Microsoft.SwitchCondition';
 
->>>>>>> 5b77dfcc
     public constructor();
 
     /**
