--- conflicted
+++ resolved
@@ -151,13 +151,9 @@
             const caseCondition = this._caseExpresssions.get(caseScope.value) as Expression;
             const { value, error } = caseCondition.tryEvaluate(dc.state);
             if (error) {
-<<<<<<< HEAD
-                throw new Error(`Expression evaluation resulted in an error. Expression: ${caseCondition.toString()}. Error: ${error}`);
-=======
                 throw new Error(
                     `Expression evaluation resulted in an error. Expression: ${caseCondition.toString()}. Error: ${error}`
                 );
->>>>>>> 786b157c
             }
 
             if (value) {
