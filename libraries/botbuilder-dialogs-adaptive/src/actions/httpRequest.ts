--- conflicted
+++ resolved
@@ -221,8 +221,7 @@
                 return value;
             }
             else {
-<<<<<<< HEAD
-                const result = await new TextTemplate(text).bindToData(dc.context, dc.state);
+                const result = await new TextTemplate(text).bind(dc, dc.state);
                 
                 this.telemetryClient.trackEvent({
                     name: 'GeneratorResult',
@@ -233,9 +232,6 @@
                 });
 
                 return result;
-=======
-                return await new TextTemplate(text).bind(dc, dc.state);
->>>>>>> 52788271
             }
         }
 
