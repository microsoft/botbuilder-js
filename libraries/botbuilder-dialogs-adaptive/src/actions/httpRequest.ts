/**
 * @module botbuilder-dialogs-adaptive
 */
/**
 * Copyright (c) Microsoft Corporation. All rights reserved.
 * Licensed under the MIT License.
 */
import fetch from 'node-fetch';
import { Response, Headers } from 'node-fetch';
import { DialogTurnResult, DialogContext, Dialog, Configurable } from 'botbuilder-dialogs';
import { Converter } from 'botbuilder-dialogs-declarative';
import { Activity } from 'botbuilder-core';
import { ValueExpression, StringExpression, BoolExpression, EnumExpression } from 'adaptive-expressions';
import { JsonExtensions } from '../jsonExtensions';

export class HttpHeadersConverter implements Converter {
    public convert(value: object): { [key: string]: StringExpression } {
        const headers = {};
        for (const key in value) {
            headers[key] = new StringExpression(value[key]);
        }
        return headers;
    }
}

export enum ResponsesTypes {
    /**
     * No response expected
     */
    None,

    /**
     * Plain JSON response
     */
    Json,

    /**
     * JSON Activity object to send to the user
     */
    Activity,

    /**
     * Json Array of activity objects to send to the user
     */
    Activities,

    /**
     * Binary data parsing from http response content
     */
    Binary
}

export enum HttpMethod {
    /**
     * Http GET
     */
    GET = 'GET',

    /**
     * Http POST
     */
    POST = 'POST',

    /**
     * Http PATCH
     */
    PATCH = 'PATCH',

    /**
     * Http PUT
     */
    PUT = 'PUT',

    /**
     * Http DELETE
     */
    DELETE = 'DELETE'
}

/**
 * Result data of HTTP operation.
 */
export class Result {
    /**
     * Initialize a new instance of Result class.
     * @param headers Response headers.
     */
    public constructor(headers?: Headers) {
        if (headers) {
            headers.forEach((value: string, name: string): void => {
                this.headers[name] = value;
            });
        }
    }

    /**
     * The status code from the response to HTTP operation.
     */
    public statusCode?: number;

    /**
     * The reason phrase from the response to HTTP operation.
     */
    public reasonPhrase?: string;

    /**
     * The headers from the response to HTTP operation.
     */
    public headers?: { [key: string]: string } = {};

    /**
     * The content body from the response to HTTP operation.
     */
    public content?: any;
}

export class HttpRequest<O extends object = {}> extends Dialog<O> implements Configurable {
    public constructor();
    public constructor(method: HttpMethod, url: string, headers: { [key: string]: string }, body: any);
    public constructor(method?: HttpMethod, url?: string, headers?: { [key: string]: string }, body?: any) {
        super();
        this.method = method || HttpMethod.GET;
        this.url = new StringExpression(url);
        if (headers) {
            this.headers = {};
            for (const key in headers) {
                this.headers[key] = new StringExpression(headers[key]);
            }
        }
        this.body = new ValueExpression(body);
    }

    /**
     * Http Method
     */
    public method?: HttpMethod = HttpMethod.GET;

    /**
     * Content type of request body
     */
    public contentType?: StringExpression = new StringExpression('application/json');

    /**
     * Http Url
     */
    public url?: StringExpression;

    /**
     * Http Headers
     */
    public headers?: { [key: string]: StringExpression } = {};
    /**
     * Http Body
     */
    public body?: ValueExpression;

    /**
     * The response type of the response
     */
    public responseType?: EnumExpression<ResponsesTypes> = new EnumExpression<ResponsesTypes>(ResponsesTypes.Json);

    /**
     * Gets or sets the property expression to store the HTTP response in.
     */
    public resultProperty?: StringExpression;

    /**
     * An optional expression which if is true will disable this action.
     */
    public disabled?: BoolExpression;

    public async beginDialog(dc: DialogContext, options?: O): Promise<DialogTurnResult> {
        if (this.disabled && this.disabled.getValue(dc.state)) {
            return await dc.endDialog();
        }

        const instanceUrl = this.url.getValue(dc.state);
        const instanceMethod = this.method.toString();

        const instanceHeaders = {};
        for (let key in this.headers) {
            if (key.toLowerCase() === 'Content-Type') {
                key = 'Content-Type';
            }
            instanceHeaders[key] = this.headers[key].getValue(dc.state);
        }
        const contentType = this.contentType.getValue(dc.state) || 'application/json';
        instanceHeaders['Content-Type'] = contentType;

        let instanceBody: string;
        if (this.body) {
<<<<<<< HEAD
            instanceBody = this.body.getValue(dc.state);
        }

        if (instanceBody) {
            instanceBody = JsonExtensions.replaceJsonRecursively(dc.state, instanceBody);
=======
            let body = this.body.getValue(dc.state);
            if (body) {
                if (typeof body === 'string') {
                    instanceBody = body;
                } else {
                    instanceBody = JSON.stringify(this.replaceBodyRecursively(dc, Object.assign({}, body)));
                }
            }
>>>>>>> 6c7922bb
        }

        const traceInfo = {
            request: {
                method: instanceMethod,
                url: instanceUrl,
                headers: instanceHeaders,
                content: instanceBody
            },
            response: undefined
        };

        let response: Response;

        switch (this.method) {
            case HttpMethod.DELETE:
            case HttpMethod.GET:
                response = await fetch(instanceUrl, {
                    method: instanceMethod,
                    headers: instanceHeaders,
                });
                break;
            case HttpMethod.PUT:
            case HttpMethod.PATCH:
            case HttpMethod.POST:
                response = await fetch(instanceUrl, {
                    method: instanceMethod,
                    headers: instanceHeaders,
                    body: instanceBody,
                });
                break;
        }

        const result = new Result(response.headers);
        result.statusCode = response.status;
        result.reasonPhrase = response.statusText;

        switch (this.responseType.getValue(dc.state)) {
            case ResponsesTypes.Activity:
                result.content = await response.json();
                dc.context.sendActivity(result.content as Activity);
                break;
            case ResponsesTypes.Activities:
                result.content = await response.json();
                dc.context.sendActivities(result.content as Activity[]);
                break;
            case ResponsesTypes.Json:
                const content = await response.text();
                try {
                    result.content = JSON.parse(content);
                } catch {
                    result.content = content;
                }
                break;
            case ResponsesTypes.Binary:
                const buffer = await response.arrayBuffer();
                result.content = new Uint8Array(buffer);
                break;
            case ResponsesTypes.None:
            default:
                break;
        }

        traceInfo.response = result;

        // Write trace activity for http request and response values.
        await dc.context.sendTraceActivity('HttpRequest', traceInfo, 'Microsoft.HttpRequest', this.id);

        if (this.resultProperty) {
            dc.state.setValue(this.resultProperty.getValue(dc.state), result);
        }

        return await dc.endDialog(result);
    }

    protected onComputeId(): string {
        return `HttpRequest[${ this.method } ${ this.url }]`;
    }
<<<<<<< HEAD
}

export class Result {
    public statusCode?: Number;

    public reasonPhrase?: string;

    public headers?: any;

    public content?: object;
=======

    private replaceBodyRecursively(dc: DialogContext, unit: any): any {
        if (typeof unit === 'string') {
            const { value, error } = new ValueExpression(unit).tryGetValue(dc.state);
            if (!error) {
                return value;
            }
            return unit;
        }

        if (Array.isArray(unit)) {
            let result = [];
            for (const child of unit) {
                result.push(this.replaceBodyRecursively(dc, child));
            }
            return result;
        }

        if (typeof unit === 'object') {
            let result = {};
            for (let key in unit) {
                result[key] = this.replaceBodyRecursively(dc, unit[key]);
            }
            return result;
        }

        return unit;
    }
>>>>>>> 6c7922bb
}<|MERGE_RESOLUTION|>--- conflicted
+++ resolved
@@ -189,22 +189,14 @@
 
         let instanceBody: string;
         if (this.body) {
-<<<<<<< HEAD
-            instanceBody = this.body.getValue(dc.state);
-        }
-
-        if (instanceBody) {
-            instanceBody = JsonExtensions.replaceJsonRecursively(dc.state, instanceBody);
-=======
             let body = this.body.getValue(dc.state);
-            if (body) {
-                if (typeof body === 'string') {
-                    instanceBody = body;
-                } else {
-                    instanceBody = JSON.stringify(this.replaceBodyRecursively(dc, Object.assign({}, body)));
+                if (body) {
+                    if (typeof body === 'string') {
+                        instanceBody = body;
+                    } else {
+                        instanceBody = JSON.stringify(JsonExtensions.replaceJsonRecursively(dc.state, Object.assign({}, body)));
+                    }
                 }
-            }
->>>>>>> 6c7922bb
         }
 
         const traceInfo = {
@@ -283,45 +275,4 @@
     protected onComputeId(): string {
         return `HttpRequest[${ this.method } ${ this.url }]`;
     }
-<<<<<<< HEAD
-}
-
-export class Result {
-    public statusCode?: Number;
-
-    public reasonPhrase?: string;
-
-    public headers?: any;
-
-    public content?: object;
-=======
-
-    private replaceBodyRecursively(dc: DialogContext, unit: any): any {
-        if (typeof unit === 'string') {
-            const { value, error } = new ValueExpression(unit).tryGetValue(dc.state);
-            if (!error) {
-                return value;
-            }
-            return unit;
-        }
-
-        if (Array.isArray(unit)) {
-            let result = [];
-            for (const child of unit) {
-                result.push(this.replaceBodyRecursively(dc, child));
-            }
-            return result;
-        }
-
-        if (typeof unit === 'object') {
-            let result = {};
-            for (let key in unit) {
-                result[key] = this.replaceBodyRecursively(dc, unit[key]);
-            }
-            return result;
-        }
-
-        return unit;
-    }
->>>>>>> 6c7922bb
 }