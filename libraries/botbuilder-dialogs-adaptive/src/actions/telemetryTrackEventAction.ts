/**
 * @module botbuilder-dialogs-adaptive
 */
/**
 * Copyright (c) Microsoft Corporation. All rights reserved.
 * Licensed under the MIT License.
 */

import {
    BoolExpression,
    BoolExpressionConverter,
    Expression,
    StringExpression,
    StringExpressionConverter,
} from 'adaptive-expressions';
import {
    Converter,
    ConverterFactory,
    Dialog,
    DialogConfiguration,
    DialogContext,
    DialogTurnResult,
} from 'botbuilder-dialogs';

type PropertiesInput = Record<string, string>;
type PropertiesOutput = Record<string, StringExpression>;

/**
 * Converter to convert telemetry properties configuration.
 */
<<<<<<< HEAD
export class TelemetryPropertiesConverter implements Converter {

    /**
     * Converts a `string` properties into telemetry [StringExpression](xref:adaptive-expressions.StringExpression) configuration properties.
     * @param properties The property collection to convert.
     * @returns The converted [StringExpression](xref:adaptive-expressions.StringExpression).
     */
    public convert(properties: { [name: string]: string }): { [name: string]: StringExpression } {
        const result = {};
        for (const name in properties) {
            result[name] = new StringExpression(properties[name]);
        }
        return result;
=======
class TelemetryPropertiesConverter implements Converter<PropertiesInput, PropertiesOutput> {
    public convert(value: PropertiesInput | PropertiesOutput): PropertiesOutput {
        return Object.entries(value).reduce((properties, [key, value]) => {
            const property = value instanceof StringExpression ? value : new StringExpression(value);
            return { ...properties, [key]: property };
        }, {});
>>>>>>> 5b77dfcc
    }
}

export interface TelemetryTrackEventActionConfiguration extends DialogConfiguration {
    disabled?: boolean | string | Expression | BoolExpression;
    eventName?: string | Expression | StringExpression;
    properties?: PropertiesInput | PropertiesOutput;
}

/**
 * Track a custom event.
 */
<<<<<<< HEAD
export class TelemetryTrackEventAction<O extends object = {}> extends Dialog {
    public constructor();
=======
export class TelemetryTrackEventAction<O extends object = {}>
    extends Dialog
    implements TelemetryTrackEventActionConfiguration {
    public static $kind = 'Microsoft.TelemetryTrackEventAction';
>>>>>>> 5b77dfcc

    /**
     * Initializes a new instance of the [TelemetryTrackEventAction](xref:botbuilder-dialogs-adaptive.TelemetryTrackEventAction) class.
     * @param eventName Name to use for the event.
     * @param properties Properties to attach to the tracked event.
     */
    public constructor(eventName: string, properties: { [name: string]: string });

    /**
     * Initializes a new instance of the [TelemetryTrackEventAction](xref:botbuilder-dialogs-adaptive.TelemetryTrackEventAction) class.
     * @param eventName Optional. Name to use for the event.
     * @param properties Optional. Properties to attach to the tracked event.
     */
    public constructor(eventName?: string, properties?: { [name: string]: string }) {
        super();
        if (eventName) {
            this.eventName = new StringExpression(eventName);
        }
        if (properties) {
            this.properties = {};
            for (const name in properties) {
                this.properties[name] = new StringExpression(properties[name]);
            }
        }
    }

    /**
     * Gets or sets an optional expression which if is true will disable this action.
     */
    public disabled: BoolExpression;

    /**
     * Gets or sets a name to use for the event.
     */
    public eventName: StringExpression;

    /**
     * Gets or sets the properties to attach to the tracked event.
     */
    public properties: { [name: string]: StringExpression };

<<<<<<< HEAD
    /**
     * Starts a new [Dialog](xref:botbuilder-dialogs.Dialog) and pushes it onto the dialog stack.
     * @param dc The [DialogContext](xref:botbuilder-dialogs.DialogContext) for the current turn of conversation.
     * @param options Optional. Initial information to pass to the dialog.
     * @returns A `Promise` representing the asynchronous operation.
     */
=======
    public getConverter(property: keyof TelemetryTrackEventActionConfiguration): Converter | ConverterFactory {
        switch (property) {
            case 'eventName':
                return new StringExpressionConverter();
            case 'properties':
                return new TelemetryPropertiesConverter();
            case 'disabled':
                return new BoolExpressionConverter();
            default:
                return super.getConverter(property);
        }
    }

>>>>>>> 5b77dfcc
    public async beginDialog(dc: DialogContext, options?: O): Promise<DialogTurnResult> {
        if (this.disabled && this.disabled.getValue(dc.state)) {
            return await dc.endDialog();
        }

        if (this.eventName) {
            const name = this.eventName.getValue(dc.state);
            const properties = {};
            if (this.properties) {
                for (const name in this.properties) {
                    properties[name] = this.properties[name].getValue(dc.state);
                }
            }
            this.telemetryClient.trackEvent({ name, properties });
        }

        return await dc.endDialog();
    }

    /**
     * @protected
     * Builds the compute Id for the [Dialog](xref:botbuilder-dialogs.Dialog).
     * @returns A `string` representing the compute Id.
     */
    protected onComputeId(): string {
        return `TelemetryTrackEventAction[${this.eventName && this.eventName.toString()}]`;
    }
}<|MERGE_RESOLUTION|>--- conflicted
+++ resolved
@@ -28,28 +28,17 @@
 /**
  * Converter to convert telemetry properties configuration.
  */
-<<<<<<< HEAD
-export class TelemetryPropertiesConverter implements Converter {
-
+class TelemetryPropertiesConverter implements Converter<PropertiesInput, PropertiesOutput> {
     /**
-     * Converts a `string` properties into telemetry [StringExpression](xref:adaptive-expressions.StringExpression) configuration properties.
-     * @param properties The property collection to convert.
+     * Converts a [PropertiesInput](xref:botbuilder-dialogs-adaptive.PropertiesInput) or [PropertiesOutput](xref:botbuilder-dialogs-adaptive.PropertiesOutput) into telemetry [PropertiesOutput](xref:botbuilder-dialogs-adaptive.PropertiesOutput).
+     * @param properties The [PropertiesInput](xref:botbuilder-dialogs-adaptive.PropertiesInput) or [PropertiesOutput](xref:botbuilder-dialogs-adaptive.PropertiesOutput) to convert.
      * @returns The converted [StringExpression](xref:adaptive-expressions.StringExpression).
      */
-    public convert(properties: { [name: string]: string }): { [name: string]: StringExpression } {
-        const result = {};
-        for (const name in properties) {
-            result[name] = new StringExpression(properties[name]);
-        }
-        return result;
-=======
-class TelemetryPropertiesConverter implements Converter<PropertiesInput, PropertiesOutput> {
     public convert(value: PropertiesInput | PropertiesOutput): PropertiesOutput {
         return Object.entries(value).reduce((properties, [key, value]) => {
             const property = value instanceof StringExpression ? value : new StringExpression(value);
             return { ...properties, [key]: property };
         }, {});
->>>>>>> 5b77dfcc
     }
 }
 
@@ -58,19 +47,14 @@
     eventName?: string | Expression | StringExpression;
     properties?: PropertiesInput | PropertiesOutput;
 }
-
+  
 /**
  * Track a custom event.
  */
-<<<<<<< HEAD
-export class TelemetryTrackEventAction<O extends object = {}> extends Dialog {
-    public constructor();
-=======
 export class TelemetryTrackEventAction<O extends object = {}>
     extends Dialog
     implements TelemetryTrackEventActionConfiguration {
     public static $kind = 'Microsoft.TelemetryTrackEventAction';
->>>>>>> 5b77dfcc
 
     /**
      * Initializes a new instance of the [TelemetryTrackEventAction](xref:botbuilder-dialogs-adaptive.TelemetryTrackEventAction) class.
@@ -112,14 +96,6 @@
      */
     public properties: { [name: string]: StringExpression };
 
-<<<<<<< HEAD
-    /**
-     * Starts a new [Dialog](xref:botbuilder-dialogs.Dialog) and pushes it onto the dialog stack.
-     * @param dc The [DialogContext](xref:botbuilder-dialogs.DialogContext) for the current turn of conversation.
-     * @param options Optional. Initial information to pass to the dialog.
-     * @returns A `Promise` representing the asynchronous operation.
-     */
-=======
     public getConverter(property: keyof TelemetryTrackEventActionConfiguration): Converter | ConverterFactory {
         switch (property) {
             case 'eventName':
@@ -133,7 +109,12 @@
         }
     }
 
->>>>>>> 5b77dfcc
+    /**
+     * Starts a new [Dialog](xref:botbuilder-dialogs.Dialog) and pushes it onto the dialog stack.
+     * @param dc The [DialogContext](xref:botbuilder-dialogs.DialogContext) for the current turn of conversation.
+     * @param options Optional. Initial information to pass to the dialog.
+     * @returns A `Promise` representing the asynchronous operation.
+     */
     public async beginDialog(dc: DialogContext, options?: O): Promise<DialogTurnResult> {
         if (this.disabled && this.disabled.getValue(dc.state)) {
             return await dc.endDialog();
