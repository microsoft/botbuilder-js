/**
 * @module botbuilder-dialogs-adaptive
 */
/**
 * Copyright (c) Microsoft Corporation. All rights reserved.
 * Licensed under the MIT License.
 */
import { BoolExpression, BoolExpressionConverter, Expression } from 'adaptive-expressions';
import {
    Converter,
    ConverterFactory,
    Dialog,
    DialogConfiguration,
    DialogContext,
    DialogTurnResult,
} from 'botbuilder-dialogs';
import { ActionScopeResult, ActionScopeCommands } from './actionScope';

<<<<<<< HEAD
/**
 * Continue the loop.
 */
export class ContinueLoop<O extends object = {}> extends Dialog<O> {
=======
export interface ContinueLoopConfiguration extends DialogConfiguration {
    disabled?: boolean | string | Expression | BoolExpression;
}

export class ContinueLoop<O extends object = {}> extends Dialog<O> implements ContinueLoopConfiguration {
    public static $kind = 'Microsoft.ContinueLoop';

>>>>>>> c419f992
    /**
     * An optional expression which if is true will disable this action.
     */
    public disabled?: BoolExpression;

<<<<<<< HEAD
    /**
     * Called when the [Dialog](xref:botbuilder-dialogs.Dialog) is started and pushed onto the dialog stack.
     * @param dc The [DialogContext](xref:botbuilder-dialogs.DialogContext) for the current turn of conversation.
     * @param options Optional. Initial information to pass to the dialog.
     * @returns A `Promise` representing the asynchronous operation.
     */
=======
    public getConverter(property: keyof ContinueLoopConfiguration): Converter | ConverterFactory {
        switch (property) {
            case 'disabled':
                return new BoolExpressionConverter();
            default:
                return super.getConverter(property);
        }
    }

>>>>>>> c419f992
    public async beginDialog(dc: DialogContext, options?: O): Promise<DialogTurnResult> {
        if (this.disabled && this.disabled.getValue(dc.state)) {
            return await dc.endDialog();
        }

        const actionScopeResult: ActionScopeResult = {
            actionScopeCommand: ActionScopeCommands.ContinueLoop,
        };

        return await dc.endDialog(actionScopeResult);
    }
    
    /**
     * @protected
     * Builds the compute Id for the [Dialog](xref:botbuilder-dialogs.Dialog).
     * @returns A `string` representing the compute Id.
     */
    protected onComputeId(): string {
        return `ContinueLoop[]`;
    }
}<|MERGE_RESOLUTION|>--- conflicted
+++ resolved
@@ -16,33 +16,21 @@
 } from 'botbuilder-dialogs';
 import { ActionScopeResult, ActionScopeCommands } from './actionScope';
 
-<<<<<<< HEAD
-/**
- * Continue the loop.
- */
-export class ContinueLoop<O extends object = {}> extends Dialog<O> {
-=======
 export interface ContinueLoopConfiguration extends DialogConfiguration {
     disabled?: boolean | string | Expression | BoolExpression;
 }
 
+/**
+ * Continue the loop.
+ */
 export class ContinueLoop<O extends object = {}> extends Dialog<O> implements ContinueLoopConfiguration {
     public static $kind = 'Microsoft.ContinueLoop';
 
->>>>>>> c419f992
     /**
      * An optional expression which if is true will disable this action.
      */
     public disabled?: BoolExpression;
 
-<<<<<<< HEAD
-    /**
-     * Called when the [Dialog](xref:botbuilder-dialogs.Dialog) is started and pushed onto the dialog stack.
-     * @param dc The [DialogContext](xref:botbuilder-dialogs.DialogContext) for the current turn of conversation.
-     * @param options Optional. Initial information to pass to the dialog.
-     * @returns A `Promise` representing the asynchronous operation.
-     */
-=======
     public getConverter(property: keyof ContinueLoopConfiguration): Converter | ConverterFactory {
         switch (property) {
             case 'disabled':
@@ -52,7 +40,12 @@
         }
     }
 
->>>>>>> c419f992
+    /**
+     * Called when the [Dialog](xref:botbuilder-dialogs.Dialog) is started and pushed onto the dialog stack.
+     * @param dc The [DialogContext](xref:botbuilder-dialogs.DialogContext) for the current turn of conversation.
+     * @param options Optional. Initial information to pass to the dialog.
+     * @returns A `Promise` representing the asynchronous operation.
+     */
     public async beginDialog(dc: DialogContext, options?: O): Promise<DialogTurnResult> {
         if (this.disabled && this.disabled.getValue(dc.state)) {
             return await dc.endDialog();
