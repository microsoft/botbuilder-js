/**
 * @module botbuilder-dialogs-adaptive
 */
/**
 * Copyright (c) Microsoft Corporation. All rights reserved.
 * Licensed under the MIT License.
 */
import {
    BoolExpression,
    BoolExpressionConverter,
    Expression,
    StringExpression,
    StringExpressionConverter,
} from 'adaptive-expressions';
import {
    Converter,
    ConverterFactory,
    Dialog,
    DialogConfiguration,
    DialogContext,
    DialogTurnResult,
} from 'botbuilder-dialogs';

export interface DeleteActivityConfiguration extends DialogConfiguration {
    activityId?: string | Expression | StringExpression;
    disabled?: boolean | string | Expression | BoolExpression;
}

export class DeleteActivity<O extends object = {}> extends Dialog<O> implements DeleteActivityConfiguration {
    public static $kind = 'Microsoft.DeleteActivity';

<<<<<<< HEAD
/**
 * Ends and deletes an activity.
 */
export class DeleteActivity<O extends object = {}> extends Dialog<O> {
=======
>>>>>>> c419f992
    public constructor();

    /**
     * Initializes a new instance of the [DeleteActivity](xref:botbuilder-dialogs-adaptive.DeleteActivity) class.
     * @param activityId ID of the activity to update.
     */
    public constructor(activityId?: string) {
        super();
        if (activityId) {
            this.activityId = new StringExpression(activityId);
        }
    }

    /**
     * The expression which resolves to the activityId to update.
     */
    public activityId: StringExpression;

    /**
     * An optional expression which if is true will disable this action.
     */
    public disabled?: BoolExpression;

<<<<<<< HEAD
    /**
     * Called when the [Dialog](xref:botbuilder-dialogs.Dialog) is started and pushed onto the dialog stack.
     * @param dc The [DialogContext](xref:botbuilder-dialogs.DialogContext) for the current turn of conversation.
     * @param options Optional. Initial information to pass to the dialog.
     * @returns A `Promise` representing the asynchronous operation.
     */
=======
    public getConverter(property: keyof DeleteActivityConfiguration): Converter | ConverterFactory {
        switch (property) {
            case 'activityId':
                return new StringExpressionConverter();
            case 'disabled':
                return new BoolExpressionConverter();
            default:
                return super.getConverter(property);
        }
    }

>>>>>>> c419f992
    public async beginDialog(dc: DialogContext, options?: O): Promise<DialogTurnResult> {
        if (this.disabled && this.disabled.getValue(dc.state)) {
            return await dc.endDialog();
        }

        const value = this.activityId.getValue(dc.state);
        const id = value.toString();
        await dc.context.deleteActivity(id);
        return await dc.endDialog();
    }

    /**
     * @protected
     * Builds the compute Id for the [Dialog](xref:botbuilder-dialogs.Dialog).
     * @returns A `string` representing the compute Id.
     */
    protected onComputeId(): string {
        return `DeleteActivity[${this.activityId.toString()}]`;
    }
}<|MERGE_RESOLUTION|>--- conflicted
+++ resolved
@@ -26,16 +26,12 @@
     disabled?: boolean | string | Expression | BoolExpression;
 }
 
+/**
+ * Ends and deletes an activity.
+ */
 export class DeleteActivity<O extends object = {}> extends Dialog<O> implements DeleteActivityConfiguration {
     public static $kind = 'Microsoft.DeleteActivity';
 
-<<<<<<< HEAD
-/**
- * Ends and deletes an activity.
- */
-export class DeleteActivity<O extends object = {}> extends Dialog<O> {
-=======
->>>>>>> c419f992
     public constructor();
 
     /**
@@ -59,14 +55,6 @@
      */
     public disabled?: BoolExpression;
 
-<<<<<<< HEAD
-    /**
-     * Called when the [Dialog](xref:botbuilder-dialogs.Dialog) is started and pushed onto the dialog stack.
-     * @param dc The [DialogContext](xref:botbuilder-dialogs.DialogContext) for the current turn of conversation.
-     * @param options Optional. Initial information to pass to the dialog.
-     * @returns A `Promise` representing the asynchronous operation.
-     */
-=======
     public getConverter(property: keyof DeleteActivityConfiguration): Converter | ConverterFactory {
         switch (property) {
             case 'activityId':
@@ -77,8 +65,13 @@
                 return super.getConverter(property);
         }
     }
-
->>>>>>> c419f992
+  
+    /**
+     * Called when the [Dialog](xref:botbuilder-dialogs.Dialog) is started and pushed onto the dialog stack.
+     * @param dc The [DialogContext](xref:botbuilder-dialogs.DialogContext) for the current turn of conversation.
+     * @param options Optional. Initial information to pass to the dialog.
+     * @returns A `Promise` representing the asynchronous operation.
+     */
     public async beginDialog(dc: DialogContext, options?: O): Promise<DialogTurnResult> {
         if (this.disabled && this.disabled.getValue(dc.state)) {
             return await dc.endDialog();
