--- conflicted
+++ resolved
@@ -16,33 +16,21 @@
 } from 'botbuilder-dialogs';
 import { ActionScopeResult, ActionScopeCommands } from './actionScope';
 
-<<<<<<< HEAD
-/**
- * Break out of a loop.
- */
-export class BreakLoop<O extends object = {}> extends Dialog<O> {
-=======
 export interface BreakLoopConfiguration extends DialogConfiguration {
     disabled?: boolean | string | Expression | BoolExpression;
 }
 
+/**
+ * Break out of a loop.
+ */
 export class BreakLoop<O extends object = {}> extends Dialog<O> implements BreakLoopConfiguration {
     public static $kind = 'Microsoft.BreakLoop';
 
->>>>>>> c419f992
     /**
      * An optional expression which if is true will disable this action.
      */
     public disabled?: BoolExpression;
 
-<<<<<<< HEAD
-    /**
-     * Called when the [Dialog](xref:botbuilder-dialogs.Dialog) is started and pushed onto the dialog stack.
-     * @param dc The [DialogContext](xref:botbuilder-dialogs.DialogContext) for the current turn of conversation.
-     * @param options Optional. Initial information to pass to the dialog.
-     * @returns A `Promise` representing the asynchronous operation.
-     */
-=======
     public getConverter(property: keyof BreakLoopConfiguration): Converter | ConverterFactory {
         switch (property) {
             case 'disabled':
@@ -52,7 +40,12 @@
         }
     }
 
->>>>>>> c419f992
+    /**
+     * Called when the [Dialog](xref:botbuilder-dialogs.Dialog) is started and pushed onto the dialog stack.
+     * @param dc The [DialogContext](xref:botbuilder-dialogs.DialogContext) for the current turn of conversation.
+     * @param options Optional. Initial information to pass to the dialog.
+     * @returns A `Promise` representing the asynchronous operation.
+     */
     public async beginDialog(dc: DialogContext, options?: O): Promise<DialogTurnResult> {
         if (this.disabled && this.disabled.getValue(dc.state)) {
             return await dc.endDialog();
