--- conflicted
+++ resolved
@@ -6,14 +6,6 @@
  * Licensed under the MIT License.
  */
 
-<<<<<<< HEAD
-/**
- * Action which begins executing another [Dialog](xref:botbuilder-dialogs.Dialog), when it is done, it will return to the caller.
- */
-export class BeginDialog<O extends object = {}> extends BaseInvokeDialog<O> {
-    public constructor();
-    
-=======
 import {
     StringExpression,
     BoolExpression,
@@ -36,10 +28,12 @@
     disabled?: boolean | string | Expression | BoolExpression;
 }
 
+/**
+ * Action which begins executing another [Dialog](xref:botbuilder-dialogs.Dialog), when it is done, it will return to the caller.
+ */
 export class BeginDialog<O extends object = {}> extends BaseInvokeDialog<O> implements BeginDialogConfiguration {
     public static $kind = 'Microsoft.BeginDialog';
 
->>>>>>> c419f992
     /**
      * Creates a new `BeginDialog` instance.
      * @param dialogIdToCall ID of the dialog to call.
@@ -66,14 +60,6 @@
      */
     public disabled?: BoolExpression;
 
-<<<<<<< HEAD
-    /**
-     * Called when the [Dialog](xref:botbuilder-dialogs.Dialog) is started and pushed onto the dialog stack.
-     * @param dc The [DialogContext](xref:botbuilder-dialogs.DialogContext) for the current turn of conversation.
-     * @param options Optional. Initial information to pass to the dialog.
-     * @returns A `Promise` representing the asynchronous operation.
-     */
-=======
     public getConverter(property: keyof BeginDialogConfiguration): Converter | ConverterFactory {
         switch (property) {
             case 'resultProperty':
@@ -85,7 +71,12 @@
         }
     }
 
->>>>>>> c419f992
+    /**
+     * Called when the [Dialog](xref:botbuilder-dialogs.Dialog) is started and pushed onto the dialog stack.
+     * @param dc The [DialogContext](xref:botbuilder-dialogs.DialogContext) for the current turn of conversation.
+     * @param options Optional. Initial information to pass to the dialog.
+     * @returns A `Promise` representing the asynchronous operation.
+     */
     public async beginDialog(dc: DialogContext, options?: O): Promise<DialogTurnResult> {
         if (this.disabled && this.disabled.getValue(dc.state)) {
             return await dc.endDialog();
