--- conflicted
+++ resolved
@@ -24,22 +24,18 @@
 } from 'botbuilder-dialogs';
 import { replaceJsonRecursively } from '../jsonExtensions';
 
-<<<<<<< HEAD
-/**
- * Sets a property with the result of evaluating a value expression.
- */
-export class SetProperty<O extends object = {}> extends Dialog<O> {
-=======
 export interface SetPropertyConfiguration extends DialogConfiguration {
     property?: string | Expression | StringExpression;
     value?: unknown | ValueExpression;
     disabled?: boolean | string | Expression | BoolExpression;
 }
 
+/**
+ * Sets a property with the result of evaluating a value expression.
+ */
 export class SetProperty<O extends object = {}> extends Dialog<O> implements SetPropertyConfiguration {
     public static $kind = 'Microsoft.SetProperty';
 
->>>>>>> 5b77dfcc
     public constructor();
 
     /**
@@ -79,14 +75,6 @@
      */
     public disabled?: BoolExpression;
 
-<<<<<<< HEAD
-    /**
-     * Starts a new [Dialog](xref:botbuilder-dialogs.Dialog) and pushes it onto the dialog stack.
-     * @param dc The [DialogContext](xref:botbuilder-dialogs.DialogContext) for the current turn of conversation.
-     * @param options Optional. Initial information to pass to the dialog.
-     * @returns A `Promise` representing the asynchronous operation.
-     */
-=======
     public getConverter(property: keyof SetPropertyConfiguration): Converter | ConverterFactory {
         switch (property) {
             case 'property':
@@ -100,7 +88,12 @@
         }
     }
 
->>>>>>> 5b77dfcc
+    /**
+     * Starts a new [Dialog](xref:botbuilder-dialogs.Dialog) and pushes it onto the dialog stack.
+     * @param dc The [DialogContext](xref:botbuilder-dialogs.DialogContext) for the current turn of conversation.
+     * @param options Optional. Initial information to pass to the dialog.
+     * @returns A `Promise` representing the asynchronous operation.
+     */
     public async beginDialog(dc: DialogContext, options?: O): Promise<DialogTurnResult> {
         if (this.disabled && this.disabled.getValue(dc.state)) {
             return await dc.endDialog();
