--- conflicted
+++ resolved
@@ -52,17 +52,12 @@
             return await dc.endDialog();
         }
 
-<<<<<<< HEAD
-        if (!this.property) { throw new Error(`${this.id}: no 'property' specified.`); }
-        if (!this.value) { throw new Error(`${this.id}: no 'value' expression specified.`); }
-=======
         if (!this.property) {
             throw new Error(`${this.id}: no 'property' specified.`);
         }
         if (!this.value) {
             throw new Error(`${this.id}: no 'value' expression specified.`);
         }
->>>>>>> 786b157c
 
         // Evaluate expression and save value
         const property = this.property.getValue(dc.state);
