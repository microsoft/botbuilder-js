/**
 * @module botbuilder-dialogs-adaptive
 */
/**
 * Copyright (c) Microsoft Corporation. All rights reserved.
 * Licensed under the MIT License.
 */
import { Dialog } from 'botbuilder-dialogs';
import { ActionScope } from './actionScope';

/**
 * Cases of action scope.
 */
export class Case extends ActionScope {
    /**
     * Initializes a new instance of the [Case](xref:botbuilder-dialogs-adaptive.Case) class.
     * @param value Optional. Case's string value.
     * @param actions Optional. Numerable list of [Dialog](xref:botbuilder-dialogs.Dialog) actions.
     */
    public constructor(value?: string, actions: Dialog[] = []) {
        super(actions);
        this.value = value;
    }

    /**
     * Gets or sets value expression to be compared against condition.
     */
    public value: string;
<<<<<<< HEAD
}

/**
 * `config` to [Case](xref:botbuilder-dialogs-adaptive.Case) converter class.
 */
export class CaseConverter implements Converter {
    private _resourceExplorer: ResourceExplorer;

    /**
     * Initializes a new instance of the [CaseConverter](xref:botbuilder-dialogs-adaptive.CaseConverter) class.
     * @param resourceExplorer [ResourceExplorer](xref:botbuilder-dialogs-declarative.ResourceExplorer) to use.
     */
    public constructor(resourceExplorer: ResourceExplorer) {
        this._resourceExplorer = resourceExplorer;
    }

    /**
     * Converts a `config` object into a [Case](xref:botbuilder-dialogs-adaptive.Case) object.
     * @param config Composed of the case `string` value and an numerable list of dialog actions.
     * @returns The [Case](xref:botbuilder-dialogs-adaptive.Case).
     */
    public convert(config: { value: string; actions: Dialog[] }): Case {
        return new Case(config.value, config.actions);
    }
=======
>>>>>>> c419f992
}<|MERGE_RESOLUTION|>--- conflicted
+++ resolved
@@ -26,31 +26,4 @@
      * Gets or sets value expression to be compared against condition.
      */
     public value: string;
-<<<<<<< HEAD
-}
-
-/**
- * `config` to [Case](xref:botbuilder-dialogs-adaptive.Case) converter class.
- */
-export class CaseConverter implements Converter {
-    private _resourceExplorer: ResourceExplorer;
-
-    /**
-     * Initializes a new instance of the [CaseConverter](xref:botbuilder-dialogs-adaptive.CaseConverter) class.
-     * @param resourceExplorer [ResourceExplorer](xref:botbuilder-dialogs-declarative.ResourceExplorer) to use.
-     */
-    public constructor(resourceExplorer: ResourceExplorer) {
-        this._resourceExplorer = resourceExplorer;
-    }
-
-    /**
-     * Converts a `config` object into a [Case](xref:botbuilder-dialogs-adaptive.Case) object.
-     * @param config Composed of the case `string` value and an numerable list of dialog actions.
-     * @returns The [Case](xref:botbuilder-dialogs-adaptive.Case).
-     */
-    public convert(config: { value: string; actions: Dialog[] }): Case {
-        return new Case(config.value, config.actions);
-    }
-=======
->>>>>>> c419f992
 }