--- conflicted
+++ resolved
@@ -6,11 +6,6 @@
  * Licensed under the MIT License.
  */
 import { Dialog } from 'botbuilder-dialogs';
-<<<<<<< HEAD
-import { Expression, Constant } from 'adaptive-expressions';
-=======
-import { Converter, ResourceExplorer } from 'botbuilder-dialogs-declarative';
->>>>>>> 876100df
 import { ActionScope } from './actionScope';
 
 export class Case extends ActionScope {
@@ -23,44 +18,4 @@
      * Gets or sets value expression to be compared against condition.
      */
     public value: string;
-<<<<<<< HEAD
-
-    /**
-     * Creates an expression that returns the value in its primitive type. Still
-     * assumes that switch case values are compile time constants and not expressions
-     * that can be evaluated against state.
-     */
-    public createValueExpression(): Expression {
-        let value = parseInt(this.value);
-        if (!isNaN(value)) {
-            return new Constant(value);
-        }
-
-        value = parseFloat(this.value);
-        if (!isNaN(value)) {
-            return new Constant(value);
-        }
-
-        if (this.value === 'true' || this.value === 'True') {
-            return new Constant(true);
-        }
-
-        if (this.value === 'false' || this.value === 'False') {
-            return new Constant(false);
-        }
-
-        return new Constant(this.value);
-=======
-}
-
-export class CaseConverter implements Converter {
-    private _resourceExplorer: ResourceExplorer;
-
-    public constructor(resourceExplorer: ResourceExplorer) {
-        this._resourceExplorer = resourceExplorer;
-    }
-    public convert(config: { value: string; actions: Dialog[] }): Case {
-        return new Case(config.value, config.actions);
->>>>>>> 876100df
-    }
 }