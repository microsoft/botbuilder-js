--- conflicted
+++ resolved
@@ -167,9 +167,6 @@
      * @private
      */
     private ensureValue(): void {
-<<<<<<< HEAD
-        if (!this.value) { throw new Error(`EditArray: "${ this.changeType.toString() }" operation couldn't be performed for list "${ this.itemsProperty }" because a value wasn't specified.`); }
-=======
         if (!this.value) {
             throw new Error(
                 `EditArray: "${this.changeType.toString()}" operation couldn't be performed for list "${
@@ -177,6 +174,5 @@
                 }" because a value wasn't specified.`
             );
         }
->>>>>>> 69cbd1d6
     }
 }