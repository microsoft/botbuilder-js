--- conflicted
+++ resolved
@@ -33,18 +33,12 @@
     disabled?: boolean | string | Expression | BoolExpression;
 }
 
+/**
+ * Write entry into application trace logs.
+ */
 export class LogAction<O extends object = {}> extends Dialog<O> implements LogActionConfiguration {
     public static $kind = 'Microsoft.LogAction';
 
-<<<<<<< HEAD
-/**
- * Write entry into application trace logs.
- */
-export class LogAction<O extends object = {}> extends Dialog<O> {
-    public constructor();
-    
-=======
->>>>>>> 5b77dfcc
     /**
      * Creates a new [LogAction](xref:botbuilder-dialogs-adaptive.LogAction) instance.
      * @param template The text template to log.
@@ -83,14 +77,6 @@
      */
     public disabled?: BoolExpression;
 
-<<<<<<< HEAD
-    /**
-     * Starts a new [Dialog](xref:botbuilder-dialogs.Dialog) and pushes it onto the dialog stack.
-     * @param dc The [DialogContext](xref:botbuilder-dialogs.DialogContext) for the current turn of conversation.
-     * @param options Optional. Initial information to pass to the dialog.
-     * @returns A `Promise` representing the asynchronous operation.
-     */
-=======
     public getConverter(property: keyof LogActionConfiguration): Converter | ConverterFactory {
         switch (property) {
             case 'text':
@@ -106,7 +92,12 @@
         }
     }
 
->>>>>>> 5b77dfcc
+    /**
+     * Starts a new [Dialog](xref:botbuilder-dialogs.Dialog) and pushes it onto the dialog stack.
+     * @param dc The [DialogContext](xref:botbuilder-dialogs.DialogContext) for the current turn of conversation.
+     * @param options Optional. Initial information to pass to the dialog.
+     * @returns A `Promise` representing the asynchronous operation.
+     */
     public async beginDialog(dc: DialogContext, options?: O): Promise<DialogTurnResult> {
         if (this.disabled && this.disabled.getValue(dc.state)) {
             return await dc.endDialog();
