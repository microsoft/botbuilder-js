/**
 * @module botbuilder-dialogs-adaptive
 */
/**
 * Copyright (c) Microsoft Corporation. All rights reserved.
 * Licensed under the MIT License.
 */

import { ExpressionProperty } from 'adaptive-expressions';
import { DialogContext } from 'botbuilder-dialogs';
import { BeginDialog } from './beginDialog';

/**
 * Internal `BeginDialog` action which dynamically binds x.schema/x.dialog to invoke the x.dialog resource with properties as the options.
 */
export class DynamicBeginDialog extends BeginDialog {
<<<<<<< HEAD
  
    /**
     * @protected
     * Evaluates expressions in options.
     * @param dc The [DialogContext](xref:botbuilder-dialogs.DialogContext) for the current turn of conversation.
     * @param options The options to bind.
     */
    protected bindOptions(dc: DialogContext, options: object): object {
=======
    public static $kind = 'Microsoft.DynamicBeginDialog';

    protected bindOptions(dc: DialogContext, _options: object): object {
>>>>>>> c419f992
        const options = {};
        for (const key of Object.getOwnPropertyNames(this)) {
            if (!(this[key] instanceof ExpressionProperty)) {
                options[key] = this[key];
            }
        }
        return super.bindOptions(dc, options);
    }
}<|MERGE_RESOLUTION|>--- conflicted
+++ resolved
@@ -14,20 +14,15 @@
  * Internal `BeginDialog` action which dynamically binds x.schema/x.dialog to invoke the x.dialog resource with properties as the options.
  */
 export class DynamicBeginDialog extends BeginDialog {
-<<<<<<< HEAD
-  
+    public static $kind = 'Microsoft.DynamicBeginDialog';
+
     /**
      * @protected
      * Evaluates expressions in options.
      * @param dc The [DialogContext](xref:botbuilder-dialogs.DialogContext) for the current turn of conversation.
      * @param options The options to bind.
      */
-    protected bindOptions(dc: DialogContext, options: object): object {
-=======
-    public static $kind = 'Microsoft.DynamicBeginDialog';
-
     protected bindOptions(dc: DialogContext, _options: object): object {
->>>>>>> c419f992
         const options = {};
         for (const key of Object.getOwnPropertyNames(this)) {
             if (!(this[key] instanceof ExpressionProperty)) {
