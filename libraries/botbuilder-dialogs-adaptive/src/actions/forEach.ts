--- conflicted
+++ resolved
@@ -19,12 +19,6 @@
 const INDEX = 'dialog.foreach.index';
 const VALUE = 'dialog.foreach.value';
 
-<<<<<<< HEAD
-/**
- * Executes a set of actions once for each item in an in-memory list or collection.
- */
-export class ForEach<O extends object = {}> extends ActionScope<O> {
-=======
 export interface ForEachConfiguration extends ActionScopeConfiguration {
     itemsProperty?: string | Expression | StringExpression;
     index?: string | Expression | StringExpression;
@@ -32,10 +26,12 @@
     disabled?: boolean | string | Expression | BoolExpression;
 }
 
+/**
+ * Executes a set of actions once for each item in an in-memory list or collection.
+ */
 export class ForEach<O extends object = {}> extends ActionScope<O> implements ForEachPageConfiguration {
     public static $kind = 'Microsoft.Foreach';
 
->>>>>>> c419f992
     public constructor();
 
     /**
@@ -80,12 +76,6 @@
      */
     public disabled?: BoolExpression;
 
-<<<<<<< HEAD
-    /**
-     * Gets the child [Dialog](xref:botbuilder-dialogs.Dialog) dependencies so they can be added to the containers [Dialog](xref:botbuilder-dialogs.Dialog) set.
-     * @returns The child [Dialog](xref:botbuilder-dialogs.Dialog) dependencies.
-     */
-=======
     public getConverter(property: keyof ForEachConfiguration): Converter | ConverterFactory {
         switch (property) {
             case 'itemsProperty':
@@ -101,7 +91,10 @@
         }
     }
 
->>>>>>> c419f992
+    /**
+     * Gets the child [Dialog](xref:botbuilder-dialogs.Dialog) dependencies so they can be added to the containers [Dialog](xref:botbuilder-dialogs.Dialog) set.
+     * @returns The child [Dialog](xref:botbuilder-dialogs.Dialog) dependencies.
+     */
     public getDependencies(): Dialog[] {
         return this.actions;
     }
