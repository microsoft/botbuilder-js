/**
 * @module botbuilder-dialogs-adaptive
 */
/**
 * Copyright (c) Microsoft Corporation. All rights reserved.
 * Licensed under the MIT License.
 */
import {
    BoolExpression,
    BoolExpressionConverter,
    Expression,
    StringExpression,
    StringExpressionConverter,
} from 'adaptive-expressions';
import { Activity, ActivityTypes, StringUtils, TurnContext } from 'botbuilder-core';
import {
    BeginSkillDialogOptions,
    Converter,
    ConverterFactory,
    DialogContext,
    DialogTurnResult,
    DialogInstance,
    DialogReason,
    DialogConfiguration,
    DialogEvent,
    DialogEvents,
    DialogStateManager,
    SkillDialog,
    SkillDialogOptions,
} from 'botbuilder-dialogs';
import { TemplateInterface } from '../template';
import { skillClientKey, skillConversationIdFactoryKey } from '../skillExtensions';
import { ActivityTemplate } from '../templates';
import { ActivityTemplateConverter } from '../converters';
import { AdaptiveEvents } from '../adaptiveEvents';

export interface BeginSkillConfiguration extends DialogConfiguration {
    disabled?: boolean | string | Expression | BoolExpression;
    activityProcessed?: boolean | string | Expression | BoolExpression;
    resultProperty?: string | Expression | StringExpression;
    botId?: string | Expression | StringExpression;
    skillHostEndpoint?: string | Expression | StringExpression;
    skillAppId?: string | Expression | StringExpression;
    skillEndpoint?: string | Expression | StringExpression;
    activity?: string | Partial<Activity> | TemplateInterface<Partial<Activity>, DialogStateManager>;
    connectionName?: string | Expression | StringExpression;
    allowInterruptions?: boolean | string | Expression | BoolExpression;
}

export class BeginSkill extends SkillDialog implements BeginSkillConfiguration {
    public static $kind = 'Microsoft.BeginSkill';

<<<<<<< HEAD
/**
 * Begin a Skill.
 */
export class BeginSkill extends SkillDialog {
=======
>>>>>>> c419f992
    /**
     * Optional expression which if is true will disable this action.
     */
    public disabled?: BoolExpression;

    /**
     * Value indicating whether the new dialog should process the activity.
     *
     * @remarks
     * The default for this will be true, which means the new dialog should not look at the activity.
     * You can set this to false to dispatch the activity to the new dialog.
     */
    public activityProcessed = new BoolExpression(true);

    /**
     * Optional property path to store the dialog result in.
     */
    public resultProperty?: StringExpression;

    /**
     * The Microsoft App ID that will be calling the skill.
     *
     * @remarks
     * Defauls to a value of `=settings.MicrosoftAppId` which retrievs the bots ID from settings.
     */
    public botId = new StringExpression('=settings.MicrosoftAppId');

    /**
     * The callback Url for the skill host.
     *
     * @remarks
     * Defauls to a value of `=settings.SkillHostEndpoint` which retrieves the endpoint from settings.
     */
    public skillHostEndpoint = new StringExpression('=settings.SkillHostEndpoint');

    /**
     * The Microsoft App ID for the skill.
     */
    public skillAppId: StringExpression;

    /**
     * The `/api/messages` endpoint for the skill.
     */
    public skillEndpoint: StringExpression;

    /**
     * Template for the activity.
     */
    public activity: TemplateInterface<Partial<Activity>, DialogStateManager>;

    /**
     * Optional. The OAuth Connection Name for the Parent Bot.
     */
    public connectionName: StringExpression;

    /**
     * The interruption policy.
     */
    public allowInterruptions: BoolExpression;

    public getConverter(property: keyof BeginSkillConfiguration): Converter | ConverterFactory {
        switch (property) {
            case 'disabled':
                return new BoolExpressionConverter();
            case 'activityProcessed':
                return new BoolExpressionConverter();
            case 'resultProperty':
                return new StringExpressionConverter();
            case 'botId':
                return new StringExpressionConverter();
            case 'skillHostEndpoint':
                return new StringExpressionConverter();
            case 'skillAppId':
                return new StringExpressionConverter();
            case 'skillEndpoint':
                return new StringExpressionConverter();
            case 'activity':
                return new ActivityTemplateConverter();
            case 'connectionName':
                return new StringExpressionConverter();
            case 'allowInterruptions':
                return new BoolExpressionConverter();
            default:
                return undefined;
        }
    }

    // Used to cache DialogOptions for multi-turn calls across servers.
    private _dialogOptionsStateKey = `${this.constructor.name}.dialogOptionsData`;

    /**
     * Creates a new `BeginSkillDialog instance.
     * @param options Optional options used to configure the skill dialog.
     */
    constructor(options?: SkillDialogOptions) {
        super(Object.assign({ skill: {} } as SkillDialogOptions, options));
    }

    /**
     * Called when the [Dialog](xref:botbuilder-dialogs.Dialog) is started and pushed onto the dialog stack.
     * @param dc The [DialogContext](xref:botbuilder-dialogs.DialogContext) for the current turn of conversation.
     * @param options Optional. Initial information to pass to the dialog.
     * @returns A `Promise` representing the asynchronous operation.
     */
    public async beginDialog(dc: DialogContext, options?: BeginSkillDialogOptions): Promise<DialogTurnResult> {
        const dcState = dc.state;
        if (this.disabled && this.disabled.getValue(dcState)) {
            return await dc.endDialog();
        }

        // Setup the skill to call
        const botId = this.botId.getValue(dcState);
        const skillHostEndpoint = this.skillHostEndpoint.getValue(dcState);
        if (botId) {
            this.dialogOptions.botId = botId;
        }
        if (skillHostEndpoint) {
            this.dialogOptions.skillHostEndpoint = skillHostEndpoint;
        }
        if (this.skillAppId) {
            this.dialogOptions.skill.id = this.dialogOptions.skill.appId = this.skillAppId.getValue(dcState);
        }
        if (this.skillEndpoint) {
            this.dialogOptions.skill.skillEndpoint = this.skillEndpoint.getValue(dcState);
        }
        if (this.connectionName) {
            this.dialogOptions.connectionName = this.connectionName.getValue(dcState);
        }
        if (!this.dialogOptions.conversationState) {
            this.dialogOptions.conversationState = dc.dialogManager.conversationState;
        }
        if (!this.dialogOptions.skillClient) {
            this.dialogOptions.skillClient = dc.context.turnState.get(skillClientKey);
        }
        if (!this.dialogOptions.conversationIdFactory) {
            this.dialogOptions.conversationIdFactory = dc.context.turnState.get(skillConversationIdFactoryKey);
        }

        // Store the initialized dialogOptions in state so we can restore these values when the dialog is resumed.
        dc.activeDialog.state[this._dialogOptionsStateKey] = this.dialogOptions;

        // Get the activity to send to the skill.
        options = {} as BeginSkillDialogOptions;
        if (this.activityProcessed.getValue(dcState) && this.activity) {
            // The parent consumed the activity in context, use the Activity property to start the skill.
            const activity = await this.activity.bind(dc, dcState);

            this.telemetryClient.trackEvent({
                name: 'GeneratorResult',
                properties: {
                    template: this.activity,
                    result: activity || '',
                },
            });

            options.activity = activity;
        } else {
            // Send the turn context activity to the skill (pass through).
            options.activity = dc.context.activity;
        }

        // Call the base to invoke the skill
        return await super.beginDialog(dc, options);
    }
    
    /**
     * Called when the [Dialog](xref:botbuilder-dialogs.Dialog) is _continued_, where it is the active dialog and the 
     * user replies with a new activity.
     * @param dc The [DialogContext](xref:botbuilder-dialogs.DialogContext) for the current turn of conversation.
     * @returns A `Promise` representing the asynchronous operation.
     */
    public async continueDialog(dc: DialogContext): Promise<DialogTurnResult> {
        this.loadDialogOptions(dc.context, dc.activeDialog);
        const activity = dc.context.activity;
        if (activity.type == ActivityTypes.EndOfConversation) {
            // Capture the result of the dialog if the property is set
            if (this.resultProperty && activity.value) {
                const dcState = dc.state;
                dc.state.setValue(this.resultProperty.getValue(dcState), activity.value);
            }
        }

        return await super.continueDialog(dc);
    }

    /**
     * Called when the [Dialog](xref:botbuilder-dialogs.Dialog) should re-prompt the user for input.
     * @param turnContext [TurnContext](xref:botbuilder-core.TurnContext), the context object for this turn.
     * @param instance [DialogInstance](xref:botbuilder-dialogs.DialogInstance), state information for this dialog.
     * @returns A `Promise` representing the asynchronous operation.
     */
    public async repromptDialog(turnContext: TurnContext, instance: DialogInstance): Promise<void> {
        this.loadDialogOptions(turnContext, instance);
        return await super.repromptDialog(turnContext, instance);
    }

    /**
     * Called when a child [Dialog](xref:botbuilder-dialogs.Dialog) completed its turn, returning control to this dialog.
     * @param dc The [DialogContext](xref:botbuilder-dialogs.DialogContext) for the current turn of conversation.
     * @param reason [DialogReason](xref:botbuilder-dialogs.DialogReason), reason why the dialog resumed.
     * @param result Optional. Value returned from the dialog that was called. The type 
     * of the value returned is dependent on the child dialog.
     * @returns A `Promise` representing the asynchronous operation.
     */
    public async resumeDialog(dc: DialogContext, reason: DialogReason, result?: any): Promise<DialogTurnResult<any>> {
        this.loadDialogOptions(dc.context, dc.activeDialog);
        return await super.resumeDialog(dc, reason, result);
    }

    /**
     * Called when the [Dialog](xref:botbuilder-dialogs.Dialog) is ending.
     * @param turnContext [TurnContext](xref:botbuilder-core.TurnContext), the context object for this turn.
     * @param instance [DialogInstance](xref:botbuilder-dialogs.DialogInstance), state information associated with the instance of this dialog on the dialog stack.
     * @param reason [DialogReason](xref:botbuilder-dialogs.DialogReason), reason why the dialog ended.
     * @returns A `Promise` representing the asynchronous operation.
     */
    public async endDialog(turnContext: TurnContext, instance: DialogInstance, reason: DialogReason): Promise<void> {
        this.loadDialogOptions(turnContext, instance);
        return await super.endDialog(turnContext, instance, reason);
    }

    /**
     * @protected
     * Builds the compute Id for the [Dialog](xref:botbuilder-dialogs.Dialog).
     * @returns A `string` representing the compute Id.
     */
    protected onComputeId(): string {
        const appId = this.skillAppId ? this.skillAppId.toString() : '';
        if (this.activity instanceof ActivityTemplate) {
            return `BeginSkill['${appId}','${StringUtils.ellipsis(this.activity.template.trim(), 30)}']`;
        }
        return `BeginSkill['${appId}','${StringUtils.ellipsis(this.activity && this.activity.toString().trim(), 30)}']`;
    }

<<<<<<< HEAD
    /**
     * @private
     * Regenerates the [SkillDialog.DialogOptions](xref:botbuilder-dialogs.SkillDialog.DialogOptions) based on the values used during the `BeginDialog` call.
     * @remarks The [Dialog](xref:botbuilder-dialogs.Dialog) can be resumed in another server or after redeploying the bot, this code ensure that the options used are the ones
     * used to call `BeginDialog`.
     * Also, if `ContinueConversation` or other methods are called on a server different than the one where `BeginDialog` was called,
     * `DialogOptions` will be empty and this code will make sure it has the right value.
     */
=======
    protected async onPreBubbleEvent(dc: DialogContext, e: DialogEvent): Promise<boolean> {
        if (e.name === DialogEvents.activityReceived && dc.context.activity.type === ActivityTypes.Message) {
            // Ask parent to perform recognition.
            if (dc.parent) {
                await dc.parent.emitEvent(AdaptiveEvents.recognizeUtterance, dc.context.activity, false);
            }

            // Should we allow interruptions.
            let canInterrupt = true;
            if (this.allowInterruptions) {
                const { value: allowInterruptions, error } = this.allowInterruptions.tryGetValue(dc.state);
                canInterrupt = !error && allowInterruptions;
            }

            // Stop bubbling if interruptions are NOT allowed
            return !canInterrupt;
        }

        return false;
    }

>>>>>>> c419f992
    private loadDialogOptions(context: TurnContext, instance: DialogInstance): void {
        const dialogOptions = <SkillDialogOptions>instance.state[this._dialogOptionsStateKey];

        this.dialogOptions.botId = dialogOptions.botId;
        this.dialogOptions.skillHostEndpoint = dialogOptions.skillHostEndpoint;

        this.dialogOptions.conversationIdFactory = context.turnState.get(skillConversationIdFactoryKey);
        if (this.dialogOptions.conversationIdFactory == null) {
            throw new ReferenceError('Unable to locate skillConversationIdFactoryBase in HostContext.');
        }

        this.dialogOptions.skillClient = context.turnState.get(skillClientKey);
        if (this.dialogOptions.skillClient == null) {
            throw new ReferenceError('Unable to get an instance of conversationState from turnState.');
        }

        this.dialogOptions.connectionName = dialogOptions.connectionName;

        // Set the skill to call.
        this.dialogOptions.skill = dialogOptions.skill;
    }
}<|MERGE_RESOLUTION|>--- conflicted
+++ resolved
@@ -47,16 +47,12 @@
     allowInterruptions?: boolean | string | Expression | BoolExpression;
 }
 
-export class BeginSkill extends SkillDialog implements BeginSkillConfiguration {
-    public static $kind = 'Microsoft.BeginSkill';
-
-<<<<<<< HEAD
 /**
  * Begin a Skill.
  */
-export class BeginSkill extends SkillDialog {
-=======
->>>>>>> c419f992
+export class BeginSkill extends SkillDialog implements BeginSkillConfiguration {
+    public static $kind = 'Microsoft.BeginSkill';
+
     /**
      * Optional expression which if is true will disable this action.
      */
@@ -291,7 +287,27 @@
         return `BeginSkill['${appId}','${StringUtils.ellipsis(this.activity && this.activity.toString().trim(), 30)}']`;
     }
 
-<<<<<<< HEAD
+    protected async onPreBubbleEvent(dc: DialogContext, e: DialogEvent): Promise<boolean> {
+        if (e.name === DialogEvents.activityReceived && dc.context.activity.type === ActivityTypes.Message) {
+            // Ask parent to perform recognition.
+            if (dc.parent) {
+                await dc.parent.emitEvent(AdaptiveEvents.recognizeUtterance, dc.context.activity, false);
+            }
+
+            // Should we allow interruptions.
+            let canInterrupt = true;
+            if (this.allowInterruptions) {
+                const { value: allowInterruptions, error } = this.allowInterruptions.tryGetValue(dc.state);
+                canInterrupt = !error && allowInterruptions;
+            }
+
+            // Stop bubbling if interruptions are NOT allowed
+            return !canInterrupt;
+        }
+
+        return false;
+    }
+
     /**
      * @private
      * Regenerates the [SkillDialog.DialogOptions](xref:botbuilder-dialogs.SkillDialog.DialogOptions) based on the values used during the `BeginDialog` call.
@@ -300,29 +316,6 @@
      * Also, if `ContinueConversation` or other methods are called on a server different than the one where `BeginDialog` was called,
      * `DialogOptions` will be empty and this code will make sure it has the right value.
      */
-=======
-    protected async onPreBubbleEvent(dc: DialogContext, e: DialogEvent): Promise<boolean> {
-        if (e.name === DialogEvents.activityReceived && dc.context.activity.type === ActivityTypes.Message) {
-            // Ask parent to perform recognition.
-            if (dc.parent) {
-                await dc.parent.emitEvent(AdaptiveEvents.recognizeUtterance, dc.context.activity, false);
-            }
-
-            // Should we allow interruptions.
-            let canInterrupt = true;
-            if (this.allowInterruptions) {
-                const { value: allowInterruptions, error } = this.allowInterruptions.tryGetValue(dc.state);
-                canInterrupt = !error && allowInterruptions;
-            }
-
-            // Stop bubbling if interruptions are NOT allowed
-            return !canInterrupt;
-        }
-
-        return false;
-    }
-
->>>>>>> c419f992
     private loadDialogOptions(context: TurnContext, instance: DialogInstance): void {
         const dialogOptions = <SkillDialogOptions>instance.state[this._dialogOptionsStateKey];
 
