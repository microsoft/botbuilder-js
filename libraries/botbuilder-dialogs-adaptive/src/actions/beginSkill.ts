--- conflicted
+++ resolved
@@ -5,33 +5,31 @@
  * Copyright (c) Microsoft Corporation. All rights reserved.
  * Licensed under the MIT License.
  */
-<<<<<<< HEAD
-import { BoolExpression, BoolExpressionConverter, StringExpression, StringExpressionConverter } from 'adaptive-expressions';
-=======
 import {
+    BoolExpression,
+    BoolExpressionConverter,
+    StringExpression,
+    StringExpressionConverter,
+} from 'adaptive-expressions';
+import { Activity, ActivityTypes, StringUtils, TurnContext } from 'botbuilder-core';
+import {
+    BeginSkillDialogOptions,
+    Converters,
+    DialogContext,
+    DialogTurnResult,
+    DialogInstance,
+    DialogReason,
     SkillDialog,
     SkillDialogOptions,
-    DialogContext,
-    DialogTurnResult,
-    BeginSkillDialogOptions,
-    DialogInstance,
-    DialogReason,
 } from 'botbuilder-dialogs';
-import { BoolExpression, StringExpression } from 'adaptive-expressions';
->>>>>>> 786b157c
-import { Activity, ActivityTypes, StringUtils, TurnContext } from 'botbuilder-core';
-import { SkillDialog, SkillDialogOptions, Converters, DialogContext, DialogTurnResult, BeginSkillDialogOptions, DialogInstance, DialogReason } from 'botbuilder-dialogs';
 import { TemplateInterface } from '../template';
 import { skillClientKey, skillConversationIdFactoryKey } from '../skillExtensions';
 import { ActivityTemplate } from '../templates';
 import { ActivityTemplateConverter } from '../converters';
 
 export class BeginSkill extends SkillDialog {
-<<<<<<< HEAD
     public static $kind = 'Microsoft.BeginSkill';
 
-=======
->>>>>>> 786b157c
     /**
      * Optional expression which if is true will disable this action.
      */
@@ -102,11 +100,7 @@
     }
 
     // Used to cache DialogOptions for multi-turn calls across servers.
-<<<<<<< HEAD
-    private _dialogOptionsStateKey: string = `${this.constructor.name}.dialogOptionsData`;
-=======
     private _dialogOptionsStateKey = `${this.constructor.name}.dialogOptionsData`;
->>>>>>> 786b157c
 
     /**
      * Creates a new `BeginSkillDialog instance.
@@ -162,15 +156,9 @@
             this.telemetryClient.trackEvent({
                 name: 'GeneratorResult',
                 properties: {
-<<<<<<< HEAD
-                    'template': this.activity,
-                    'result': activity || ''
-                }
-=======
                     template: this.activity,
                     result: activity || '',
                 },
->>>>>>> 786b157c
             });
 
             options.activity = activity;
@@ -229,11 +217,7 @@
         this.dialogOptions.conversationIdFactory = context.turnState.get(skillConversationIdFactoryKey);
         if (this.dialogOptions.conversationIdFactory == null) {
             throw new ReferenceError('Unable to locate skillConversationIdFactoryBase in HostContext.');
-<<<<<<< HEAD
-        };
-=======
-        }
->>>>>>> 786b157c
+        }
 
         this.dialogOptions.skillClient = context.turnState.get(skillClientKey);
         if (this.dialogOptions.skillClient == null) {
