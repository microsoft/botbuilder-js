/**
 * @module botbuilder-dialogs-adaptive
 */
/**
 * Copyright (c) Microsoft Corporation. All rights reserved.
 * Licensed under the MIT License.
 */
<<<<<<< HEAD
import { SkillDialog, SkillDialogOptions, DialogContext, DialogTurnResult, BeginSkillDialogOptions, DialogInstance, DialogReason, DialogEvent, DialogEvents } from 'botbuilder-dialogs';
=======
import {
    SkillDialog,
    SkillDialogOptions,
    DialogContext,
    DialogTurnResult,
    BeginSkillDialogOptions,
    DialogInstance,
    DialogReason,
    DialogStateManager,
} from 'botbuilder-dialogs';
>>>>>>> 69cbd1d6
import { BoolExpression, StringExpression } from 'adaptive-expressions';
import { Activity, ActivityTypes, StringUtils, TurnContext } from 'botbuilder-core';
import { TemplateInterface } from '../template';
import { skillClientKey, skillConversationIdFactoryKey } from '../skillExtensions';
import { ActivityTemplate } from '../templates';
import { AdaptiveEvents } from '../adaptiveEvents';

export class BeginSkill extends SkillDialog {
    /**
     * Optional expression which if is true will disable this action.
     */
    public disabled?: BoolExpression;

    /**
     * Value indicating whether the new dialog should process the activity.
     *
     * @remarks
     * The default for this will be true, which means the new dialog should not look at the activity.
     * You can set this to false to dispatch the activity to the new dialog.
     */
    public activityProcessed = new BoolExpression(true);

    /**
     * Optional property path to store the dialog result in.
     */
    public resultProperty?: StringExpression;

    /**
     * The Microsoft App ID that will be calling the skill.
     *
     * @remarks
     * Defauls to a value of `=settings.MicrosoftAppId` which retrievs the bots ID from settings.
     */
    public botId = new StringExpression('=settings.MicrosoftAppId');

    /**
     * The callback Url for the skill host.
     *
     * @remarks
     * Defauls to a value of `=settings.SkillHostEndpoint` which retrieves the endpoint from settings.
     */
    public skillHostEndpoint = new StringExpression('=settings.SkillHostEndpoint');

    /**
     * The Microsoft App ID for the skill.
     */
    public skillAppId: StringExpression;

    /**
     * The `/api/messages` endpoint for the skill.
     */
    public skillEndpoint: StringExpression;

    /**
     * Template for the activity.
     */
    public activity: TemplateInterface<Partial<Activity>, DialogStateManager>;

    /**
     * Interruption policy.
     */
    public allowInterruptions: BoolExpression;

    /**
     * Optional. The OAuth Connection Name for the Parent Bot.
     */
    public connectionName: StringExpression;

    // Used to cache DialogOptions for multi-turn calls across servers.
    private _dialogOptionsStateKey = `${this.constructor.name}.dialogOptionsData`;

    /**
     * Creates a new `BeginSkillDialog instance.
     * @param options Optional options used to configure the skill dialog.
     */
    constructor(options?: SkillDialogOptions) {
        super(Object.assign({ skill: {} } as SkillDialogOptions, options));
    }

    public async beginDialog(dc: DialogContext, options?: BeginSkillDialogOptions): Promise<DialogTurnResult> {
        const dcState = dc.state;
        if (this.disabled && this.disabled.getValue(dcState)) {
            return await dc.endDialog();
        }

        // Setup the skill to call
        const botId = this.botId.getValue(dcState);
        const skillHostEndpoint = this.skillHostEndpoint.getValue(dcState);
        if (botId) {
            this.dialogOptions.botId = botId;
        }
        if (skillHostEndpoint) {
            this.dialogOptions.skillHostEndpoint = skillHostEndpoint;
        }
        if (this.skillAppId) {
            this.dialogOptions.skill.id = this.dialogOptions.skill.appId = this.skillAppId.getValue(dcState);
        }
        if (this.skillEndpoint) {
            this.dialogOptions.skill.skillEndpoint = this.skillEndpoint.getValue(dcState);
        }
        if (this.connectionName) {
            this.dialogOptions.connectionName = this.connectionName.getValue(dcState);
        }
        if (!this.dialogOptions.conversationState) {
            this.dialogOptions.conversationState = dc.dialogManager.conversationState;
        }
        if (!this.dialogOptions.skillClient) {
            this.dialogOptions.skillClient = dc.context.turnState.get(skillClientKey);
        }
        if (!this.dialogOptions.conversationIdFactory) {
            this.dialogOptions.conversationIdFactory = dc.context.turnState.get(skillConversationIdFactoryKey);
        }

        // Store the initialized dialogOptions in state so we can restore these values when the dialog is resumed.
        dc.activeDialog.state[this._dialogOptionsStateKey] = this.dialogOptions;

        // Get the activity to send to the skill.
        options = {} as BeginSkillDialogOptions;
        if (this.activityProcessed.getValue(dcState) && this.activity) {
            // The parent consumed the activity in context, use the Activity property to start the skill.
            const activity = await this.activity.bind(dc, dcState);

            this.telemetryClient.trackEvent({
                name: 'GeneratorResult',
                properties: {
                    template: this.activity,
                    result: activity || '',
                },
            });

            options.activity = activity;
        } else {
            // Send the turn context activity to the skill (pass through).
            options.activity = dc.context.activity;
        }

        // Call the base to invoke the skill
        return await super.beginDialog(dc, options);
    }

    public async continueDialog(dc: DialogContext): Promise<DialogTurnResult> {
        this.loadDialogOptions(dc.context, dc.activeDialog);
        const activity = dc.context.activity;
        if (activity.type == ActivityTypes.EndOfConversation) {
            // Capture the result of the dialog if the property is set
            if (this.resultProperty && activity.value) {
                const dcState = dc.state;
                dc.state.setValue(this.resultProperty.getValue(dcState), activity.value);
            }
        }

        return await super.continueDialog(dc);
    }

    public async repromptDialog(turnContext: TurnContext, instance: DialogInstance): Promise<void> {
        this.loadDialogOptions(turnContext, instance);
        return await super.repromptDialog(turnContext, instance);
    }

    public async resumeDialog(dc: DialogContext, reason: DialogReason, result?: any): Promise<DialogTurnResult<any>> {
        this.loadDialogOptions(dc.context, dc.activeDialog);
        return await super.resumeDialog(dc, reason, result);
    }

    public async endDialog(turnContext: TurnContext, instance: DialogInstance, reason: DialogReason): Promise<void> {
        this.loadDialogOptions(turnContext, instance);
        return await super.endDialog(turnContext, instance, reason);
    }

    protected onComputeId(): string {
        const appId = this.skillAppId ? this.skillAppId.toString() : '';
        if (this.activity instanceof ActivityTemplate) {
            return `BeginSkill['${appId}','${StringUtils.ellipsis(this.activity.template.trim(), 30)}']`;
        }
        return `BeginSkill['${appId}','${StringUtils.ellipsis(this.activity && this.activity.toString().trim(), 30)}']`;
    }

    protected async onPreBubbleEvent(dc: DialogContext, e: DialogEvent): Promise<boolean> {
        if (e.name === DialogEvents.activityReceived && dc.context.activity.type === ActivityTypes.Message) {
            // Ask parent to perform recognition.
            if (dc.parent) {
                await dc.parent.emitEvent(AdaptiveEvents.recognizeUtterance, dc.context.activity, false);
            }

            // Should we allow interruptions.
            let canInterrupt = true;
            if (this.allowInterruptions) {
                const { value: allowInterruptions, error } = this.allowInterruptions.tryGetValue(dc.state);
                canInterrupt = !error && allowInterruptions;
            }

            // Stop bubbling if interruptions are NOT allowed.
            return !canInterrupt;
        }

        return false;
    }

    private loadDialogOptions(context: TurnContext, instance: DialogInstance): void {
        const dialogOptions = <SkillDialogOptions>instance.state[this._dialogOptionsStateKey];

        this.dialogOptions.botId = dialogOptions.botId;
        this.dialogOptions.skillHostEndpoint = dialogOptions.skillHostEndpoint;

        this.dialogOptions.conversationIdFactory = context.turnState.get(skillConversationIdFactoryKey);
        if (this.dialogOptions.conversationIdFactory == null) {
            throw new ReferenceError('Unable to locate skillConversationIdFactoryBase in HostContext.');
        }

        this.dialogOptions.skillClient = context.turnState.get(skillClientKey);
        if (this.dialogOptions.skillClient == null) {
            throw new ReferenceError('Unable to get an instance of conversationState from turnState.');
        }

        this.dialogOptions.connectionName = dialogOptions.connectionName;

        // Set the skill to call.
        this.dialogOptions.skill = dialogOptions.skill;
    }
}<|MERGE_RESOLUTION|>--- conflicted
+++ resolved
@@ -5,9 +5,6 @@
  * Copyright (c) Microsoft Corporation. All rights reserved.
  * Licensed under the MIT License.
  */
-<<<<<<< HEAD
-import { SkillDialog, SkillDialogOptions, DialogContext, DialogTurnResult, BeginSkillDialogOptions, DialogInstance, DialogReason, DialogEvent, DialogEvents } from 'botbuilder-dialogs';
-=======
 import {
     SkillDialog,
     SkillDialogOptions,
@@ -17,8 +14,9 @@
     DialogInstance,
     DialogReason,
     DialogStateManager,
+    DialogEvent,
+    DialogEvents,
 } from 'botbuilder-dialogs';
->>>>>>> 69cbd1d6
 import { BoolExpression, StringExpression } from 'adaptive-expressions';
 import { Activity, ActivityTypes, StringUtils, TurnContext } from 'botbuilder-core';
 import { TemplateInterface } from '../template';
