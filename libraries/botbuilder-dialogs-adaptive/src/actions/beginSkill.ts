/**
 * @module botbuilder-dialogs-adaptive
 */
/**
 * Copyright (c) Microsoft Corporation. All rights reserved.
 * Licensed under the MIT License.
 */
import {
    BoolExpression,
    BoolExpressionConverter,
    Expression,
    StringExpression,
    StringExpressionConverter,
} from 'adaptive-expressions';
import { Activity, ActivityTypes, StringUtils, TurnContext } from 'botbuilder-core';
import {
    BeginSkillDialogOptions,
    Converter,
    ConverterFactory,
    DialogContext,
    DialogTurnResult,
    DialogInstance,
    DialogReason,
<<<<<<< HEAD
    SkillDialog,
    SkillDialogOptions,
    DialogConfiguration,
    DialogEvent,
    DialogEvents,
=======
    DialogStateManager,
>>>>>>> 69cbd1d6
} from 'botbuilder-dialogs';
import { TemplateInterface } from '../template';
import { skillClientKey, skillConversationIdFactoryKey } from '../skillExtensions';
import { ActivityTemplate } from '../templates';
import { ActivityTemplateConverter } from '../converters';
import { AdaptiveEvents } from '../adaptiveEvents';

export interface BeginSkillConfiguration extends DialogConfiguration {
    disabled?: boolean | string | Expression | BoolExpression;
    activityProcessed?: boolean | string | Expression | BoolExpression;
    resultProperty?: string | Expression | StringExpression;
    botId?: string | Expression | StringExpression;
    skillHostEndpoint?: string | Expression | StringExpression;
    skillAppId?: string | Expression | StringExpression;
    skillEndpoint?: string | Expression | StringExpression;
    activity?: string | Partial<Activity> | TemplateInterface<Partial<Activity>>;
    connectionName?: string | Expression | StringExpression;
    allowInterruptions?: boolean | string | Expression | BoolExpression;
}

export class BeginSkill extends SkillDialog implements BeginSkillConfiguration {
    public static $kind = 'Microsoft.BeginSkill';

    /**
     * Optional expression which if is true will disable this action.
     */
    public disabled?: BoolExpression;

    /**
     * Value indicating whether the new dialog should process the activity.
     *
     * @remarks
     * The default for this will be true, which means the new dialog should not look at the activity.
     * You can set this to false to dispatch the activity to the new dialog.
     */
    public activityProcessed = new BoolExpression(true);

    /**
     * Optional property path to store the dialog result in.
     */
    public resultProperty?: StringExpression;

    /**
     * The Microsoft App ID that will be calling the skill.
     *
     * @remarks
     * Defauls to a value of `=settings.MicrosoftAppId` which retrievs the bots ID from settings.
     */
    public botId = new StringExpression('=settings.MicrosoftAppId');

    /**
     * The callback Url for the skill host.
     *
     * @remarks
     * Defauls to a value of `=settings.SkillHostEndpoint` which retrieves the endpoint from settings.
     */
    public skillHostEndpoint = new StringExpression('=settings.SkillHostEndpoint');

    /**
     * The Microsoft App ID for the skill.
     */
    public skillAppId: StringExpression;

    /**
     * The `/api/messages` endpoint for the skill.
     */
    public skillEndpoint: StringExpression;

    /**
     * Template for the activity.
     */
    public activity: TemplateInterface<Partial<Activity>, DialogStateManager>;

    /**
     * Optional. The OAuth Connection Name for the Parent Bot.
     */
    public connectionName: StringExpression;

    /**
     * The interruption policy.
     */
    public allowInterruptions: BoolExpression;

    public getConverter(property: keyof BeginSkillConfiguration): Converter | ConverterFactory {
        switch (property) {
            case 'disabled':
                return new BoolExpressionConverter();
            case 'activityProcessed':
                return new BoolExpressionConverter();
            case 'resultProperty':
                return new StringExpressionConverter();
            case 'botId':
                return new StringExpressionConverter();
            case 'skillHostEndpoint':
                return new StringExpressionConverter();
            case 'skillAppId':
                return new StringExpressionConverter();
            case 'skillEndpoint':
                return new StringExpressionConverter();
            case 'activity':
                return new ActivityTemplateConverter();
            case 'connectionName':
                return new StringExpressionConverter();
            default:
                return undefined;
        }
    }

    // Used to cache DialogOptions for multi-turn calls across servers.
    private _dialogOptionsStateKey = `${this.constructor.name}.dialogOptionsData`;

    /**
     * Creates a new `BeginSkillDialog instance.
     * @param options Optional options used to configure the skill dialog.
     */
    constructor(options?: SkillDialogOptions) {
        super(Object.assign({ skill: {} } as SkillDialogOptions, options));
    }

    public async beginDialog(dc: DialogContext, options?: BeginSkillDialogOptions): Promise<DialogTurnResult> {
        const dcState = dc.state;
        if (this.disabled && this.disabled.getValue(dcState)) {
            return await dc.endDialog();
        }

        // Setup the skill to call
        const botId = this.botId.getValue(dcState);
        const skillHostEndpoint = this.skillHostEndpoint.getValue(dcState);
        if (botId) {
            this.dialogOptions.botId = botId;
        }
        if (skillHostEndpoint) {
            this.dialogOptions.skillHostEndpoint = skillHostEndpoint;
        }
        if (this.skillAppId) {
            this.dialogOptions.skill.id = this.dialogOptions.skill.appId = this.skillAppId.getValue(dcState);
        }
        if (this.skillEndpoint) {
            this.dialogOptions.skill.skillEndpoint = this.skillEndpoint.getValue(dcState);
        }
        if (this.connectionName) {
            this.dialogOptions.connectionName = this.connectionName.getValue(dcState);
        }
        if (!this.dialogOptions.conversationState) {
            this.dialogOptions.conversationState = dc.dialogManager.conversationState;
        }
        if (!this.dialogOptions.skillClient) {
            this.dialogOptions.skillClient = dc.context.turnState.get(skillClientKey);
        }
        if (!this.dialogOptions.conversationIdFactory) {
            this.dialogOptions.conversationIdFactory = dc.context.turnState.get(skillConversationIdFactoryKey);
        }

        // Store the initialized dialogOptions in state so we can restore these values when the dialog is resumed.
        dc.activeDialog.state[this._dialogOptionsStateKey] = this.dialogOptions;

        // Get the activity to send to the skill.
        options = {} as BeginSkillDialogOptions;
        if (this.activityProcessed.getValue(dcState) && this.activity) {
            // The parent consumed the activity in context, use the Activity property to start the skill.
            const activity = await this.activity.bind(dc, dcState);

            this.telemetryClient.trackEvent({
                name: 'GeneratorResult',
                properties: {
                    template: this.activity,
                    result: activity || '',
                },
            });

            options.activity = activity;
        } else {
            // Send the turn context activity to the skill (pass through).
            options.activity = dc.context.activity;
        }

        // Call the base to invoke the skill
        return await super.beginDialog(dc, options);
    }

    public async continueDialog(dc: DialogContext): Promise<DialogTurnResult> {
        this.loadDialogOptions(dc.context, dc.activeDialog);
        const activity = dc.context.activity;
        if (activity.type == ActivityTypes.EndOfConversation) {
            // Capture the result of the dialog if the property is set
            if (this.resultProperty && activity.value) {
                const dcState = dc.state;
                dc.state.setValue(this.resultProperty.getValue(dcState), activity.value);
            }
        }

        return await super.continueDialog(dc);
    }

    public async repromptDialog(turnContext: TurnContext, instance: DialogInstance): Promise<void> {
        this.loadDialogOptions(turnContext, instance);
        return await super.repromptDialog(turnContext, instance);
    }

    public async resumeDialog(dc: DialogContext, reason: DialogReason, result?: any): Promise<DialogTurnResult<any>> {
        this.loadDialogOptions(dc.context, dc.activeDialog);
        return await super.resumeDialog(dc, reason, result);
    }

    public async endDialog(turnContext: TurnContext, instance: DialogInstance, reason: DialogReason): Promise<void> {
        this.loadDialogOptions(turnContext, instance);
        return await super.endDialog(turnContext, instance, reason);
    }

    protected onComputeId(): string {
        const appId = this.skillAppId ? this.skillAppId.toString() : '';
        if (this.activity instanceof ActivityTemplate) {
            return `BeginSkill['${appId}','${StringUtils.ellipsis(this.activity.template.trim(), 30)}']`;
        }
        return `BeginSkill['${appId}','${StringUtils.ellipsis(this.activity && this.activity.toString().trim(), 30)}']`;
    }

    protected async onPreBubbleEvent(dc: DialogContext, e: DialogEvent): Promise<boolean> {
        if (e.name === DialogEvents.activityReceived && dc.context.activity.type === ActivityTypes.Message) {
            // Ask parent to perform recognition.
            await dc.parent.emitEvent(AdaptiveEvents.recognizeUtterance, dc.context.activity, false);

            // Should we allow interruptions
            let canInterrupt = true;
            if (this.allowInterruptions) {
                const { value: allowInterruptions, error } = this.allowInterruptions.tryGetValue(dc.state);
                canInterrupt = !error && allowInterruptions;
            }

            // Stop bubbling if interruptions are NOT allowed
            return !canInterrupt;
        }

        return false;
    }

    private loadDialogOptions(context: TurnContext, instance: DialogInstance): void {
        const dialogOptions = <SkillDialogOptions>instance.state[this._dialogOptionsStateKey];

        this.dialogOptions.botId = dialogOptions.botId;
        this.dialogOptions.skillHostEndpoint = dialogOptions.skillHostEndpoint;

        this.dialogOptions.conversationIdFactory = context.turnState.get(skillConversationIdFactoryKey);
        if (this.dialogOptions.conversationIdFactory == null) {
            throw new ReferenceError('Unable to locate skillConversationIdFactoryBase in HostContext.');
        }

        this.dialogOptions.skillClient = context.turnState.get(skillClientKey);
        if (this.dialogOptions.skillClient == null) {
            throw new ReferenceError('Unable to get an instance of conversationState from turnState.');
        }

        this.dialogOptions.connectionName = dialogOptions.connectionName;

        // Set the skill to call.
        this.dialogOptions.skill = dialogOptions.skill;
    }
}<|MERGE_RESOLUTION|>--- conflicted
+++ resolved
@@ -21,15 +21,12 @@
     DialogTurnResult,
     DialogInstance,
     DialogReason,
-<<<<<<< HEAD
-    SkillDialog,
-    SkillDialogOptions,
     DialogConfiguration,
     DialogEvent,
     DialogEvents,
-=======
     DialogStateManager,
->>>>>>> 69cbd1d6
+    SkillDialog,
+    SkillDialogOptions,
 } from 'botbuilder-dialogs';
 import { TemplateInterface } from '../template';
 import { skillClientKey, skillConversationIdFactoryKey } from '../skillExtensions';
@@ -45,7 +42,7 @@
     skillHostEndpoint?: string | Expression | StringExpression;
     skillAppId?: string | Expression | StringExpression;
     skillEndpoint?: string | Expression | StringExpression;
-    activity?: string | Partial<Activity> | TemplateInterface<Partial<Activity>>;
+    activity?: string | Partial<Activity> | TemplateInterface<Partial<Activity>, DialogStateManager>;
     connectionName?: string | Expression | StringExpression;
     allowInterruptions?: boolean | string | Expression | BoolExpression;
 }
