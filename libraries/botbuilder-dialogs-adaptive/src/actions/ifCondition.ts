/**
 * @module botbuilder-dialogs-adaptive
 */
/**
 * Copyright (c) Microsoft Corporation. All rights reserved.
 * Licensed under the MIT License.
 */
import { BoolExpression, BoolExpressionConverter, Expression } from 'adaptive-expressions';
import { StringUtils } from 'botbuilder-core';
import {
    Converter,
    ConverterFactory,
    Dialog,
    DialogConfiguration,
    DialogContext,
    DialogDependencies,
    DialogTurnResult,
} from 'botbuilder-dialogs';
import { ActionScope } from './actionScope';
import { DialogListConverter } from '../converters';

export interface IfConditionConfiguration extends DialogConfiguration {
    condition?: boolean | string | Expression | BoolExpression;
    actions?: string[] | Dialog[];
    elseActions?: string[] | Dialog[];
    disabled?: boolean | string | Expression | BoolExpression;
}

export class IfCondition<O extends object = {}>
    extends Dialog<O>
    implements DialogDependencies, IfConditionConfiguration {
    public static $kind = 'Microsoft.IfCondition';

<<<<<<< HEAD
/**
 * Conditional branch.
 */
export class IfCondition<O extends object = {}> extends Dialog<O> implements DialogDependencies {
=======
>>>>>>> 5b77dfcc
    public constructor();

    /**
     * Initializes a new instance of the [IfCondition](xref:botbuilder-dialogs-adaptive.IfCondition) class.
     * @param condition Optional. Conditional expression to evaluate.
     * @param elseActions Optional. The actions to run if [condition](#condition) returns false.
     */
    public constructor(condition?: string, elseActions?: Dialog[]) {
        super();
        if (condition) {
            this.condition = new BoolExpression(condition);
        }
        if (elseActions) {
            this.elseActions = elseActions;
        }
    }

    /**
     * Conditional expression to evaluate.
     */
    public condition: BoolExpression;

    /**
     * The actions to run if [condition](#condition) returns true.
     */
    public actions: Dialog[] = [];

    /**
     * The actions to run if [condition](#condition) returns false.
     */
    public elseActions: Dialog[] = [];

    /**
<<<<<<< HEAD
     * @protected
     * Gets the true scope.
     * @returns An [ActionScope](xref:botbuilder-dialogs-adaptive.ActionScope).
     */
=======
     * An optional expression which if is true will disable this action.
     */
    public disabled?: BoolExpression;

    public getConverter(property: keyof IfConditionConfiguration): Converter | ConverterFactory {
        switch (property) {
            case 'condition':
                return new BoolExpressionConverter();
            case 'actions':
            case 'elseActions':
                return DialogListConverter;
            case 'disabled':
                return new BoolExpressionConverter();
            default:
                return super.getConverter(property);
        }
    }

>>>>>>> 5b77dfcc
    protected get trueScope(): ActionScope {
        if (!this._trueScope) {
            this._trueScope = new ActionScope(this.actions);
            this._trueScope.id = `True${this.id}`;
        }
        return this._trueScope;
    }

    /**
     * @protected
     * Gets the false scope.
     * @returns An [ActionScope](xref:botbuilder-dialogs-adaptive.ActionScope).
     */
    protected get falseScope(): ActionScope {
        if (!this._falseScope) {
            this._falseScope = new ActionScope(this.elseActions);
            this._falseScope.id = `False${this.id}`;
        }
        return this._falseScope;
    }

    private _trueScope: ActionScope;

    private _falseScope: ActionScope;

    /**
     * Gets the child [Dialog](xref:botbuilder-dialogs.Dialog) dependencies so they can be added to the containers [Dialog](xref:botbuilder-dialogs.Dialog) set.
     * @returns The child [Dialog](xref:botbuilder-dialogs.Dialog) dependencies.
     */
    public getDependencies(): Dialog[] {
        return [].concat(this.trueScope, this.falseScope);
    }

    /**
     * Starts a new [Dialog](xref:botbuilder-dialogs.Dialog) and pushes it onto the dialog stack.
     * @param dc The [DialogContext](xref:botbuilder-dialogs.DialogContext) for the current turn of conversation.
     * @param options Optional. Initial information to pass to the dialog.
     * @returns A `Promise` representing the asynchronous operation.
     */
    public async beginDialog(dc: DialogContext, options?: O): Promise<DialogTurnResult> {
        if (this.disabled && this.disabled.getValue(dc.state)) {
            return await dc.endDialog();
        }

        const conditionResult = this.condition.getValue(dc.state);
        if (conditionResult) {
            return await dc.replaceDialog(this.trueScope.id);
        } else if (!conditionResult && this.falseScope.actions && this.falseScope.actions.length > 0) {
            return await dc.replaceDialog(this.falseScope.id);
        }
        return await dc.endDialog();
    }

    /**
     * @protected
     * Builds the compute Id for the [Dialog](xref:botbuilder-dialogs.Dialog).
     * @returns A `string` representing the compute Id.
     */
    protected onComputeId(): string {
        const label = this.condition ? this.condition.toString() : '';
        const idList = this.actions.map((action: Dialog): string => action.id);
        return `If[${label}|${StringUtils.ellipsis(idList.join(','), 50)}]`;
    }
}<|MERGE_RESOLUTION|>--- conflicted
+++ resolved
@@ -26,18 +26,14 @@
     disabled?: boolean | string | Expression | BoolExpression;
 }
 
+/**
+ * Conditional branch.
+ */
 export class IfCondition<O extends object = {}>
     extends Dialog<O>
     implements DialogDependencies, IfConditionConfiguration {
     public static $kind = 'Microsoft.IfCondition';
 
-<<<<<<< HEAD
-/**
- * Conditional branch.
- */
-export class IfCondition<O extends object = {}> extends Dialog<O> implements DialogDependencies {
-=======
->>>>>>> 5b77dfcc
     public constructor();
 
     /**
@@ -71,12 +67,6 @@
     public elseActions: Dialog[] = [];
 
     /**
-<<<<<<< HEAD
-     * @protected
-     * Gets the true scope.
-     * @returns An [ActionScope](xref:botbuilder-dialogs-adaptive.ActionScope).
-     */
-=======
      * An optional expression which if is true will disable this action.
      */
     public disabled?: BoolExpression;
@@ -95,7 +85,11 @@
         }
     }
 
->>>>>>> 5b77dfcc
+    /**   
+     * @protected
+     * Gets the true scope.
+     * @returns An [ActionScope](xref:botbuilder-dialogs-adaptive.ActionScope).
+     */
     protected get trueScope(): ActionScope {
         if (!this._trueScope) {
             this._trueScope = new ActionScope(this.actions);
