--- conflicted
+++ resolved
@@ -10,12 +10,9 @@
 import { DialogExpression } from '../expressions';
 import { replaceJsonRecursively } from '../jsonExtensions';
 
-<<<<<<< HEAD
 /**
  * Action which calls another dialog.
  */
-=======
->>>>>>> 69cbd1d6
 export class BaseInvokeDialog<O extends object = {}> extends Dialog<O> implements DialogDependencies {
     /**
      * Initializes a new instance of the [BaseInvokeDialog](xref:botbuilder-dialogs-adaptive.BaseInvokeDialog) class.
