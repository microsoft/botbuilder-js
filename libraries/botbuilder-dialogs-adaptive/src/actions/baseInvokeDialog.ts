/**
 * @module botbuilder-dialogs-adaptive
 */
/**
 * Copyright (c) Microsoft Corporation. All rights reserved.
 * Licensed under the MIT License.
 */
import {
    ValueExpression,
    BoolExpression,
    BoolExpressionConverter,
    ObjectExpression,
    ObjectExpressionConverter,
    Expression,
} from 'adaptive-expressions';
import {
    Dialog,
    DialogDependencies,
    DialogContext,
    DialogTurnResult,
    Converter,
    ConverterFactory,
    DialogConfiguration,
} from 'botbuilder-dialogs';
import { DialogExpression } from '../expressions';
import { replaceJsonRecursively } from '../jsonExtensions';
import { DialogExpressionConverter } from '../converters';

<<<<<<< HEAD
/**
 * Action which calls another [Dialog](xref:botbuilder-dialogs.Dialog).
 */
export class BaseInvokeDialog<O extends object = {}> extends Dialog<O> implements DialogDependencies {
    /**
     * Initializes a new instance of the [BaseInvokeDialog](xref:botbuilder-dialogs-adaptive.BaseInvokeDialog) class.
     * Expression for `dialogId` to call (allowing dynamic expression).
     * @param dialogIdToCall Optional. Id of the [Dialog](xref:botbuilder-dialogs.Dialog) to call.
     * @param bindingOptions Optional. Binding options for the dialog to call.
     */
=======
export interface BaseInvokeDialogConfiguration extends DialogConfiguration {
    options?: object | string | Expression | ObjectExpression<object>;
    dialog?: Dialog | string | Expression | DialogExpression;
    activityProcessed?: boolean | string | Expression | BoolExpression;
}

export class BaseInvokeDialog<O extends object = {}>
    extends Dialog<O>
    implements DialogDependencies, BaseInvokeDialogConfiguration {
>>>>>>> c419f992
    public constructor(dialogIdToCall?: string, bindingOptions?: O) {
        super();
        if (dialogIdToCall) {
            this.dialog = new DialogExpression(dialogIdToCall);
        }
        if (bindingOptions) {
            this.options = new ObjectExpression<object>(bindingOptions);
        }
    }

    /**
     * Configurable options for the dialog.
     */
    public options: ObjectExpression<object> = new ObjectExpression<object>();

    /**
     * The dialog to call.
     */
    public dialog: DialogExpression;

    /**
     * A value indicating whether to have the new dialog should process the activity.
     */
    public activityProcessed: BoolExpression = new BoolExpression(true);

<<<<<<< HEAD
    /**
     * Called when the [Dialog](xref:botbuilder-dialogs.Dialog) is started and pushed onto the dialog stack.
     * @remarks Method not implemented.
     * @param dc The [DialogContext](xref:botbuilder-dialogs.DialogContext) for the current turn of conversation.
     * @param options Optional. Initial information to pass to the dialog.
     * @returns A `Promise` representing the asynchronous operation.
     */
=======
    public getConverter(property: keyof BaseInvokeDialogConfiguration): Converter | ConverterFactory {
        switch (property) {
            case 'options':
                return new ObjectExpressionConverter<object>();
            case 'dialog':
                return DialogExpressionConverter;
            case 'activityProcessed':
                return new BoolExpressionConverter();
            default:
                return super.getConverter(property);
        }
    }

>>>>>>> c419f992
    public beginDialog(dc: DialogContext, options?: O): Promise<DialogTurnResult<any>> {
        throw new Error('Method not implemented.');
    }

    /**
     * Gets the child [Dialog](xref:botbuilder-dialogs.Dialog) dependencies so they can be added to the containers [Dialog](xref:botbuilder-dialogs.Dialog) set.
     * @returns The child [Dialog](xref:botbuilder-dialogs.Dialog) dependencies.
     */
    public getDependencies(): Dialog<{}>[] {
        if (this.dialog && this.dialog.value) {
            return [this.dialog.value];
        }
        return [];
    }

    /**
     * @protected
     * Builds the compute Id for the [Dialog](xref:botbuilder-dialogs.Dialog).
     * @returns A `string` representing the compute Id.
     */
    protected onComputeId(): string {
        return `${this.constructor.name}[${this.dialog && this.dialog.toString()}]`;
    }

    /**
     * @protected
     * Resolve Dialog Expression as either [Dialog](xref:botbuilder-dialogs.Dialog), or [StringExpression](xref:adaptive-expressions.StringExpression) to get `dialogid`.
     * @param dc The [DialogContext](xref:botbuilder-dialogs.DialogContext) for the current turn of conversation.
     */
    protected resolveDialog(dc: DialogContext): Dialog {
        if (this.dialog && this.dialog.value) {
            return this.dialog.value;
        }

        const expression = this.dialog.toExpression();
        const { value: dialogId } = expression.tryEvaluate(dc.state);
        const dialog = dc.findDialog(dialogId);
        if (!dialog) {
            throw new Error(`${this.dialog.toString()} not found.`);
        }

        return dialog;
    }

    /**
     * @protected
     * BindOptions - evaluate expressions in options.
     * @param dc The [DialogContext](xref:botbuilder-dialogs.DialogContext) for the current turn of conversation.
     * @param options Options to bind.
     * @returns The merged options with expressions bound to values.
     */
    protected bindOptions(dc: DialogContext, options: object): object {
        const bindingOptions = Object.assign({}, this.options.getValue(dc.state), options);
        const boundOptions = {};

        for (const key in bindingOptions) {
            const bindingValue = bindingOptions[key];
            let value = new ValueExpression(bindingValue).getValue(dc.state);

            if (value) {
                value = replaceJsonRecursively(dc.state, value);
            }

            boundOptions[key] = value;
        }

        return boundOptions;
    }
}<|MERGE_RESOLUTION|>--- conflicted
+++ resolved
@@ -26,28 +26,18 @@
 import { replaceJsonRecursively } from '../jsonExtensions';
 import { DialogExpressionConverter } from '../converters';
 
-<<<<<<< HEAD
-/**
- * Action which calls another [Dialog](xref:botbuilder-dialogs.Dialog).
- */
-export class BaseInvokeDialog<O extends object = {}> extends Dialog<O> implements DialogDependencies {
-    /**
-     * Initializes a new instance of the [BaseInvokeDialog](xref:botbuilder-dialogs-adaptive.BaseInvokeDialog) class.
-     * Expression for `dialogId` to call (allowing dynamic expression).
-     * @param dialogIdToCall Optional. Id of the [Dialog](xref:botbuilder-dialogs.Dialog) to call.
-     * @param bindingOptions Optional. Binding options for the dialog to call.
-     */
-=======
 export interface BaseInvokeDialogConfiguration extends DialogConfiguration {
     options?: object | string | Expression | ObjectExpression<object>;
     dialog?: Dialog | string | Expression | DialogExpression;
     activityProcessed?: boolean | string | Expression | BoolExpression;
 }
 
+/**
+ * Action which calls another [Dialog](xref:botbuilder-dialogs.Dialog).
+ */
 export class BaseInvokeDialog<O extends object = {}>
     extends Dialog<O>
     implements DialogDependencies, BaseInvokeDialogConfiguration {
->>>>>>> c419f992
     public constructor(dialogIdToCall?: string, bindingOptions?: O) {
         super();
         if (dialogIdToCall) {
@@ -73,15 +63,6 @@
      */
     public activityProcessed: BoolExpression = new BoolExpression(true);
 
-<<<<<<< HEAD
-    /**
-     * Called when the [Dialog](xref:botbuilder-dialogs.Dialog) is started and pushed onto the dialog stack.
-     * @remarks Method not implemented.
-     * @param dc The [DialogContext](xref:botbuilder-dialogs.DialogContext) for the current turn of conversation.
-     * @param options Optional. Initial information to pass to the dialog.
-     * @returns A `Promise` representing the asynchronous operation.
-     */
-=======
     public getConverter(property: keyof BaseInvokeDialogConfiguration): Converter | ConverterFactory {
         switch (property) {
             case 'options':
@@ -95,7 +76,13 @@
         }
     }
 
->>>>>>> c419f992
+    /**
+     * Called when the [Dialog](xref:botbuilder-dialogs.Dialog) is started and pushed onto the dialog stack.
+     * @remarks Method not implemented.
+     * @param dc The [DialogContext](xref:botbuilder-dialogs.DialogContext) for the current turn of conversation.
+     * @param options Optional. Initial information to pass to the dialog.
+     * @returns A `Promise` representing the asynchronous operation.
+     */
     public beginDialog(dc: DialogContext, options?: O): Promise<DialogTurnResult<any>> {
         throw new Error('Method not implemented.');
     }
