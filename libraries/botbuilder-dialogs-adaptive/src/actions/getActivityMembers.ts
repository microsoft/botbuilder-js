--- conflicted
+++ resolved
@@ -27,16 +27,12 @@
     disabled?: boolean | string | Expression | BoolExpression;
 }
 
+/**
+ * Calls `BotFrameworkAdapter.getActivityMembers()` and sets the result to a memory property.
+ */
 export class GetActivityMembers<O extends object = {}> extends Dialog implements GetActivityMembersConfiguration {
     public static $kind = 'Microsoft.GetActivityMembers';
 
-<<<<<<< HEAD
-/**
- * Calls `BotFrameworkAdapter.getActivityMembers()` and sets the result to a memory property.
- */
-export class GetActivityMembers<O extends object = {}> extends Dialog {
-=======
->>>>>>> c419f992
     public constructor();
 
     /**
@@ -69,14 +65,6 @@
      */
     public disabled?: BoolExpression;
 
-<<<<<<< HEAD
-    /**
-     * Starts a new [Dialog](xref:botbuilder-dialogs.Dialog) and pushes it onto the dialog stack.
-     * @param dc The [DialogContext](xref:botbuilder-dialogs.DialogContext) for the current turn of conversation.
-     * @param options Optional. Initial information to pass to the dialog.
-     * @returns A `Promise` representing the asynchronous operation.
-     */
-=======
     public getConverter(property: keyof GetActivityMembersConfiguration): Converter | ConverterFactory {
         switch (property) {
             case 'activityId':
@@ -90,7 +78,12 @@
         }
     }
 
->>>>>>> c419f992
+    /**
+     * Starts a new [Dialog](xref:botbuilder-dialogs.Dialog) and pushes it onto the dialog stack.
+     * @param dc The [DialogContext](xref:botbuilder-dialogs.DialogContext) for the current turn of conversation.
+     * @param options Optional. Initial information to pass to the dialog.
+     * @returns A `Promise` representing the asynchronous operation.
+     */
     public async beginDialog(dc: DialogContext, options?: O): Promise<DialogTurnResult> {
         if (this.disabled && this.disabled.getValue(dc.state)) {
             return await dc.endDialog();
