/**
 * @module botbuilder-dialogs-adaptive
 */
/**
 * Copyright (c) Microsoft Corporation. All rights reserved.
 * Licensed under the MIT License.
 */
import { BoolExpression, BoolExpressionConverter, Expression } from 'adaptive-expressions';
import { Converter, ConverterFactory, DialogContext, DialogTurnResult, TurnPath } from 'botbuilder-dialogs';
import { BaseInvokeDialog, BaseInvokeDialogConfiguration } from './baseInvokeDialog';

export interface ReplaceDialogConfiguration extends BaseInvokeDialogConfiguration {
    disabled?: boolean | string | Expression | BoolExpression;
}

export class ReplaceDialog<O extends object = {}> extends BaseInvokeDialog<O> implements ReplaceDialogConfiguration {
    public static $kind = 'Microsoft.ReplaceDialog';

<<<<<<< HEAD
/**
 * Action which calls another [Dialog](xref:botbuilder-dialogs.Dialog), when it is done it will go to the caller's parent dialog.
 */
export class ReplaceDialog<O extends object = {}> extends BaseInvokeDialog<O> {
    public constructor();
    
=======
>>>>>>> 5b77dfcc
    /**
     * Creates a new [ReplaceDialog](xref:botbuilder-dialogs-adaptive.ReplaceDialog) instance.
     * @param dialogId ID of the [Dialog](xref:botbuilder-dialogs.Dialog) to goto.
     * @param options Optional, static options to pass the [Dialog](xref:botbuilder-dialogs.Dialog).
     */
    public constructor(dialogIdToCall: string, options?: O);
        
    /**
     * Creates a new [ReplaceDialog](xref:botbuilder-dialogs-adaptive.ReplaceDialog) instance.
     * @param dialogId Optional. ID of the [Dialog](xref:botbuilder-dialogs.Dialog) to goto.
     * @param options Optional. Static options to pass the [Dialog](xref:botbuilder-dialogs.Dialog).
     */
    public constructor(dialogIdToCall?: string, options?: O) {
        super(dialogIdToCall, options);
    }

    /**
     * An optional expression which if is true will disable this action.
     */
    public disabled?: BoolExpression;

<<<<<<< HEAD
    /**
     * Starts a new [Dialog](xref:botbuilder-dialogs.Dialog) and pushes it onto the dialog stack.
     * @param dc The [DialogContext](xref:botbuilder-dialogs.DialogContext) for the current turn of conversation.
     * @param options Optional. Initial information to pass to the dialog.
     * @returns A `Promise` representing the asynchronous operation.
     */
=======
    public getConverter(property: keyof ReplaceDialogConfiguration): Converter | ConverterFactory {
        switch (property) {
            case 'disabled':
                return new BoolExpressionConverter();
            default:
                return super.getConverter(property);
        }
    }

>>>>>>> 5b77dfcc
    public async beginDialog(dc: DialogContext, options?: O): Promise<DialogTurnResult> {
        if (this.disabled && this.disabled.getValue(dc.state)) {
            return await dc.endDialog();
        }

        const dialog = this.resolveDialog(dc);
        const boundOptions = this.bindOptions(dc, options);

        // set the activity processed state (default is true)
        dc.state.setValue(TurnPath.activityProcessed, this.activityProcessed.getValue(dc.state));

        return await dc.replaceDialog(dialog.id, boundOptions);
    }
}<|MERGE_RESOLUTION|>--- conflicted
+++ resolved
@@ -13,18 +13,12 @@
     disabled?: boolean | string | Expression | BoolExpression;
 }
 
+/**
+ * Action which calls another [Dialog](xref:botbuilder-dialogs.Dialog), when it is done it will go to the caller's parent dialog.
+ */
 export class ReplaceDialog<O extends object = {}> extends BaseInvokeDialog<O> implements ReplaceDialogConfiguration {
     public static $kind = 'Microsoft.ReplaceDialog';
 
-<<<<<<< HEAD
-/**
- * Action which calls another [Dialog](xref:botbuilder-dialogs.Dialog), when it is done it will go to the caller's parent dialog.
- */
-export class ReplaceDialog<O extends object = {}> extends BaseInvokeDialog<O> {
-    public constructor();
-    
-=======
->>>>>>> 5b77dfcc
     /**
      * Creates a new [ReplaceDialog](xref:botbuilder-dialogs-adaptive.ReplaceDialog) instance.
      * @param dialogId ID of the [Dialog](xref:botbuilder-dialogs.Dialog) to goto.
@@ -46,14 +40,6 @@
      */
     public disabled?: BoolExpression;
 
-<<<<<<< HEAD
-    /**
-     * Starts a new [Dialog](xref:botbuilder-dialogs.Dialog) and pushes it onto the dialog stack.
-     * @param dc The [DialogContext](xref:botbuilder-dialogs.DialogContext) for the current turn of conversation.
-     * @param options Optional. Initial information to pass to the dialog.
-     * @returns A `Promise` representing the asynchronous operation.
-     */
-=======
     public getConverter(property: keyof ReplaceDialogConfiguration): Converter | ConverterFactory {
         switch (property) {
             case 'disabled':
@@ -63,7 +49,12 @@
         }
     }
 
->>>>>>> 5b77dfcc
+    /**
+     * Starts a new [Dialog](xref:botbuilder-dialogs.Dialog) and pushes it onto the dialog stack.
+     * @param dc The [DialogContext](xref:botbuilder-dialogs.DialogContext) for the current turn of conversation.
+     * @param options Optional. Initial information to pass to the dialog.
+     * @returns A `Promise` representing the asynchronous operation.
+     */
     public async beginDialog(dc: DialogContext, options?: O): Promise<DialogTurnResult> {
         if (this.disabled && this.disabled.getValue(dc.state)) {
             return await dc.endDialog();
