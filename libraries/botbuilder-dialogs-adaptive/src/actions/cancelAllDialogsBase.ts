--- conflicted
+++ resolved
@@ -5,13 +5,15 @@
  * Copyright (c) Microsoft Corporation. All rights reserved.
  * Licensed under the MIT License.
  */
-<<<<<<< HEAD
 import { Converters, DialogTurnResult, DialogContext, Dialog, TurnPath, DialogEvents } from 'botbuilder-dialogs';
-import { StringExpression, BoolExpression, ValueExpression, StringExpressionConverter, ValueExpressionConverter, BoolExpressionConverter } from 'adaptive-expressions';
-=======
-import { DialogTurnResult, DialogContext, Dialog, TurnPath, DialogEvents } from 'botbuilder-dialogs';
-import { StringExpression, BoolExpression, ValueExpression } from 'adaptive-expressions';
->>>>>>> 786b157c
+import {
+    StringExpression,
+    BoolExpression,
+    ValueExpression,
+    StringExpressionConverter,
+    ValueExpressionConverter,
+    BoolExpressionConverter,
+} from 'adaptive-expressions';
 
 export class CancelAllDialogsBase<O extends object = {}> extends Dialog<O> {
     public constructor();
