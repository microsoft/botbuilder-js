/**
 * @module botbuilder-dialogs-adaptive
 */
/**
 * Copyright (c) Microsoft Corporation. All rights reserved.
 * Licensed under the MIT License.
 */
import { BoolExpression, BoolExpressionConverter } from 'adaptive-expressions';
import { Activity, ActivityTypes, StringUtils, ResourceResponse } from 'botbuilder-core';
import { Converters, DialogTurnResult, DialogContext, Dialog } from 'botbuilder-dialogs';
import { TemplateInterface } from '../template';
import { ActivityTemplate, StaticActivityTemplate } from '../templates';
import { ActivityTemplateConverter } from '../converters';

export class SendActivity<O extends object = {}> extends Dialog<O> {
    public static $kind = 'Microsoft.SendActivity';

    /**
     * Creates a new `SendActivity` instance.
     * @param activity Activity or message text to send the user.
     */
    public constructor(activity?: Partial<Activity> | string) {
        super();
        if (activity) {
            if (typeof activity === 'string') {
                this.activity = new ActivityTemplate(activity);
            } else {
                this.activity = new StaticActivityTemplate(activity);
            }
        }
    }

    /**
     * Gets or sets template for the activity.
     */
    public activity: TemplateInterface<Partial<Activity>>;

    /**
     * An optional expression which if is true will disable this action.
     */
    public disabled?: BoolExpression;

    public get converters(): Converters<SendActivity> {
        return {
            activity: new ActivityTemplateConverter(),
            disabled: new BoolExpressionConverter()
        };
    }

    public async beginDialog(dc: DialogContext, options: O): Promise<DialogTurnResult> {
        if (this.disabled && this.disabled.getValue(dc.state)) {
            return await dc.endDialog();
        }

        if (!this.activity) {
            // throw new Error(`SendActivity: no activity assigned for action '${this.id}'.`)
            throw new Error(`SendActivity: no activity assigned for action.`);
        }

        // Send activity and return result
<<<<<<< HEAD
        const data = Object.assign(dc.state, {
            utterance: dc.context.activity.text || ''
        }, options);
=======
        const data = Object.assign(
            dc.state,
            {
                utterance: dc.context.activity.text || '',
            },
            options
        );
>>>>>>> 786b157c

        const activityResult = await this.activity.bind(dc, data);

        this.telemetryClient.trackEvent({
            name: 'GeneratorResult',
            properties: {
<<<<<<< HEAD
                'template': this.activity,
                'result': activityResult || ''
            }
        });

        let result: ResourceResponse;
        if (activityResult.type !== ActivityTypes.Message
            || activityResult.text
            || activityResult.speak
            || (activityResult.attachments && activityResult.attachments.length > 0)
            || activityResult.suggestedActions
            || activityResult.channelData) {
=======
                template: this.activity,
                result: activityResult || '',
            },
        });

        let result: ResourceResponse;
        if (
            activityResult.type !== ActivityTypes.Message ||
            activityResult.text ||
            activityResult.speak ||
            (activityResult.attachments && activityResult.attachments.length > 0) ||
            activityResult.suggestedActions ||
            activityResult.channelData
        ) {
>>>>>>> 786b157c
            result = await dc.context.sendActivity(activityResult);
        }

        return await dc.endDialog(result);
    }

    protected onComputeId(): string {
        if (this.activity instanceof ActivityTemplate) {
            return `SendActivity[${StringUtils.ellipsis(this.activity.template.trim(), 30)}]`;
        }
        return `SendActivity[${StringUtils.ellipsis(this.activity && this.activity.toString().trim(), 30)}]`;
    }
}<|MERGE_RESOLUTION|>--- conflicted
+++ resolved
@@ -58,11 +58,6 @@
         }
 
         // Send activity and return result
-<<<<<<< HEAD
-        const data = Object.assign(dc.state, {
-            utterance: dc.context.activity.text || ''
-        }, options);
-=======
         const data = Object.assign(
             dc.state,
             {
@@ -70,27 +65,12 @@
             },
             options
         );
->>>>>>> 786b157c
 
         const activityResult = await this.activity.bind(dc, data);
 
         this.telemetryClient.trackEvent({
             name: 'GeneratorResult',
             properties: {
-<<<<<<< HEAD
-                'template': this.activity,
-                'result': activityResult || ''
-            }
-        });
-
-        let result: ResourceResponse;
-        if (activityResult.type !== ActivityTypes.Message
-            || activityResult.text
-            || activityResult.speak
-            || (activityResult.attachments && activityResult.attachments.length > 0)
-            || activityResult.suggestedActions
-            || activityResult.channelData) {
-=======
                 template: this.activity,
                 result: activityResult || '',
             },
@@ -105,7 +85,6 @@
             activityResult.suggestedActions ||
             activityResult.channelData
         ) {
->>>>>>> 786b157c
             result = await dc.context.sendActivity(activityResult);
         }
 
