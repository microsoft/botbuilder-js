--- conflicted
+++ resolved
@@ -5,41 +5,32 @@
  * Copyright (c) Microsoft Corporation. All rights reserved.
  * Licensed under the MIT License.
  */
-<<<<<<< HEAD
 import { BoolExpression, BoolExpressionConverter, Expression } from 'adaptive-expressions';
-import { Activity, ActivityTypes, StringUtils, ResourceResponse } from 'botbuilder-core';
+import { Activity, ActivityTypes, ResourceResponse, StringUtils } from 'botbuilder-core';
 import {
     Converter,
     ConverterFactory,
     Dialog,
     DialogConfiguration,
     DialogContext,
+    DialogStateManager,
     DialogTurnResult,
 } from 'botbuilder-dialogs';
-=======
-import { DialogTurnResult, DialogContext, Dialog, DialogStateManager } from 'botbuilder-dialogs';
-import { Activity, StringUtils, ActivityTypes, ResourceResponse } from 'botbuilder-core';
->>>>>>> 69cbd1d6
 import { TemplateInterface } from '../template';
 import { ActivityTemplate, StaticActivityTemplate } from '../templates';
 import { ActivityTemplateConverter } from '../converters';
 
+type D = DialogStateManager & {
+    utterance: string;
+};
+
 export interface SendActivityConfiguration extends DialogConfiguration {
-    activity?: string | Partial<Activity> | TemplateInterface<Partial<Activity>>;
+    activity?: string | Partial<Activity> | TemplateInterface<Partial<Activity>, D>;
     disabled?: boolean | string | Expression | BoolExpression;
 }
 
 export class SendActivity<O extends object = {}> extends Dialog<O> implements SendActivityConfiguration {
     public static $kind = 'Microsoft.SendActivity';
-
-<<<<<<< HEAD
-=======
-type D = DialogStateManager & {
-    utterance: string;
-};
-
-export class SendActivity<O extends object = {}> extends Dialog<O> {
->>>>>>> 69cbd1d6
     /**
      * Creates a new `SendActivity` instance.
      * @param activity Activity or message text to send the user.
