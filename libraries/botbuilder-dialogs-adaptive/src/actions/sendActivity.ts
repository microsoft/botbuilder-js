--- conflicted
+++ resolved
@@ -5,13 +5,6 @@
  * Copyright (c) Microsoft Corporation. All rights reserved.
  * Licensed under the MIT License.
  */
-<<<<<<< HEAD
-import { DialogTurnResult, DialogContext, Dialog, TemplateInterface } from 'botbuilder-dialogs';
-import { Activity, ActivityTypes, ResourceResponse, StringUtils } from 'botbuilder-core';
-import { ActivityTemplate } from '../templates/activityTemplate';
-import { StaticActivityTemplate } from '../templates/staticActivityTemplate';
-import { BoolExpression } from 'adaptive-expressions';
-=======
 import { BoolExpression, BoolExpressionConverter, Expression } from 'adaptive-expressions';
 import { Activity, ActivityTypes, ResourceResponse, StringUtils } from 'botbuilder-core';
 import {
@@ -22,11 +15,10 @@
     DialogContext,
     DialogStateManager,
     DialogTurnResult,
+    TemplateInterface,
 } from 'botbuilder-dialogs';
-import { TemplateInterface } from '../template';
 import { ActivityTemplate, StaticActivityTemplate } from '../templates';
 import { ActivityTemplateConverter } from '../converters';
->>>>>>> dbe95711
 
 type D = DialogStateManager & {
     utterance: string;
