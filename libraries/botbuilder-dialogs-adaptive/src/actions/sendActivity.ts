/**
 * @module botbuilder-dialogs-adaptive
 */
/**
 * Copyright (c) Microsoft Corporation. All rights reserved.
 * Licensed under the MIT License.
 */
import { DialogTurnResult, DialogContext, Dialog, DialogStateManager } from 'botbuilder-dialogs';
import { Activity, StringUtils, ActivityTypes, ResourceResponse } from 'botbuilder-core';
import { TemplateInterface } from '../template';
import { ActivityTemplate } from '../templates/activityTemplate';
import { StaticActivityTemplate } from '../templates/staticActivityTemplate';
import { BoolExpression } from 'adaptive-expressions';

<<<<<<< HEAD
/**
 * Send an activity back to the user.
 */
=======
type D = DialogStateManager & {
    utterance: string;
};

>>>>>>> 69cbd1d6
export class SendActivity<O extends object = {}> extends Dialog<O> {
    /**
     * Creates a new [SendActivity](xref:botbuilder-dialogs-adaptive.SendActivity) instance.
     * @param activity [Activity](xref:botframework-schema.Activity) or message text to send the user.
     */
    public constructor(activity?: Partial<Activity> | string) {
        super();
        if (activity) {
            if (typeof activity === 'string') {
                this.activity = new ActivityTemplate(activity);
            } else {
                this.activity = new StaticActivityTemplate(activity);
            }
        }
    }

    /**
     * Gets or sets template for the activity.
     */
    public activity: TemplateInterface<Partial<Activity>, D & O>;

    /**
     * An optional expression which if is true will disable this action.
     */
    public disabled?: BoolExpression;

    /**
     * Starts a new [Dialog](xref:botbuilder-dialogs.Dialog) and pushes it onto the dialog stack.
     * @param dc The `DialogContext` for the current turn of conversation.
     * @param options Optional. Initial information to pass to the dialog.
     * @returns A `Promise` representing the asynchronous operation.
     */
    public async beginDialog(dc: DialogContext, options: O): Promise<DialogTurnResult> {
        if (this.disabled && this.disabled.getValue(dc.state)) {
            return await dc.endDialog();
        }

        if (!this.activity) {
            // throw new Error(`SendActivity: no activity assigned for action '${this.id}'.`)
            throw new Error(`SendActivity: no activity assigned for action.`);
        }

        // Send activity and return result
        const data = Object.assign(
            dc.state,
            {
                utterance: dc.context.activity.text || '',
            },
            options
        );

        const activityResult = await this.activity.bind(dc, data);

        this.telemetryClient.trackEvent({
            name: 'GeneratorResult',
            properties: {
                template: this.activity,
                result: activityResult || '',
            },
        });

        let result: ResourceResponse;
<<<<<<< HEAD
        if (activityResult.type !== ActivityTypes.Message
             || activityResult.text
             || activityResult.speak
             || (activityResult.attachments && activityResult.attachments.length > 0)
             || activityResult.suggestedActions
             || activityResult.channelData) {
=======
        if (
            activityResult.type !== ActivityTypes.Message ||
            activityResult.text ||
            activityResult.speak ||
            (activityResult.attachments && activityResult.attachments.length > 0) ||
            activityResult.suggestedActions ||
            activityResult.channelData
        ) {
>>>>>>> 69cbd1d6
            result = await dc.context.sendActivity(activityResult);
        }

        return await dc.endDialog(result);
    }

    /**
     * @protected
     * Builds the compute Id for the [Dialog](xref:botbuilder-dialogs.Dialog).
     * @returns A `string` representing the compute Id.
     */
    protected onComputeId(): string {
        if (this.activity instanceof ActivityTemplate) {
            return `SendActivity[${StringUtils.ellipsis(this.activity.template.trim(), 30)}]`;
        }
        return `SendActivity[${StringUtils.ellipsis(this.activity && this.activity.toString().trim(), 30)}]`;
    }
}<|MERGE_RESOLUTION|>--- conflicted
+++ resolved
@@ -12,16 +12,13 @@
 import { StaticActivityTemplate } from '../templates/staticActivityTemplate';
 import { BoolExpression } from 'adaptive-expressions';
 
-<<<<<<< HEAD
-/**
- * Send an activity back to the user.
- */
-=======
 type D = DialogStateManager & {
     utterance: string;
 };
 
->>>>>>> 69cbd1d6
+/**
+ * Send an activity back to the user.
+ */
 export class SendActivity<O extends object = {}> extends Dialog<O> {
     /**
      * Creates a new [SendActivity](xref:botbuilder-dialogs-adaptive.SendActivity) instance.
@@ -84,14 +81,6 @@
         });
 
         let result: ResourceResponse;
-<<<<<<< HEAD
-        if (activityResult.type !== ActivityTypes.Message
-             || activityResult.text
-             || activityResult.speak
-             || (activityResult.attachments && activityResult.attachments.length > 0)
-             || activityResult.suggestedActions
-             || activityResult.channelData) {
-=======
         if (
             activityResult.type !== ActivityTypes.Message ||
             activityResult.text ||
@@ -100,7 +89,6 @@
             activityResult.suggestedActions ||
             activityResult.channelData
         ) {
->>>>>>> 69cbd1d6
             result = await dc.context.sendActivity(activityResult);
         }
 
