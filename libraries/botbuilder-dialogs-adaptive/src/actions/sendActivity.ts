/**
 * @module botbuilder-dialogs-adaptive
 */
/**
 * Copyright (c) Microsoft Corporation. All rights reserved.
 * Licensed under the MIT License.
 */
import { BoolExpression, BoolExpressionConverter, Expression } from 'adaptive-expressions';
import { Activity, ActivityTypes, ResourceResponse, StringUtils } from 'botbuilder-core';
import {
    Converter,
    ConverterFactory,
    Dialog,
    DialogConfiguration,
    DialogContext,
    DialogStateManager,
    DialogTurnResult,
} from 'botbuilder-dialogs';
import { TemplateInterface } from '../template';
import { ActivityTemplate, StaticActivityTemplate } from '../templates';
import { ActivityTemplateConverter } from '../converters';

type D = DialogStateManager & {
    utterance: string;
};

<<<<<<< HEAD
/**
 * Send an activity back to the user.
 */
export class SendActivity<O extends object = {}> extends Dialog<O> {
=======
export interface SendActivityConfiguration extends DialogConfiguration {
    activity?: string | Partial<Activity> | TemplateInterface<Partial<Activity>, D>;
    disabled?: boolean | string | Expression | BoolExpression;
}

export class SendActivity<O extends object = {}> extends Dialog<O> implements SendActivityConfiguration {
    public static $kind = 'Microsoft.SendActivity';
>>>>>>> 5b77dfcc
    /**
     * Creates a new [SendActivity](xref:botbuilder-dialogs-adaptive.SendActivity) instance.
     * @param activity [Activity](xref:botframework-schema.Activity) or message text to send the user.
     */
    public constructor(activity?: Partial<Activity> | string) {
        super();
        if (activity) {
            if (typeof activity === 'string') {
                this.activity = new ActivityTemplate(activity);
            } else {
                this.activity = new StaticActivityTemplate(activity);
            }
        }
    }

    /**
     * Gets or sets template for the activity.
     */
    public activity: TemplateInterface<Partial<Activity>, D & O>;

    /**
     * An optional expression which if is true will disable this action.
     */
    public disabled?: BoolExpression;

<<<<<<< HEAD
    /**
     * Starts a new [Dialog](xref:botbuilder-dialogs.Dialog) and pushes it onto the dialog stack.
     * @param dc The `DialogContext` for the current turn of conversation.
     * @param options Optional. Initial information to pass to the dialog.
     * @returns A `Promise` representing the asynchronous operation.
     */
=======
    public getConverter(property: keyof SendActivityConfiguration): Converter | ConverterFactory {
        switch (property) {
            case 'activity':
                return new ActivityTemplateConverter();
            case 'disabled':
                return new BoolExpressionConverter();
            default:
                return super.getConverter(property);
        }
    }

>>>>>>> 5b77dfcc
    public async beginDialog(dc: DialogContext, options: O): Promise<DialogTurnResult> {
        if (this.disabled && this.disabled.getValue(dc.state)) {
            return await dc.endDialog();
        }

        if (!this.activity) {
            // throw new Error(`SendActivity: no activity assigned for action '${this.id}'.`)
            throw new Error(`SendActivity: no activity assigned for action.`);
        }

        // Send activity and return result
        const data = Object.assign(
            dc.state,
            {
                utterance: dc.context.activity.text || '',
            },
            options
        );

        const activityResult = await this.activity.bind(dc, data);

        this.telemetryClient.trackEvent({
            name: 'GeneratorResult',
            properties: {
                template: this.activity,
                result: activityResult || '',
            },
        });

        let result: ResourceResponse;
        if (
            activityResult.type !== ActivityTypes.Message ||
            activityResult.text ||
            activityResult.speak ||
            (activityResult.attachments && activityResult.attachments.length > 0) ||
            activityResult.suggestedActions ||
            activityResult.channelData
        ) {
            result = await dc.context.sendActivity(activityResult);
        }

        return await dc.endDialog(result);
    }

    /**
     * @protected
     * Builds the compute Id for the [Dialog](xref:botbuilder-dialogs.Dialog).
     * @returns A `string` representing the compute Id.
     */
    protected onComputeId(): string {
        if (this.activity instanceof ActivityTemplate) {
            return `SendActivity[${StringUtils.ellipsis(this.activity.template.trim(), 30)}]`;
        }
        return `SendActivity[${StringUtils.ellipsis(this.activity && this.activity.toString().trim(), 30)}]`;
    }
}<|MERGE_RESOLUTION|>--- conflicted
+++ resolved
@@ -24,20 +24,16 @@
     utterance: string;
 };
 
-<<<<<<< HEAD
-/**
- * Send an activity back to the user.
- */
-export class SendActivity<O extends object = {}> extends Dialog<O> {
-=======
 export interface SendActivityConfiguration extends DialogConfiguration {
     activity?: string | Partial<Activity> | TemplateInterface<Partial<Activity>, D>;
     disabled?: boolean | string | Expression | BoolExpression;
 }
 
+/**
+ * Send an activity back to the user.
+ */
 export class SendActivity<O extends object = {}> extends Dialog<O> implements SendActivityConfiguration {
     public static $kind = 'Microsoft.SendActivity';
->>>>>>> 5b77dfcc
     /**
      * Creates a new [SendActivity](xref:botbuilder-dialogs-adaptive.SendActivity) instance.
      * @param activity [Activity](xref:botframework-schema.Activity) or message text to send the user.
@@ -63,14 +59,6 @@
      */
     public disabled?: BoolExpression;
 
-<<<<<<< HEAD
-    /**
-     * Starts a new [Dialog](xref:botbuilder-dialogs.Dialog) and pushes it onto the dialog stack.
-     * @param dc The `DialogContext` for the current turn of conversation.
-     * @param options Optional. Initial information to pass to the dialog.
-     * @returns A `Promise` representing the asynchronous operation.
-     */
-=======
     public getConverter(property: keyof SendActivityConfiguration): Converter | ConverterFactory {
         switch (property) {
             case 'activity':
@@ -82,7 +70,12 @@
         }
     }
 
->>>>>>> 5b77dfcc
+    /**
+     * Starts a new [Dialog](xref:botbuilder-dialogs.Dialog) and pushes it onto the dialog stack.
+     * @param dc The `DialogContext` for the current turn of conversation.
+     * @param options Optional. Initial information to pass to the dialog.
+     * @returns A `Promise` representing the asynchronous operation.
+     */
     public async beginDialog(dc: DialogContext, options: O): Promise<DialogTurnResult> {
         if (this.disabled && this.disabled.getValue(dc.state)) {
             return await dc.endDialog();
