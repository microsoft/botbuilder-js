--- conflicted
+++ resolved
@@ -98,7 +98,6 @@
         return await this.onNextAction(dc, result);
     }
 
-<<<<<<< HEAD
     /**
      * @protected
      * Called when returning control to this dialog with an [ActionScopeResult](xref:botbuilder-dialogs-adaptive.ActionScopeResult)
@@ -106,13 +105,10 @@
      * @param actionScopeResult The [ActionScopeResult](xref:botbuilder-dialogs-adaptive.ActionScopeResult).
      * @returns A `Promise` representing the asynchronous operation.
      */
-    protected async onActionScopeResult(dc: DialogContext, actionScopeResult: ActionScopeResult): Promise<DialogTurnResult> {
-=======
     protected async onActionScopeResult(
         dc: DialogContext,
         actionScopeResult: ActionScopeResult
     ): Promise<DialogTurnResult> {
->>>>>>> 69cbd1d6
         switch (actionScopeResult.actionScopeCommand) {
             case ActionScopeCommands.GotoAction:
                 return await this.onGotoAction(dc, actionScopeResult);
