--- conflicted
+++ resolved
@@ -5,11 +5,6 @@
  * Copyright (c) Microsoft Corporation. All rights reserved.
  * Licensed under the MIT License.
  */
-<<<<<<< HEAD
-import { Dialog, DialogContext, DialogTurnResult, TemplateInterface } from 'botbuilder-dialogs';
-import { Activity, StringUtils } from 'botbuilder-core';
-import { StringExpression, BoolExpression } from 'adaptive-expressions';
-=======
 import {
     StringExpression,
     BoolExpression,
@@ -26,9 +21,8 @@
     DialogContext,
     DialogStateManager,
     DialogTurnResult,
+    TemplateInterface,
 } from 'botbuilder-dialogs';
-import { TemplateInterface } from '../template';
->>>>>>> dbe95711
 import { ActivityTemplate, StaticActivityTemplate } from '../templates';
 import { ActivityTemplateConverter } from '../converters';
 
