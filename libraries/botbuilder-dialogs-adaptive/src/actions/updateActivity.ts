/**
 * @module botbuilder-dialogs-adaptive
 */
/**
 * Copyright (c) Microsoft Corporation. All rights reserved.
 * Licensed under the MIT License.
 */
<<<<<<< HEAD
import {
    StringExpression,
    BoolExpression,
    BoolExpressionConverter,
    StringExpressionConverter,
    Expression,
} from 'adaptive-expressions';
=======
import { Dialog, DialogContext, DialogStateManager, DialogTurnResult } from 'botbuilder-dialogs';
>>>>>>> 69cbd1d6
import { Activity, StringUtils } from 'botbuilder-core';
import {
    Converter,
    ConverterFactory,
    Dialog,
    DialogConfiguration,
    DialogContext,
    DialogTurnResult,
} from 'botbuilder-dialogs';
import { TemplateInterface } from '../template';
import { ActivityTemplate, StaticActivityTemplate } from '../templates';
import { ActivityTemplateConverter } from '../converters';

export interface UpdateActivityConfiguration extends DialogConfiguration {
    activity?: string | Partial<Activity> | TemplateInterface<Partial<Activity>>;
    activityId?: string | Expression | StringExpression;
    disabled?: boolean | string | Expression | BoolExpression;
}

export class UpdateActivity<O extends object = {}> extends Dialog<O> implements UpdateActivityConfiguration {
    public static $kind = 'Microsoft.UpdateActivity';

<<<<<<< HEAD
=======
type D = DialogStateManager & {
    utterance: string;
};

export class UpdateActivity<O extends object = {}> extends Dialog<O> {
>>>>>>> 69cbd1d6
    public constructor();
    public constructor(activityId?: string, activity?: Partial<Activity> | string) {
        super();
        if (activityId) {
            this.activityId = new StringExpression(activityId);
        }
        if (activity) {
            if (typeof activity === 'string') {
                this.activity = new ActivityTemplate(activity);
            } else {
                this.activity = new StaticActivityTemplate(activity);
            }
        }
    }

    /**
     * Gets or sets template for the activity.
     */
    public activity: TemplateInterface<Partial<Activity>, D & O>;

    /**
     * The expression which resolves to the activityId to update.
     */
    public activityId: StringExpression;

    /**
     * An optional expression which if is true will disable this action.
     */
    public disabled?: BoolExpression;

    public getConverter(property: keyof UpdateActivityConfiguration): Converter | ConverterFactory {
        switch (property) {
            case 'activity':
                return new ActivityTemplateConverter();
            case 'activityId':
                return new StringExpressionConverter();
            case 'disabled':
                return new BoolExpressionConverter();
            default:
                return super.getConverter(property);
        }
    }

    public async beginDialog(dc: DialogContext, options?: O): Promise<DialogTurnResult> {
        if (this.disabled && this.disabled.getValue(dc.state)) {
            return await dc.endDialog();
        }

        if (!this.activity) {
            throw new Error(`UpdateActivity: no activity assigned for action.`);
        }

        const data = Object.assign(
            {
                utterance: dc.context.activity.text || '',
            },
            dc.state,
            options
        );
        const activityResult = await this.activity.bind(dc, data);

        this.telemetryClient.trackEvent({
            name: 'GeneratorResult',
            properties: {
                template: this.activity,
                result: activityResult || '',
            },
        });

        const value = this.activityId.getValue(dc.state);
        activityResult.id = value.toString();

        const result = await dc.context.updateActivity(activityResult);
        return await dc.endDialog(result);
    }

    protected onComputeId(): string {
        if (this.activity instanceof ActivityTemplate) {
            return `UpdateActivity[${StringUtils.ellipsis(this.activity.template.trim(), 30)}]`;
        }
        return `UpdateActivity[${StringUtils.ellipsis(this.activity && this.activity.toString().trim(), 30)}]`;
    }
}<|MERGE_RESOLUTION|>--- conflicted
+++ resolved
@@ -5,7 +5,6 @@
  * Copyright (c) Microsoft Corporation. All rights reserved.
  * Licensed under the MIT License.
  */
-<<<<<<< HEAD
 import {
     StringExpression,
     BoolExpression,
@@ -13,9 +12,6 @@
     StringExpressionConverter,
     Expression,
 } from 'adaptive-expressions';
-=======
-import { Dialog, DialogContext, DialogStateManager, DialogTurnResult } from 'botbuilder-dialogs';
->>>>>>> 69cbd1d6
 import { Activity, StringUtils } from 'botbuilder-core';
 import {
     Converter,
@@ -23,14 +19,19 @@
     Dialog,
     DialogConfiguration,
     DialogContext,
+    DialogStateManager,
     DialogTurnResult,
 } from 'botbuilder-dialogs';
 import { TemplateInterface } from '../template';
 import { ActivityTemplate, StaticActivityTemplate } from '../templates';
 import { ActivityTemplateConverter } from '../converters';
 
+type D = DialogStateManager & {
+    utterance: string;
+};
+
 export interface UpdateActivityConfiguration extends DialogConfiguration {
-    activity?: string | Partial<Activity> | TemplateInterface<Partial<Activity>>;
+    activity?: string | Partial<Activity> | TemplateInterface<Partial<Activity>, D>;
     activityId?: string | Expression | StringExpression;
     disabled?: boolean | string | Expression | BoolExpression;
 }
@@ -38,14 +39,6 @@
 export class UpdateActivity<O extends object = {}> extends Dialog<O> implements UpdateActivityConfiguration {
     public static $kind = 'Microsoft.UpdateActivity';
 
-<<<<<<< HEAD
-=======
-type D = DialogStateManager & {
-    utterance: string;
-};
-
-export class UpdateActivity<O extends object = {}> extends Dialog<O> {
->>>>>>> 69cbd1d6
     public constructor();
     public constructor(activityId?: string, activity?: Partial<Activity> | string) {
         super();
