/**
 * @module botbuilder-dialogs-adaptive
 */
/**
 * Copyright (c) Microsoft Corporation. All rights reserved.
 * Licensed under the MIT License.
 */
import { Dialog, DialogContext, DialogStateManager, DialogTurnResult } from 'botbuilder-dialogs';
import { Activity, StringUtils } from 'botbuilder-core';
import { TemplateInterface } from '../template';
import { StringExpression, BoolExpression } from 'adaptive-expressions';
import { ActivityTemplate, StaticActivityTemplate } from '../templates';

<<<<<<< HEAD
/**
 * Update an activity with replacement.
 */
=======
type D = DialogStateManager & {
    utterance: string;
};

>>>>>>> 69cbd1d6
export class UpdateActivity<O extends object = {}> extends Dialog<O> {
    public constructor();

    /**
     * Initializes a new instance of the [UpdateActivity](xref:botbuilder-dialogs-adaptive.UpdateActivity) class.
     * @param activityId Optional. The expression which resolves to the activityId to update.
     * @param activity Optional. Template for the [Activity](xref:botframework-schema.Activity).
     */
    public constructor(activityId?: string, activity?: Partial<Activity> | string) {
        super();
        if (activityId) {
            this.activityId = new StringExpression(activityId);
        }
        if (activity) {
            if (typeof activity === 'string') {
                this.activity = new ActivityTemplate(activity);
            } else {
                this.activity = new StaticActivityTemplate(activity);
            }
        }
    }

    /**
     * Gets or sets template for the activity.
     */
    public activity: TemplateInterface<Partial<Activity>, D & O>;

    /**
     * The expression which resolves to the activityId to update.
     */
    public activityId: StringExpression;

    /**
     * An optional expression which if is true will disable this action.
     */
    public disabled?: BoolExpression;

    /**
     * Starts a new [Dialog](xref:botbuilder-dialogs.Dialog) and pushes it onto the dialog stack.
     * @param dc The [DialogContext](xref:botbuilder-dialogs.DialogContext) for the current turn of conversation.
     * @param options Optional. Initial information to pass to the dialog.
     * @returns A `Promise` representing the asynchronous operation.
     */
    public async beginDialog(dc: DialogContext, options?: O): Promise<DialogTurnResult> {
        if (this.disabled && this.disabled.getValue(dc.state)) {
            return await dc.endDialog();
        }

        if (!this.activity) {
            throw new Error(`UpdateActivity: no activity assigned for action.`);
        }

        const data = Object.assign(
            {
                utterance: dc.context.activity.text || '',
            },
            dc.state,
            options
        );
        const activityResult = await this.activity.bind(dc, data);

        this.telemetryClient.trackEvent({
            name: 'GeneratorResult',
            properties: {
                template: this.activity,
                result: activityResult || '',
            },
        });

        const value = this.activityId.getValue(dc.state);
        activityResult.id = value.toString();

        const result = await dc.context.updateActivity(activityResult);
        return await dc.endDialog(result);
    }

    /**
     * @protected
     * Builds the compute Id for the [Dialog](xref:botbuilder-dialogs.Dialog).
     * @returns A `string` representing the compute Id.
     */
    protected onComputeId(): string {
        if (this.activity instanceof ActivityTemplate) {
            return `UpdateActivity[${StringUtils.ellipsis(this.activity.template.trim(), 30)}]`;
        }
        return `UpdateActivity[${StringUtils.ellipsis(this.activity && this.activity.toString().trim(), 30)}]`;
    }
}<|MERGE_RESOLUTION|>--- conflicted
+++ resolved
@@ -11,16 +11,13 @@
 import { StringExpression, BoolExpression } from 'adaptive-expressions';
 import { ActivityTemplate, StaticActivityTemplate } from '../templates';
 
-<<<<<<< HEAD
-/**
- * Update an activity with replacement.
- */
-=======
 type D = DialogStateManager & {
     utterance: string;
 };
 
->>>>>>> 69cbd1d6
+/**
+ * Update an activity with replacement.
+ */
 export class UpdateActivity<O extends object = {}> extends Dialog<O> {
     public constructor();
 
