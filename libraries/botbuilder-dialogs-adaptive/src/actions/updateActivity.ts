--- conflicted
+++ resolved
@@ -5,14 +5,8 @@
  * Copyright (c) Microsoft Corporation. All rights reserved.
  * Licensed under the MIT License.
  */
-<<<<<<< HEAD
 import { Dialog, DialogContext, DialogTurnResult, TemplateInterface } from 'botbuilder-dialogs';
-import { Activity } from 'botbuilder-core';
-=======
-import { Dialog, DialogContext, DialogTurnResult } from 'botbuilder-dialogs';
 import { Activity, StringUtils } from 'botbuilder-core';
-import { TemplateInterface } from '../template';
->>>>>>> b05fb963
 import { StringExpression, BoolExpression } from 'adaptive-expressions';
 import { ActivityTemplate, StaticActivityTemplate } from '../templates';
 
