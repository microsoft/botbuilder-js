/**
 * @module botbuilder-dialogs-adaptive
 */
/**
 * Copyright (c) Microsoft Corporation. All rights reserved.
 * Licensed under the MIT License.
 */
import {
    BoolExpression,
    BoolExpressionConverter,
    Expression,
    IntExpression,
    IntExpressionConverter,
    StringExpression,
    StringExpressionConverter,
} from 'adaptive-expressions';
import { Converter, ConverterFactory, Dialog, DialogContext, DialogTurnResult } from 'botbuilder-dialogs';
import { ActionScope, ActionScopeConfiguration, ActionScopeResult } from './actionScope';

const FOREACHPAGE = 'dialog.foreach.page';
const FOREACHPAGEINDEX = 'dialog.foreach.pageindex';

export interface ForEachPageConfiguration extends ActionScopeConfiguration {
    itemsProperty?: string | Expression | StringExpression;
    page?: string | Expression | StringExpression;
    pageIndex?: string | Expression | StringExpression;
    pageSize?: number | string | Expression | IntExpression;
    disabled?: boolean | string | Expression | BoolExpression;
}

/**
 * Executes a set of actions once for each page of results in an in-memory list or collection.
 *
 * @remarks
 * The list or collection at [property](#property) will be broken up into pages and stored in
 * `dialog.page` for each iteration of the loop. The size of each page is determined by [maxSize](#maxsize)
 * and defaults to a size of 10. The loop can be exited early by including either a `EndDialog` or
 * `GotoDialog` action.
 */
export class ForEachPage<O extends object = {}> extends ActionScope<O> implements ForEachPageConfiguration {
    public static $kind = 'Microsoft.ForeachPage';

    public constructor();

    /**
     * Initializes a new instance of the [ForeachPage](xref:botbuilder-dialogs-adaptive.ForeachPage) class.
     * @param itemsProperty Optional. Expression used to compute the list that should be enumerated.
     * @param pageSize Default = `10`. Page size.
     */
    public constructor(itemsProperty?: string, pageSize: number = 10) {
        super();
        if (itemsProperty) {
            this.itemsProperty = new StringExpression(itemsProperty);
        }
        this.pageSize = new IntExpression(pageSize);
    }

    /**
     * Expression used to compute the list that should be enumerated.
     */
    public itemsProperty: StringExpression;

    /**
     * Expression used to compute the list that should be enumerated.
     */
    public page: StringExpression = new StringExpression(FOREACHPAGE);

    /**
     * Expression used to compute the list that should be enumerated.
     */
    public pageIndex: StringExpression = new StringExpression(FOREACHPAGEINDEX);

    /**
     * Page size, default to 10.
     */
    public pageSize: IntExpression = new IntExpression(10);

    /**
     * An optional expression which if is true will disable this action.
     */
    public disabled?: BoolExpression;

<<<<<<< HEAD
    /**
     * Gets the child [Dialog](xref:botbuilder-dialogs.Dialog) dependencies so they can be added to the containers [Dialog](xref:botbuilder-dialogs.Dialog) set.
     * @returns The child [Dialog](xref:botbuilder-dialogs.Dialog) dependencies.
     */
=======
    public getConverter(property: keyof ForEachPageConfiguration): Converter | ConverterFactory {
        switch (property) {
            case 'itemsProperty':
                return new StringExpressionConverter();
            case 'page':
                return new StringExpressionConverter();
            case 'pageIndex':
                return new StringExpressionConverter();
            case 'pageSize':
                return new IntExpressionConverter();
            case 'disabled':
                return new BoolExpressionConverter();
            default:
                return super.getConverter(property);
        }
    }

>>>>>>> c419f992
    public getDependencies(): Dialog[] {
        return this.actions;
    }

    /**
     * Starts a new [Dialog](xref:botbuilder-dialogs.Dialog) and pushes it onto the dialog stack.
     * @param dc The [DialogContext](xref:botbuilder-dialogs.DialogContext) for the current turn of conversation.
     * @param options Optional. Initial information to pass to the dialog.
     * @returns A `Promise` representing the asynchronous operation.
     */
    public async beginDialog(dc: DialogContext, options?: O): Promise<DialogTurnResult> {
        if (this.disabled && this.disabled.getValue(dc.state)) {
            return await dc.endDialog();
        }

        dc.state.setValue(this.pageIndex.getValue(dc.state), 0);
        return await this.nextPage(dc);
    }

    /**
     * @protected
     * Called when the [Dialog](xref:botbuilder-dialogs.Dialog) continues to the next action.
     * @param dc The [DialogContext](xref:botbuilder-dialogs.DialogContext) for the current turn of conversation.
     * @param result Optional. Value returned from the dialog that was called. The type 
     * of the value returned is dependent on the child dialog.
     * @returns A `Promise` representing the asynchronous operation.
     */
    protected async onEndOfActions(dc: DialogContext, result?: any): Promise<DialogTurnResult> {
        return await this.nextPage(dc);
    }

    /**
     * @protected
     * Called when returning control to this [Dialog](xref:botbuilder-dialogs.Dialog) with an [ActionScopeResult](xref:botbuilder-dialogs-adaptive.ActionScopeResult)
     * with the property `ActionCommand` set to `BreakLoop`.
     * @param dc The [DialogContext](xref:botbuilder-dialogs.DialogContext) for the current turn of conversation.
     * @param actionScopeResult [ActionScopeResult](xref:botbuilder-dialogs-adaptive.ActionScopeResult), contains the actions scope result.
     * @returns A `Promise` representing the asynchronous operation.
     */
    protected async onBreakLoop(dc: DialogContext, actionScopeResult: ActionScopeResult): Promise<DialogTurnResult> {
        return await dc.endDialog();
    }

    /**
     * @protected
     * Called when returning control to this [Dialog](xref:botbuilder-dialogs.Dialog) with an [ActionScopeResult](xref:botbuilder-dialogs-adaptive.ActionScopeResult)
     * with the property `ActionCommand` set to `ContinueLoop`.
     * @param dc The [DialogContext](xref:botbuilder-dialogs.DialogContext) for the current turn of conversation.
     * @param actionScopeResult [ActionScopeResult](xref:botbuilder-dialogs-adaptive.ActionScopeResult), contains the actions scope result.
     * @returns A `Promise` representing the asynchronous operation.
     */
    protected async onContinueLoop(dc: DialogContext, actionScopeResult: ActionScopeResult): Promise<DialogTurnResult> {
        return await this.nextPage(dc);
    }

    /**
     * @protected
     * Builds the compute Id for the [Dialog](xref:botbuilder-dialogs.Dialog).
     * @returns A `string` representing the compute Id.
     */
    protected onComputeId(): string {
        return `ForEachPage[${this.itemsProperty.toString()}]`;
    }

    /**
     * @private
     * @param dc The [DialogContext](xref:botbuilder-dialogs.DialogContext) for the current turn of conversation.
     * @returns A `Promise` representing the asynchronous operation.    
     */
    private async nextPage(dc: DialogContext): Promise<DialogTurnResult> {
        let pageIndex = dc.state.getValue(this.pageIndex.getValue(dc.state), 0);
        const pageSize = this.pageSize.getValue(dc.state);
        const itemOffset = pageSize * pageIndex;

        const itemsProperty = this.itemsProperty.getValue(dc.state);
        const items: any[] = dc.state.getValue(itemsProperty, []);
        if (items.length > 0) {
            const page = this.getPage(items, itemOffset, pageSize);
            if (page && page.length > 0) {
                dc.state.setValue(this.page.getValue(dc.state), page);
                dc.state.setValue(this.pageIndex.getValue(dc.state), ++pageIndex);
                return await this.beginAction(dc, 0);
            }
        }
        return await dc.endDialog();
    }

    /**
     * @private
     */
    private getPage(list: any[] | object, index: number, pageSize: number): any[] {
        const page: any[] = [];
        const end = index + pageSize;
        if (Array.isArray(list)) {
            for (let i = index; i < list.length && i < end; i++) {
                page.push(list[i]);
            }
        } else if (typeof list === 'object') {
            let i = index;
            for (const key in list) {
                if (list.hasOwnProperty(key)) {
                    if (i < end) {
                        page.push(list[key]);
                    }
                    i++;
                }
            }
        }
        return page;
    }
}<|MERGE_RESOLUTION|>--- conflicted
+++ resolved
@@ -80,12 +80,6 @@
      */
     public disabled?: BoolExpression;
 
-<<<<<<< HEAD
-    /**
-     * Gets the child [Dialog](xref:botbuilder-dialogs.Dialog) dependencies so they can be added to the containers [Dialog](xref:botbuilder-dialogs.Dialog) set.
-     * @returns The child [Dialog](xref:botbuilder-dialogs.Dialog) dependencies.
-     */
-=======
     public getConverter(property: keyof ForEachPageConfiguration): Converter | ConverterFactory {
         switch (property) {
             case 'itemsProperty':
@@ -103,7 +97,10 @@
         }
     }
 
->>>>>>> c419f992
+    /**
+     * Gets the child [Dialog](xref:botbuilder-dialogs.Dialog) dependencies so they can be added to the containers [Dialog](xref:botbuilder-dialogs.Dialog) set.
+     * @returns The child [Dialog](xref:botbuilder-dialogs.Dialog) dependencies.
+     */
     public getDependencies(): Dialog[] {
         return this.actions;
     }
