--- conflicted
+++ resolved
@@ -6,11 +6,7 @@
  * Licensed under the MIT License.
  */
 import { ActivityAdapter } from './activityAdapter';
-<<<<<<< HEAD
-import { ActivityTypes, Activity, ConversationReference } from 'botbuilder-schema';
-=======
 import { ActivityTypes, Activity, ConversationReference, ChannelAccount } from 'botbuilder-schema';
->>>>>>> 1debda8d
 import { Promiseable } from './middleware';
 import assert = require('assert');
 
