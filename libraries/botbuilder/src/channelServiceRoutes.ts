/**
 * @module botbuilder
 */
/**
 * Copyright (c) Microsoft Corporation. All rights reserved.
 * Licensed under the MIT License.
 */

import { Activity, AttachmentData, ConversationParameters, StatusCodes, Transcript } from 'botbuilder-core';

import { StatusCodes } from './botFrameworkAdapter';
import { ChannelServiceHandler } from './channelServiceHandler';
<<<<<<< HEAD
import { StatusCodeError } from './botFrameworkAdapter';
=======
import { StatusCodeError } from './statusCodeError';
>>>>>>> b03ef78a
import { WebRequest, WebResponse } from './interfaces';

export type RouteHandler = (request: WebRequest, response: WebResponse) => void;

/**
 * Interface representing an Express Application or a Restify Server.
 */
export interface WebServer {
    get: (path: string, handler: RouteHandler) => void;
    post: (path: string, handler: RouteHandler) => void;
    put: (path: string, handler: RouteHandler) => void;
    // For the DELETE HTTP Method, we need two optional methods:
    //  - Express 4.x has delete() - https://expressjs.com/en/4x/api.html#app.delete.method
    //  - restify has del() - http://restify.com/docs/server-api/#del
    del?: (path: string, handler: RouteHandler) => void;
    delete?: (path: string, handler: RouteHandler) => void;
}

export class ChannelServiceRoutes {
    /**
     * @param channelServiceHandler 
     */
    constructor(private readonly channelServiceHandler: ChannelServiceHandler) {
        this.channelServiceHandler = channelServiceHandler;
    }

    /**
     * Registers all WebServer 
     * @param server WebServer
     * @param basePath Optional basePath which is appended before the service's REST API is configured on the WebServer.
     */
    public register(server: WebServer, basePath: string = ''): void {
        server.post(basePath + '/v3/conversations/:conversationId/activities', this.processSendToConversation.bind(this));
        server.post(basePath + '/v3/conversations/:conversationId/activities/:activityId', this.processReplyToActivity.bind(this));
        server.put(basePath + '/v3/conversations/:conversationId/activities/:activityId', this.processUpdateActivity.bind(this));
        server.get(basePath + '/v3/conversations/:conversationId/activities/:activityId/members', this.processGetActivityMembers.bind(this));
        server.post(basePath + '/v3/conversations', this.processCreateConversation.bind(this));
        server.get(basePath + '/v3/conversations', this.processGetConversations.bind(this));
        server.get(basePath + '/v3/conversations/:conversationId/members', this.processGetConversationMembers.bind(this));
        server.get(basePath + '/v3/conversations/:conversationId/pagedmembers', this.processGetConversationPagedMembers.bind(this));
        server.post(basePath + '/v3/conversations/:conversationId/activities/history', this.processSendConversationHistory.bind(this));
        server.post(basePath + '/v3/conversations/:conversationId/attachments', this.processUploadAttachment.bind(this));

        server.del(basePath + '/v3/conversations/:conversationId/members/:memberId', this.processDeleteConversationMember.bind(this));
        server.del(basePath + '/v3/conversations/:conversationId/activities/:activityId', this.processDeleteActivity.bind(this));
    }

    private processSendToConversation(req: WebRequest, res: WebResponse): void {
        const authHeader = req.headers.authorization || req.headers.Authorization || '';
        ChannelServiceRoutes.readActivity(req)
            .then((activity) => {
                this.channelServiceHandler.handleSendToConversation(authHeader, req.params.conversationId, activity)
                    .then((resourceResponse) => {
                        res.status(200);
                        if (resourceResponse) {
                            res.send(resourceResponse);
                        }
                        res.end();
                    })
                    .catch(err => { ChannelServiceRoutes.handleError(err, res); })
            })
            .catch(err => { ChannelServiceRoutes.handleError(err, res); });
    }

    private processReplyToActivity(req: WebRequest, res: WebResponse): void {
        const authHeader = req.headers.authorization || req.headers.Authorization || '';
        ChannelServiceRoutes.readActivity(req)
            .then((activity) => {
                this.channelServiceHandler.handleReplyToActivity(authHeader, req.params.conversationId, req.params.activityId, activity)
                    .then((resourceResponse) => {
                        res.status(200);
                        if (resourceResponse) {
                            res.send(resourceResponse);
                        }
                        res.end();
                    })
                    .catch(err => { ChannelServiceRoutes.handleError(err, res); })
            })
            .catch(err => { ChannelServiceRoutes.handleError(err, res); });
    }

    private processUpdateActivity(req: WebRequest, res: WebResponse): void {
        const authHeader = req.headers.authorization || req.headers.Authorization || '';
        ChannelServiceRoutes.readActivity(req)
            .then((activity) => {
                this.channelServiceHandler.handleUpdateActivity(authHeader, req.params.conversationId, req.params.activityId, activity)
                    .then((resourceResponse) => {
                        res.status(200);
                        if (resourceResponse) {
                            res.send(resourceResponse);
                        }
                        res.end();
                    })
                    .catch(err => { ChannelServiceRoutes.handleError(err, res); })
            })
            .catch(err => { ChannelServiceRoutes.handleError(err, res); });
    }

    private processDeleteActivity(req: WebRequest, res: WebResponse): void {
        const authHeader = req.headers.authorization || req.headers.Authorization || '';
        this.channelServiceHandler.handleDeleteActivity(authHeader, req.params.conversationId, req.params.activityId)
            .then(() => {
                res.status(200);
                res.end();
            })
            .catch(err => { ChannelServiceRoutes.handleError(err, res); });
    }

    private processGetActivityMembers(req: WebRequest, res: WebResponse): void {
        const authHeader = req.headers.authorization || req.headers.Authorization || '';
        this.channelServiceHandler.handleGetActivityMembers(authHeader, req.params.conversationId, req.params.activityId)
            .then((channelAccounts) => {
                if (channelAccounts) {
                    res.send(channelAccounts);
                }
                res.status(200);
                res.end();
            })
            .catch(err => { ChannelServiceRoutes.handleError(err, res); });
    }

    private processCreateConversation(req: WebRequest, res: WebResponse): void {
        const authHeader = req.headers.authorization || req.headers.Authorization || '';
        ChannelServiceRoutes.readBody<ConversationParameters>(req)
            .then((conversationParameters) => {
                this.channelServiceHandler.handleCreateConversation(authHeader, conversationParameters)
                    .then((conversationResourceResponse) => {
                        if (conversationResourceResponse) {
                            res.send(conversationResourceResponse);
                        }
                        res.status(201);
                        res.end();
                    })
                    .catch(err => { ChannelServiceRoutes.handleError(err, res); })
            });
    }

    private processGetConversations(req: WebRequest, res: WebResponse): void {
        const authHeader = req.headers.authorization || req.headers.Authorization || '';
        this.channelServiceHandler.handleGetConversations(authHeader, req.params.conversationId, req.query.continuationToken)
            .then((conversationsResult) => {
                if (conversationsResult) {
                    res.send(conversationsResult);
                }
                res.status(200);
                res.end();
            })
            .catch(err => { ChannelServiceRoutes.handleError(err, res); });
    }

    private processGetConversationMembers(req: WebRequest, res: WebResponse): void {
        const authHeader = req.headers.authorization || req.headers.Authorization || '';
        this.channelServiceHandler.handleGetConversationMembers(authHeader, req.params.conversationId)
            .then((channelAccounts) => {
                res.status(200);
                if (channelAccounts) {
                    res.send(channelAccounts);
                }
                res.end();
            })
            .catch(err => { ChannelServiceRoutes.handleError(err, res); });
    }

    private processGetConversationPagedMembers(req: WebRequest, res: WebResponse): void {
        const authHeader = req.headers.authorization || req.headers.Authorization || '';
        let pageSize = parseInt(req.query.pageSize);
        if (isNaN(pageSize)) {
            pageSize = undefined;
        }
        this.channelServiceHandler.handleGetConversationPagedMembers(
            authHeader,
            req.params.conversationId,
            pageSize,
            req.query.continuationToken)
            .then((pagedMembersResult) => {
                res.status(200);
                if (pagedMembersResult) {
                    res.send(pagedMembersResult);
                }
                res.end();
            })
            .catch(err => { ChannelServiceRoutes.handleError(err, res); });
    }

    private processDeleteConversationMember(req: WebRequest, res: WebResponse): void {
        const authHeader = req.headers.authorization || req.headers.Authorization || '';
        this.channelServiceHandler.handleDeleteConversationMember(authHeader, req.params.conversationId, req.params.memberId)
            .then((resourceResponse) => {
                res.status(200);
                res.end();
            })
            .catch(err => { ChannelServiceRoutes.handleError(err, res); });
    }

    private processSendConversationHistory(req: WebRequest, res: WebResponse): void {
        const authHeader = req.headers.authorization || req.headers.Authorization || '';
        ChannelServiceRoutes.readBody<Transcript>(req)
            .then((transcript) => {
                this.channelServiceHandler.handleSendConversationHistory(authHeader, req.params.conversationId, transcript)
                    .then((resourceResponse) => {
                        if (resourceResponse) {
                            res.send(resourceResponse);
                        }
                        res.status(200);
                        res.end();
                    })
                    .catch(err => { ChannelServiceRoutes.handleError(err, res); })
            })
            .catch(err => { ChannelServiceRoutes.handleError(err, res); });
    }

    private processUploadAttachment(req: WebRequest, res: WebResponse): void {
        const authHeader = req.headers.authorization || req.headers.Authorization || '';
        ChannelServiceRoutes.readBody<AttachmentData>(req)
            .then((attachmentData) => {
                this.channelServiceHandler.handleUploadAttachment(authHeader, req.params.conversationId, attachmentData)
                    .then((resourceResponse) => {
                        if (resourceResponse) {
                            res.send(resourceResponse);
                        }
                        res.status(200);
                        res.end();
                    })
                    .catch(err => { ChannelServiceRoutes.handleError(err, res); })
            })
            .catch(err => { ChannelServiceRoutes.handleError(err, res); });
    }

    private static readActivity(req: WebRequest): Promise<Activity> {
        return new Promise((resolve, reject) => {
            function returnActivity(activity) {
                if (typeof activity !== 'object') { throw new Error(`Invalid request body.`); }
                if (typeof activity.type !== 'string') { throw new Error(`Missing activity type.`); }
                if (typeof activity.timestamp === 'string') { activity.timestamp = new Date(activity.timestamp); }
                if (typeof activity.localTimestamp === 'string') { activity.localTimestamp = new Date(activity.localTimestamp); }
                if (typeof activity.expiration === 'string') { activity.expiration = new Date(activity.expiration); }
                resolve(activity);
            }
    
            if (req.body) {
                try {
                    returnActivity(req.body);
                } catch (err) {
                    reject(new StatusCodeError(StatusCodes.BAD_REQUEST, err.message));
                }
            } else {
                let requestData = '';
                req.on('data', (chunk) => {
                    requestData += chunk;
                });
                req.on('end', () => {
                    try {
                        const body = JSON.parse(requestData);
                        returnActivity(body);
                    } catch (err) {
                        reject(new StatusCodeError(StatusCodes.BAD_REQUEST, err.message));
                    }
                });
            }
        });
    }

    private static readBody<T>(req: WebRequest): Promise<T> {
        return new Promise((resolve, reject) => {
            if (req.body) {
                try {
                    resolve(req.body);
                } catch (err) {
                    reject(new StatusCodeError(StatusCodes.BAD_REQUEST, err.message));
                }
            } else {
                let requestData = '';
                req.on('data', (chunk) => {
                    requestData += chunk;
                });
                req.on('end', () => {
                    try {
                        const body = JSON.parse(requestData);
                        resolve(body);
                    } catch (err) {
                        reject(new StatusCodeError(StatusCodes.BAD_REQUEST, err.message));
                    }
                });
            }
        });
    }

    private static handleError(err: any, res: WebResponse): void {
        if (err instanceof StatusCodeError) {
            res.send(err.message);
            res.status(err.statusCode);
        } else {
            res.status(500);
        }
        res.end();
    }
}<|MERGE_RESOLUTION|>--- conflicted
+++ resolved
@@ -10,11 +10,7 @@
 
 import { StatusCodes } from './botFrameworkAdapter';
 import { ChannelServiceHandler } from './channelServiceHandler';
-<<<<<<< HEAD
-import { StatusCodeError } from './botFrameworkAdapter';
-=======
 import { StatusCodeError } from './statusCodeError';
->>>>>>> b03ef78a
 import { WebRequest, WebResponse } from './interfaces';
 
 export type RouteHandler = (request: WebRequest, response: WebResponse) => void;
