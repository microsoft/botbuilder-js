--- conflicted
+++ resolved
@@ -65,12 +65,6 @@
 
         // Express 4.x uses the delete() method to register handlers for the DELETE method.
         // Restify 8.x uses the del() method.
-<<<<<<< HEAD
-        if (typeof (server.delete) === 'function') {
-            server.delete(basePath + RouteConstants.ConversationMember, this.processDeleteConversationMember.bind(this));
-            server.delete(basePath + RouteConstants.Activity, this.processDeleteActivity.bind(this));
-        } else if (typeof (server.del) === 'function') {
-=======
         if (typeof server.delete === 'function') {
             server.delete(
                 basePath + RouteConstants.ConversationMember,
@@ -78,7 +72,6 @@
             );
             server.delete(basePath + RouteConstants.Activity, this.processDeleteActivity.bind(this));
         } else if (typeof server.del === 'function') {
->>>>>>> 9f8f4ec4
             server.del(basePath + RouteConstants.ConversationMember, this.processDeleteConversationMember.bind(this));
             server.del(basePath + RouteConstants.Activity, this.processDeleteActivity.bind(this));
         }
