--- conflicted
+++ resolved
@@ -388,7 +388,6 @@
                     case 'channelRenamed':
                         return await this.onTeamsChannelRenamed(context);
 
-<<<<<<< HEAD
                     case 'teamArchived':
                         return await this.onTeamsTeamArchived(context);
 
@@ -398,11 +397,9 @@
                     case 'teamHardDeleted':
                         return await this.onTeamsTeamHardDeleted(context);
 
-=======
                     case 'channelRestored':
                         return await this.onTeamsChannelRestored(context);
-        
->>>>>>> 5aa5159e
+                    
                     case 'teamRenamed':
                         return await this.onTeamsTeamRenamed(context);
 
@@ -517,7 +514,6 @@
     }
 
     /**
-<<<<<<< HEAD
      * Invoked when a Team Archived event activity is received from the connector.
      * Team Archived correspond to the user archiving a team.
      * @param context The context for this turn.
@@ -550,7 +546,6 @@
     /**
      * 
      * @param context 
-=======
      * Invoked when a Channel Restored event activity is received from the connector.
      * Channel Restored correspond to the user restoring a previously deleted channel.
      * @param context The context for this turn.
@@ -565,14 +560,12 @@
      * Team Renamed correspond to the user renaming a team.
      * @param context The context for this turn.
      * @returns A promise that represents the work queued.
->>>>>>> 5aa5159e
      */
     protected async onTeamsTeamRenamed(context): Promise<void> {
         await this.handle(context, 'TeamsTeamRenamed', this.defaultNextEvent(context));
     }
 
     /**
-<<<<<<< HEAD
      * Invoked when a Team Restored event activity is received from the connector.
      * Team Restored correspond to the user restoring a team.
      * @param context The context for this turn.
@@ -594,10 +587,8 @@
 
     /**
      * 
-=======
      * Override this in a derived class to provide logic for when members other than the bot
      * join the channel, such as your bot's welcome logic.
->>>>>>> 5aa5159e
      * @param handler 
      * @returns A promise that represents the work queued.
      */
@@ -658,7 +649,6 @@
     }
     
     /**
-<<<<<<< HEAD
      * Override this in a derived class to provide logic for when a team is archived.
      * @param handler 
      * @returns A promise that represents the work queued.
@@ -691,7 +681,10 @@
         return this.on('TeamsTeamHardDeleted', async (context, next) => {
             const teamsChannelData = context.activity.channelData as TeamsChannelData;
             await handler(teamsChannelData.team, context, next);
-=======
+        });
+    }
+
+    /**
      * Override this in a derived class to provide logic for when a channel is restored.
      * @param handler 
      * @returns A promise that represents the work queued.
@@ -700,7 +693,6 @@
         return this.on('TeamsChannelRestored', async (context, next) => {
             const teamsChannelData = context.activity.channelData as TeamsChannelData;
             await handler(teamsChannelData.channel, teamsChannelData.team, context, next);
->>>>>>> 5aa5159e
         });
     }
 
