--- conflicted
+++ resolved
@@ -30,10 +30,6 @@
 import { TeamsInfo } from './teamsInfo';
 
 /**
-<<<<<<< HEAD
- * The [TeamsActivityHandler](xref:botbuilder.TeamsActivityHandler) is derived from [ActivityHandler](xref:botbuilder-core.ActivityHandler).
- * It adds support for the Microsoft Teams specific events and interactions.
-=======
  * Adds support for Microsoft Teams specific events and interactions.
  * @remarks
  * Developers may handle Conversation Update activities sent from Microsoft Teams via two methods:
@@ -45,7 +41,6 @@
  *   developers should override `onTeamsMembersAdded()` and not use both `onTeamsMembersAdded()` and `onTeamsMembersAddedEvent()`.
  *
  * Developers wanting to handle Invoke activities *must* override methods starting with `handle...()` (e.g. `handleTeamsTaskModuleFetch()`).
->>>>>>> 9f8f4ec4
  */
 export class TeamsActivityHandler extends ActivityHandler {
     /**
@@ -466,12 +461,7 @@
                     return await super.dispatchConversationUpdateActivity(context);
                 }
 
-<<<<<<< HEAD
-                switch (channelData.eventType)
-                {
-=======
                 switch (channelData.eventType) {
->>>>>>> 9f8f4ec4
                     case 'channelCreated':
                         return await this.onTeamsChannelCreated(context);
 
@@ -693,12 +683,7 @@
     }
 
     /**
-     *
-<<<<<<< HEAD
-     * Override this in a derived class to provide logic for when members other than the bot
-=======
      * Registers a handler for TeamsMembersAdded events, such as for when members other than the bot
->>>>>>> 9f8f4ec4
      * join the channel, such as your bot's welcome logic.
      * @param handler
      * @returns A promise that represents the work queued.
@@ -738,11 +723,7 @@
     }
 
     /**
-<<<<<<< HEAD
-     * Override this in a derived class to provide logic for when a channel is created.
-=======
      * Registers a handler for TeamsChannelCreated events, such as for when a channel is created.
->>>>>>> 9f8f4ec4
      * @param handler
      * @returns A promise that represents the work queued.
      */
@@ -761,11 +742,7 @@
     }
 
     /**
-<<<<<<< HEAD
-     * Override this in a derived class to provide logic for when a channel is deleted.
-=======
      * Registers a handler for TeamsChannelDeleted events, such as for when a channel is deleted.
->>>>>>> 9f8f4ec4
      * @param handler
      * @returns A promise that represents the work queued.
      */
@@ -784,11 +761,7 @@
     }
 
     /**
-<<<<<<< HEAD
-     * Override this in a derived class to provide logic for when a channel is renamed.
-=======
      * Registers a handler for TeamsChannelRenamed events, such as for when a channel is renamed.
->>>>>>> 9f8f4ec4
      * @param handler
      * @returns A promise that represents the work queued.
      */
@@ -807,11 +780,7 @@
     }
 
     /**
-<<<<<<< HEAD
-     * Override this in a derived class to provide logic for when a team is archived.
-=======
      * Registers a handler for TeamsTeamArchived events, such as for when a team is archived.
->>>>>>> 9f8f4ec4
      * @param handler
      * @returns A promise that represents the work queued.
      */
@@ -825,11 +794,7 @@
     }
 
     /**
-<<<<<<< HEAD
-     * Override this in a derived class to provide logic for when a team is deleted.
-=======
      * Registers a handler for TeamsTeamDeleted events, such as for when a team is deleted.
->>>>>>> 9f8f4ec4
      * @param handler
      * @returns A promise that represents the work queued.
      */
@@ -843,11 +808,7 @@
     }
 
     /**
-<<<<<<< HEAD
-     * Override this in a derived class to provide logic for when a team is hard-deleted.
-=======
      * Registers a handler for TeamsTeamHardDeleted events, such as for when a team is hard-deleted.
->>>>>>> 9f8f4ec4
      * @param handler
      * @returns A promise that represents the work queued.
      */
@@ -861,11 +822,7 @@
     }
 
     /**
-<<<<<<< HEAD
-     * Override this in a derived class to provide logic for when a channel is restored.
-=======
      * Registers a handler for TeamsChannelRestored events, such as for when a channel is restored.
->>>>>>> 9f8f4ec4
      * @param handler
      * @returns A promise that represents the work queued.
      */
@@ -884,11 +841,7 @@
     }
 
     /**
-<<<<<<< HEAD
-     * Override this in a derived class to provide logic for when a team is renamed.
-=======
      * Registers a handler for TeamsTeamRenamed events, such as for when a team is renamed.
->>>>>>> 9f8f4ec4
      * @param handler
      * @returns A promise that represents the work queued.
      */
@@ -902,11 +855,7 @@
     }
 
     /**
-<<<<<<< HEAD
-     * Override this in a derived class to provide logic for when a team is restored.
-=======
      * Registers a handler for TeamsTeamRestored events, such as for when a team is restored.
->>>>>>> 9f8f4ec4
      * @param handler
      * @returns A promise that represents the work queued.
      */
@@ -920,11 +869,7 @@
     }
 
     /**
-<<<<<<< HEAD
-     * Override this in a derived class to provide logic for when a team is unarchived.
-=======
      * Registers a handler for TeamsTeamUnarchived events, such as for when a team is unarchived.
->>>>>>> 9f8f4ec4
      * @param handler
      * @returns A promise that represents the work queued.
      */
