--- conflicted
+++ resolved
@@ -131,11 +131,7 @@
     return context;
 }
 
-<<<<<<< HEAD
-export function getConversationReference(activity: Partial<Activity>): ConversationReference {
-=======
 export function getConversationReference(activity: Partial<Activity>): Partial<ConversationReference> {
->>>>>>> 1debda8d
     return {
         activityId: activity.id,
         user: activity.from,
@@ -146,11 +142,7 @@
     };
 }
 
-<<<<<<< HEAD
-export function applyConversationReference(activity: Partial<Activity>, reference: ConversationReference): void {
-=======
 export function applyConversationReference(activity: Partial<Activity>, reference: Partial<ConversationReference>): void {
->>>>>>> 1debda8d
     activity.channelId = reference.channelId;
     activity.serviceUrl = reference.serviceUrl;
     activity.conversation = reference.conversation;
