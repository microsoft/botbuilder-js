/**
 * @module botbuilder
 */
/**
 * Copyright (c) Microsoft Corporation. All rights reserved.
 * Licensed under the MIT License.
 */
import {
    Activity,
    BotFrameworkSkill,
    ConversationReference,
    InvokeResponse,
    SkillConversationIdFactoryBase,
    TurnContext,
    SkillConversationIdFactoryOptions,
} from 'botbuilder-core';
import {
    ICredentialProvider,
    JwtTokenValidation,
    GovernmentConstants,
    AuthenticationConstants,
} from 'botframework-connector';
import { BotFrameworkHttpClient } from '../botFrameworkHttpClient';

/**
 * A BotFrameworkHttpClient specialized for Skills that encapsulates Conversation ID generation.
 */
export class SkillHttpClient extends BotFrameworkHttpClient {
    private readonly conversationIdFactory: SkillConversationIdFactoryBase;

<<<<<<< HEAD
    /**
     * Creates a new instance of the [SkillHttpClient](xref:botbuilder-core.SkillHttpClient) class.
     * @param credentialProvider An instance of [ICredentialProvider](xref:botframework-connector.ICredentialProvider).
     * @param conversationIdFactory An instance of a class derived from [SkillConversationIdFactoryBase](xref:botbuilder-core.SkillConversationIdFactoryBase).
     * @param channelService Optional. The channel service.
     */
    public constructor(credentialProvider: ICredentialProvider, conversationIdFactory: SkillConversationIdFactoryBase, channelService?: string) {
=======
    public constructor(
        credentialProvider: ICredentialProvider,
        conversationIdFactory: SkillConversationIdFactoryBase,
        channelService?: string
    ) {
>>>>>>> 9f8f4ec4
        super(credentialProvider, channelService);
        if (!conversationIdFactory) {
            throw new Error('conversationIdFactory missing');
        }

        this.conversationIdFactory = conversationIdFactory;
    }

    /**
     * Uses the SkillConversationIdFactory to create or retrieve a Skill Conversation Id, and sends the activity.
     * @template T The type of body in the InvokeResponse.
     * @param originatingAudience The OAuth audience scope, used during token retrieval. (Either https://api.botframework.com or bot app id.)
     * @param fromBotId The MicrosoftAppId of the bot sending the activity.
     * @param toSkill The skill to create the Conversation Id for.
     * @param callbackUrl The callback Url for the skill host.
     * @param activity The activity to send.
     */
    public async postToSkill<T>(
        originatingAudience: string,
        fromBotId: string,
        toSkill: BotFrameworkSkill,
        callbackUrl: string,
        activity: Activity
    ): Promise<InvokeResponse<T>>;
    /**
     * Uses the SkillConversationIdFactory to create or retrieve a Skill Conversation Id, and sends the activity.
     * @deprecated This overload is deprecated. Please use SkillHttpClient.postToSkill() that takes an `originatingAudience`.
     * @param fromBotId The MicrosoftAppId of the bot sending the activity.
     * @param toSkill The skill to create the Conversation Id for.
     * @param callbackUrl The callback Url for the skill host.
     * @param activity The activity to send.
     */
<<<<<<< HEAD
    public async postToSkill(fromBotId: string, toSkill: BotFrameworkSkill, callbackUrl: string, activity: Activity): Promise<InvokeResponse>;
    /**
     * Uses the `SkillConversationIdFactory` to create or retrieve a Skill Conversation Id, and sends the [Activity](xref:botframework-schema.Activity).
     * @param audienceOrFromBotId The OAuth audience scope, used during token retrieval or the AppId of the bot sending the [Activity](xref:botframework-schema.Activity).
     * @param fromBotIdOrSkill The AppId of the bot sending the [Activity](xref:botframework-schema.Activity) or the skill to create the Conversation Id for.
     * @param toSkillOrCallbackUrl The skill to create the Conversation Id for or the callback Url for the skill host.
     * @param callbackUrlOrActivity The callback Url for the skill host or the [Activity](xref:botframework-schema.Activity) to send.
     * @param activityToForward Optional. The [Activity](xref:botframework-schema.Activity) to forward.
     * @returns A `Promise` representing the [InvokeResponse](xref:botbuilder-core.InvokeResponse) for the operation.
     */
    public async postToSkill<T = any>(audienceOrFromBotId: string, fromBotIdOrSkill: string | BotFrameworkSkill, toSkillOrCallbackUrl: BotFrameworkSkill | string, callbackUrlOrActivity: string | Activity, activityToForward?: Activity): Promise<InvokeResponse<T>> {
=======
    public async postToSkill(
        fromBotId: string,
        toSkill: BotFrameworkSkill,
        callbackUrl: string,
        activity: Activity
    ): Promise<InvokeResponse>;
    public async postToSkill<T = any>(
        audienceOrFromBotId: string,
        fromBotIdOrSkill: string | BotFrameworkSkill,
        toSkillOrCallbackUrl: BotFrameworkSkill | string,
        callbackUrlOrActivity: string | Activity,
        activityToForward?: Activity
    ): Promise<InvokeResponse<T>> {
>>>>>>> 9f8f4ec4
        let originatingAudience: string;
        let fromBotId: string;
        if (typeof fromBotIdOrSkill === 'string') {
            fromBotId = fromBotIdOrSkill;
            // If fromBotIdOrSkill is a string, then audienceOrFromBotId should be a string per the overload.
            originatingAudience = audienceOrFromBotId;
        } else {
            fromBotId = audienceOrFromBotId as string;
            originatingAudience = JwtTokenValidation.isGovernment(this.channelService)
                ? GovernmentConstants.ToChannelFromBotOAuthScope
                : AuthenticationConstants.ToChannelFromBotOAuthScope;
        }

<<<<<<< HEAD
        const toSkill = typeof toSkillOrCallbackUrl === 'object' ? toSkillOrCallbackUrl : fromBotIdOrSkill as BotFrameworkSkill;
        const callbackUrl = typeof callbackUrlOrActivity === 'string' ? callbackUrlOrActivity : toSkillOrCallbackUrl as string;
        const activity = typeof activityToForward === 'object' ? activityToForward : callbackUrlOrActivity as Activity;
=======
        const toSkill =
            typeof toSkillOrCallbackUrl === 'object' ? toSkillOrCallbackUrl : (fromBotIdOrSkill as BotFrameworkSkill);
        const callbackUrl =
            typeof callbackUrlOrActivity === 'string' ? callbackUrlOrActivity : (toSkillOrCallbackUrl as string);
        const activity =
            typeof activityToForward === 'object' ? activityToForward : (callbackUrlOrActivity as Activity);
>>>>>>> 9f8f4ec4

        let skillConversationId: string;
        try {
            const createIdOptions: SkillConversationIdFactoryOptions = {
                activity,
                botFrameworkSkill: toSkill,
                fromBotId: fromBotId,
                fromBotOAuthScope: originatingAudience,
            };

            skillConversationId = await this.conversationIdFactory.createSkillConversationIdWithOptions(
                createIdOptions
            );
        } catch (err) {
            if (err.message === 'Not Implemented') {
                skillConversationId = await this.conversationIdFactory.createSkillConversationId(
                    TurnContext.getConversationReference(activity) as ConversationReference
                );
            } else {
                throw err;
            }
        }

        return await this.postActivity<T>(
            fromBotId,
            toSkill.appId,
            toSkill.skillEndpoint,
            callbackUrl,
            skillConversationId,
            activity
        );
    }
}<|MERGE_RESOLUTION|>--- conflicted
+++ resolved
@@ -28,21 +28,17 @@
 export class SkillHttpClient extends BotFrameworkHttpClient {
     private readonly conversationIdFactory: SkillConversationIdFactoryBase;
 
-<<<<<<< HEAD
     /**
      * Creates a new instance of the [SkillHttpClient](xref:botbuilder-core.SkillHttpClient) class.
      * @param credentialProvider An instance of [ICredentialProvider](xref:botframework-connector.ICredentialProvider).
      * @param conversationIdFactory An instance of a class derived from [SkillConversationIdFactoryBase](xref:botbuilder-core.SkillConversationIdFactoryBase).
      * @param channelService Optional. The channel service.
      */
-    public constructor(credentialProvider: ICredentialProvider, conversationIdFactory: SkillConversationIdFactoryBase, channelService?: string) {
-=======
     public constructor(
         credentialProvider: ICredentialProvider,
         conversationIdFactory: SkillConversationIdFactoryBase,
         channelService?: string
     ) {
->>>>>>> 9f8f4ec4
         super(credentialProvider, channelService);
         if (!conversationIdFactory) {
             throw new Error('conversationIdFactory missing');
@@ -75,8 +71,12 @@
      * @param callbackUrl The callback Url for the skill host.
      * @param activity The activity to send.
      */
-<<<<<<< HEAD
-    public async postToSkill(fromBotId: string, toSkill: BotFrameworkSkill, callbackUrl: string, activity: Activity): Promise<InvokeResponse>;
+    public async postToSkill(
+        fromBotId: string,
+        toSkill: BotFrameworkSkill,
+        callbackUrl: string,
+        activity: Activity
+    ): Promise<InvokeResponse>;
     /**
      * Uses the `SkillConversationIdFactory` to create or retrieve a Skill Conversation Id, and sends the [Activity](xref:botframework-schema.Activity).
      * @param audienceOrFromBotId The OAuth audience scope, used during token retrieval or the AppId of the bot sending the [Activity](xref:botframework-schema.Activity).
@@ -85,15 +85,7 @@
      * @param callbackUrlOrActivity The callback Url for the skill host or the [Activity](xref:botframework-schema.Activity) to send.
      * @param activityToForward Optional. The [Activity](xref:botframework-schema.Activity) to forward.
      * @returns A `Promise` representing the [InvokeResponse](xref:botbuilder-core.InvokeResponse) for the operation.
-     */
-    public async postToSkill<T = any>(audienceOrFromBotId: string, fromBotIdOrSkill: string | BotFrameworkSkill, toSkillOrCallbackUrl: BotFrameworkSkill | string, callbackUrlOrActivity: string | Activity, activityToForward?: Activity): Promise<InvokeResponse<T>> {
-=======
-    public async postToSkill(
-        fromBotId: string,
-        toSkill: BotFrameworkSkill,
-        callbackUrl: string,
-        activity: Activity
-    ): Promise<InvokeResponse>;
+     */                             
     public async postToSkill<T = any>(
         audienceOrFromBotId: string,
         fromBotIdOrSkill: string | BotFrameworkSkill,
@@ -101,7 +93,6 @@
         callbackUrlOrActivity: string | Activity,
         activityToForward?: Activity
     ): Promise<InvokeResponse<T>> {
->>>>>>> 9f8f4ec4
         let originatingAudience: string;
         let fromBotId: string;
         if (typeof fromBotIdOrSkill === 'string') {
@@ -115,19 +106,12 @@
                 : AuthenticationConstants.ToChannelFromBotOAuthScope;
         }
 
-<<<<<<< HEAD
-        const toSkill = typeof toSkillOrCallbackUrl === 'object' ? toSkillOrCallbackUrl : fromBotIdOrSkill as BotFrameworkSkill;
-        const callbackUrl = typeof callbackUrlOrActivity === 'string' ? callbackUrlOrActivity : toSkillOrCallbackUrl as string;
-        const activity = typeof activityToForward === 'object' ? activityToForward : callbackUrlOrActivity as Activity;
-=======
         const toSkill =
             typeof toSkillOrCallbackUrl === 'object' ? toSkillOrCallbackUrl : (fromBotIdOrSkill as BotFrameworkSkill);
         const callbackUrl =
             typeof callbackUrlOrActivity === 'string' ? callbackUrlOrActivity : (toSkillOrCallbackUrl as string);
         const activity =
             typeof activityToForward === 'object' ? activityToForward : (callbackUrlOrActivity as Activity);
->>>>>>> 9f8f4ec4
-
         let skillConversationId: string;
         try {
             const createIdOptions: SkillConversationIdFactoryOptions = {
