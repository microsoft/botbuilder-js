/**
 * @module botbuilder
 */
/**
 * Copyright (c) Microsoft Corporation. All rights reserved.
 * Licensed under the MIT License.
 */

export {
    BotFrameworkAdapter,
    BotFrameworkAdapterSettings,
    INVOKE_RESPONSE_KEY,
<<<<<<< HEAD
    StatusCodeError,
=======
    StatusCodes,
>>>>>>> b03ef78a
} from './botFrameworkAdapter';
export { BotFrameworkHttpClient } from './botFrameworkHttpClient';
export { ChannelServiceHandler } from './channelServiceHandler';
export { ChannelServiceRoutes, RouteHandler, WebServer } from './channelServiceRoutes';
export * from './fileTranscriptStore';
export * from './inspectionMiddleware';
export {
    WebRequest,
    WebResponse
} from './interfaces';
export * from './skills';
export { StatusCodeError } from './statusCodeError';
export { StreamingHttpClient, TokenResolver } from './streaming';
export * from './teamsActivityHandler';
export * from './teamsActivityHelpers';
export * from './teamsInfo';
export * from 'botbuilder-core';<|MERGE_RESOLUTION|>--- conflicted
+++ resolved
@@ -10,11 +10,7 @@
     BotFrameworkAdapter,
     BotFrameworkAdapterSettings,
     INVOKE_RESPONSE_KEY,
-<<<<<<< HEAD
-    StatusCodeError,
-=======
-    StatusCodes,
->>>>>>> b03ef78a
+    StatusCodes
 } from './botFrameworkAdapter';
 export { BotFrameworkHttpClient } from './botFrameworkHttpClient';
 export { ChannelServiceHandler } from './channelServiceHandler';
