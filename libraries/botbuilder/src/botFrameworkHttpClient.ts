--- conflicted
+++ resolved
@@ -28,12 +28,9 @@
      */
     private static readonly appCredentialMapCache: Map<string, MicrosoftAppCredentials> = new Map<string, MicrosoftAppCredentials>();
 
-<<<<<<< HEAD
-    constructor(private readonly credentialProvider: ICredentialProvider, private readonly channelService?: string) {
+
+    public constructor(private readonly credentialProvider: ICredentialProvider, private readonly channelService?: string) {
         super();
-=======
-    public constructor(private readonly credentialProvider: ICredentialProvider, private readonly channelService?: string) {
->>>>>>> c28fabad
         if (!this.credentialProvider) {
             throw new Error('BotFrameworkHttpClient(): missing credentialProvider');
         }
