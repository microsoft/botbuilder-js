--- conflicted
+++ resolved
@@ -157,20 +157,11 @@
             return pagedResult;
         }
 
-<<<<<<< HEAD
-        let transcriptFolderContents = await readdir(transcriptFolder);
-        const include = includeWhen(fileName => !continuationToken || parse(fileName).name === continuationToken);
-        const items = transcriptFolderContents.filter(transcript =>
-            transcript.endsWith('.json') &&
-            withDateFilter(startDate, transcript) &&
-            include(transcript));
-=======
         const transcriptFolderContents = await readdir(transcriptFolder);
         const include = includeWhen((fileName) => !continuationToken || parse(fileName).name === continuationToken);
         const items = transcriptFolderContents.filter(
             (transcript) => transcript.endsWith('.json') && withDateFilter(startDate, transcript) && include(transcript)
         );
->>>>>>> 9f8f4ec4
 
         pagedResult.items = await Promise.all(
             items
@@ -209,11 +200,7 @@
         const items = channels.filter(includeWhen((di) => !continuationToken || di === continuationToken));
         pagedResult.items = items
             .slice(0, FileTranscriptStore.PageSize)
-<<<<<<< HEAD
-            .map(i => ({ channelId: channelId, id: i, created: null }));
-=======
             .map((i) => ({ channelId: channelId, id: i, created: null }));
->>>>>>> 9f8f4ec4
         const { length } = pagedResult.items;
         if (length === FileTranscriptStore.PageSize && items[length]) {
             pagedResult.continuationToken = items[length];
