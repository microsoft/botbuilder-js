--- conflicted
+++ resolved
@@ -1,358 +1,327 @@
-/**
- * @module botbuilder
- */
-/**
- * Copyright (c) Microsoft Corporation. All rights reserved.
- * Licensed under the MIT License.
- */
-
-import {
-    Activity,
-    ChannelAccount,
-    ChannelInfo,
-    ConversationList,
-    TeamsChannelAccount,
-    TeamsChannelData,
-    TeamDetails,
-    TurnContext,
-    PagedMembersResult,
-    TeamsPagedMembersResult,
-    ConversationParameters,
-    ConversationReference,
-} from 'botbuilder-core';
-import { ConnectorClient, TeamsConnectorClient, TeamsConnectorModels } from 'botframework-connector';
-
-import { BotFrameworkAdapter } from './botFrameworkAdapter';
-
-<<<<<<< HEAD
-/**
- * Provides utility methods for the events and interactions that occur within Microsoft Teams.
- */
-=======
->>>>>>> 9f8f4ec4
-export class TeamsInfo {
-    /**
-     * Gets the details for the given team id. This only works in teams scoped conversations.
-     * @param context The [TurnContext](xref:botbuilder-core.TurnContext) for this turn.
-     * @param teamId The id of the Teams team.
-     */
-    public static async getTeamDetails(context: TurnContext, teamId?: string): Promise<TeamDetails> {
-        const t = teamId || this.getTeamId(context);
-        if (!t) {
-            throw new Error('This method is only valid within the scope of a MS Teams Team.');
-        }
-
-        return await this.getTeamsConnectorClient(context).teams.fetchTeamDetails(t);
-    }
-
-<<<<<<< HEAD
-    /**
-     * Creates a new thread in a Teams chat and sends an [Activity](xref:botframework-schema.Activity) to that new thread.
-     * @param context The [TurnContext](xref:botbuilder-core.TurnContext) for this turn.
-     * @param activity The [Activity](xref:botframework-schema.Activity) to send.
-     * @param teamsChannelId Id of the Teams channel.
-     * @returns The [ConversationReference](xref:botframework-schema.ConversationReference) and the id of the [Activity](xref:botframework-schema.Activity) (if sent).
-     */
-    public static async sendMessageToTeamsChannel(context: TurnContext, activity: Activity, teamsChannelId: string): Promise<[ConversationReference, string]> {
-=======
-    public static async sendMessageToTeamsChannel(
-        context: TurnContext,
-        activity: Activity,
-        teamsChannelId: string
-    ): Promise<[ConversationReference, string]> {
->>>>>>> 9f8f4ec4
-        if (!context) {
-            throw new Error('TurnContext cannot be null');
-        }
-
-        if (!activity) {
-            throw new Error('Activity cannot be null');
-        }
-
-        if (!teamsChannelId || !teamsChannelId) {
-            throw new Error('The teamsChannelId cannot be null or empty');
-        }
-
-        const convoParams = {
-            isGroup: true,
-            channelData: {
-                channel: {
-                    id: teamsChannelId,
-                },
-            },
-            activity: activity,
-        } as ConversationParameters;
-        const connectorClient = (context.adapter as BotFrameworkAdapter).createConnectorClient(
-            context.activity.serviceUrl
-        );
-        const conversationResourceResponse = await connectorClient.conversations.createConversation(convoParams);
-        const conversationReference = TurnContext.getConversationReference(context.activity);
-        conversationReference.conversation.id = conversationResourceResponse.id;
-        return [conversationReference as ConversationReference, conversationResourceResponse.activityId];
-    }
-
-    /**
-     * Returns a list of channels in a Team. This only works in teams scoped conversations.
-     * @param context The [TurnContext](xref:botbuilder-core.TurnContext) for this turn.
-     * @param teamId ID of the Teams team.
-     * @returns The list of [ChannelInfo](xref:botframework-schema.ChannelInfo) objects with the conversations.
-     */
-    public static async getTeamChannels(context: TurnContext, teamId?: string): Promise<ChannelInfo[]> {
-        const t = teamId || this.getTeamId(context);
-        if (!t) {
-            throw new Error('This method is only valid within the scope of a MS Teams Team.');
-        }
-
-        const channelList: ConversationList = await this.getTeamsConnectorClient(context).teams.fetchChannelList(t);
-        return channelList.conversations;
-    }
-
-    /**
-     * Gets the conversation members of a one-on-one or group chat.
-     * @param context The [TurnContext](xref:botbuilder-core.TurnContext) for this turn.
-     * @returns The list of [TeamsChannelAccount](xref:botframework-schema.TeamsChannelAccount).
-     */
-    public static async getMembers(context: TurnContext): Promise<TeamsChannelAccount[]> {
-        const teamId = this.getTeamId(context);
-        if (teamId) {
-            return await this.getTeamMembers(context, teamId);
-        } else {
-            const conversation = context.activity.conversation;
-            const conversationId = conversation && conversation.id ? conversation.id : undefined;
-            return await this.getMembersInternal(this.getConnectorClient(context), conversationId);
-        }
-    }
-
-<<<<<<< HEAD
-    /**
-     * Gets a pagined list of members of one-on-one, group, or team conversation.
-     * @param context The [TurnContext](xref:botbuilder-core.TurnContext) for this turn.
-     * @param pageSize Suggested number of entries on a page.
-     * @param continuationToken A continuation token.
-     * @returns The [TeamsPagedMembersResult](xref:botframework-schema.TeamsPagedMembersResult) with the list of members.
-     */
-    public static async getPagedMembers(context: TurnContext, pageSize?: number, continuationToken?: string): Promise<TeamsPagedMembersResult> {
-=======
-    public static async getPagedMembers(
-        context: TurnContext,
-        pageSize?: number,
-        continuationToken?: string
-    ): Promise<TeamsPagedMembersResult> {
->>>>>>> 9f8f4ec4
-        const teamId = this.getTeamId(context);
-        const options: TeamsConnectorModels.ConversationsGetConversationPagedMembersOptionalParams = {
-            continuationToken: continuationToken,
-            pageSize: pageSize,
-        };
-        if (teamId) {
-            return await this.getPagedTeamMembers(context, teamId, pageSize, continuationToken);
-        } else {
-            const conversation = context.activity.conversation;
-            const conversationId = conversation && conversation.id ? conversation.id : undefined;
-            return await this.getPagedMembersInternal(this.getConnectorClient(context), conversationId, options);
-        }
-    }
-
-    /**
-     * Gets the account of a single conversation member.
-     * @param context The [TurnContext](xref:botbuilder-core.TurnContext) for this turn.
-     * @param userId ID of the user in question.
-     * @returns The [TeamsChannelAccount](xref:botframework-schema.TeamsChannelAccount) of the member.
-     */
-    public static async getMember(context: TurnContext, userId: string): Promise<TeamsChannelAccount> {
-        const teamId = this.getTeamId(context);
-        if (teamId) {
-            return await this.getTeamMember(context, teamId, userId);
-        } else {
-            const conversation = context.activity.conversation;
-            const conversationId = conversation && conversation.id ? conversation.id : undefined;
-            return await this.getMemberInternal(this.getConnectorClient(context), conversationId, userId);
-        }
-    }
-
-    /**
-     * Gets the list of [TeamsChannelAccount](xref:botframework-schema.TeamsChannelAccount) within a team.
-     * @param context The [TurnContext](xref:botbuilder-core.TurnContext) for this turn.
-     * @param teamId ID of the Teams team.
-     * @returns The list of [TeamsChannelAccount](xref:botframework-schema.TeamsChannelAccount) of the members.
-     */
-    public static async getTeamMembers(context: TurnContext, teamId?: string): Promise<TeamsChannelAccount[]> {
-        const t = teamId || this.getTeamId(context);
-        if (!t) {
-            throw new Error('This method is only valid within the scope of a MS Teams Team.');
-        }
-        return await this.getMembersInternal(this.getConnectorClient(context), t);
-    }
-
-<<<<<<< HEAD
-    /**
-     * Gets a paginated list of members of a team.
-     * @param context The [TurnContext](xref:botbuilder-core.TurnContext) for this turn.
-     * @param teamId ID of the Teams team.
-     * @param pageSize The number of entries on the page.
-     * @param continuationToken The continuationToken token.
-     * @returns A [TeamsPagedMembersResult](xref:botframework-schema.TeamsPagedMembersResult) with the list of members.
-     */
-    public static async getPagedTeamMembers(context: TurnContext, teamId?: string, pageSize?: number, continuationToken?: string): Promise<TeamsPagedMembersResult> {
-=======
-    public static async getPagedTeamMembers(
-        context: TurnContext,
-        teamId?: string,
-        pageSize?: number,
-        continuationToken?: string
-    ): Promise<TeamsPagedMembersResult> {
->>>>>>> 9f8f4ec4
-        const t = teamId || this.getTeamId(context);
-        if (!t) {
-            throw new Error('This method is only valid within the scope of a MS Teams Team.');
-        }
-
-        const options: TeamsConnectorModels.ConversationsGetConversationPagedMembersOptionalParams = {
-            continuationToken: continuationToken,
-            pageSize: pageSize,
-        };
-        return await this.getPagedMembersInternal(this.getConnectorClient(context), t, options);
-    }
-
-<<<<<<< HEAD
-    /**
-     * Gets the account of a member in a teams scoped conversation.
-     * @param context The [TurnContext](xref:botbuilder-core.TurnContext) for this turn.
-     * @param teamId ID of the Teams team.
-     * @param userId ID of the Teams user.
-     * @returns The [TeamsChannelAccount](xref:botframework-schema.TeamsChannelAccount) of the member.
-     */
-    public static async getTeamMember(context: TurnContext, teamId?: string, userId?: string): Promise<TeamsChannelAccount> {
-=======
-    public static async getTeamMember(
-        context: TurnContext,
-        teamId?: string,
-        userId?: string
-    ): Promise<TeamsChannelAccount> {
->>>>>>> 9f8f4ec4
-        const t = teamId || this.getTeamId(context);
-        if (!t) {
-            throw new Error('This method is only valid within the scope of a MS Teams Team.');
-        }
-        return await this.getMemberInternal(this.getConnectorClient(context), t, userId);
-    }
-
-<<<<<<< HEAD
-    /**
-     * @private
-     */
-    private static async getMembersInternal(connectorClient: ConnectorClient, conversationId: string): Promise<TeamsChannelAccount[]> {
-=======
-    private static async getMembersInternal(
-        connectorClient: ConnectorClient,
-        conversationId: string
-    ): Promise<TeamsChannelAccount[]> {
->>>>>>> 9f8f4ec4
-        if (!conversationId) {
-            throw new Error('The getMembers operation needs a valid conversationId.');
-        }
-
-        const teamMembers: ChannelAccount[] = await connectorClient.conversations.getConversationMembers(
-            conversationId
-        );
-        teamMembers.forEach((member): void => {
-            member.aadObjectId = (member as any).objectId;
-        });
-
-        return teamMembers as TeamsChannelAccount[];
-    }
-
-<<<<<<< HEAD
-    /**
-     * @private
-     */
-    private static async getPagedMembersInternal(connectorClient: ConnectorClient, conversationId: string, options: TeamsConnectorModels.ConversationsGetConversationPagedMembersOptionalParams): Promise<TeamsPagedMembersResult> {
-=======
-    private static async getPagedMembersInternal(
-        connectorClient: ConnectorClient,
-        conversationId: string,
-        options: TeamsConnectorModels.ConversationsGetConversationPagedMembersOptionalParams
-    ): Promise<TeamsPagedMembersResult> {
->>>>>>> 9f8f4ec4
-        if (!conversationId) {
-            throw new Error('The getPagedMembers operation needs a valid conversationId.');
-        }
-
-        const pagedMembersResult: PagedMembersResult = await connectorClient.conversations.getConversationPagedMembers(
-            conversationId,
-            options
-        );
-
-        const teamsPagedMembersResult: TeamsPagedMembersResult = {
-            continuationToken: pagedMembersResult.continuationToken,
-            members: pagedMembersResult.members as TeamsChannelAccount[],
-        };
-
-        return teamsPagedMembersResult;
-    }
-
-<<<<<<< HEAD
-    /**
-     * @private
-     */
-    private static async getMemberInternal(connectorClient: ConnectorClient, conversationId: string, userId: string): Promise<TeamsChannelAccount> {
-=======
-    private static async getMemberInternal(
-        connectorClient: ConnectorClient,
-        conversationId: string,
-        userId: string
-    ): Promise<TeamsChannelAccount> {
->>>>>>> 9f8f4ec4
-        if (!conversationId) {
-            throw new Error('The getMember operation needs a valid conversationId.');
-        }
-
-        if (!userId) {
-            throw new Error('The getMember operation needs a valid userId.');
-        }
-
-        const teamMember: ChannelAccount = await connectorClient.conversations.getConversationMember(
-            conversationId,
-            userId
-        );
-
-        return teamMember as TeamsChannelAccount;
-    }
-
-    /**
-     * @private
-     */
-    private static getTeamId(context: TurnContext): string {
-        if (!context) {
-            throw new Error('Missing context parameter');
-        }
-
-        if (!context.activity) {
-            throw new Error('Missing activity on context');
-        }
-
-        const channelData = context.activity.channelData as TeamsChannelData;
-        const team = channelData && channelData.team ? channelData.team : undefined;
-        const teamId = team && typeof team.id === 'string' ? team.id : undefined;
-        return teamId;
-    }
-
-    /**
-     * @private
-     */
-    private static getConnectorClient(context: TurnContext): ConnectorClient {
-        if (!context.adapter || !('createConnectorClient' in context.adapter)) {
-            throw new Error('This method requires a connector client.');
-        }
-
-        return (context.adapter as BotFrameworkAdapter).createConnectorClient(context.activity.serviceUrl);
-    }
-
-    /**
-     * @private
-     */
-    private static getTeamsConnectorClient(context: TurnContext): TeamsConnectorClient {
-        const connectorClient = this.getConnectorClient(context);
-        return new TeamsConnectorClient(connectorClient.credentials, { baseUri: context.activity.serviceUrl });
-    }
-}
+/**
+ * @module botbuilder
+ */
+/**
+ * Copyright (c) Microsoft Corporation. All rights reserved.
+ * Licensed under the MIT License.
+ */
+
+import {
+    Activity,
+    ChannelAccount,
+    ChannelInfo,
+    ConversationList,
+    TeamsChannelAccount,
+    TeamsChannelData,
+    TeamDetails,
+    TurnContext,
+    PagedMembersResult,
+    TeamsPagedMembersResult,
+    ConversationParameters,
+    ConversationReference,
+} from 'botbuilder-core';
+import { ConnectorClient, TeamsConnectorClient, TeamsConnectorModels } from 'botframework-connector';
+
+import { BotFrameworkAdapter } from './botFrameworkAdapter';
+
+/**
+ * Provides utility methods for the events and interactions that occur within Microsoft Teams.
+ */
+export class TeamsInfo {
+    /**
+     * Gets the details for the given team id. This only works in teams scoped conversations.
+     * @param context The [TurnContext](xref:botbuilder-core.TurnContext) for this turn.
+     * @param teamId The id of the Teams team.
+     */
+    public static async getTeamDetails(context: TurnContext, teamId?: string): Promise<TeamDetails> {
+        const t = teamId || this.getTeamId(context);
+        if (!t) {
+            throw new Error('This method is only valid within the scope of a MS Teams Team.');
+        }
+
+        return await this.getTeamsConnectorClient(context).teams.fetchTeamDetails(t);
+    }
+
+    /**
+     * Creates a new thread in a Teams chat and sends an [Activity](xref:botframework-schema.Activity) to that new thread.
+     * @param context The [TurnContext](xref:botbuilder-core.TurnContext) for this turn.
+     * @param activity The [Activity](xref:botframework-schema.Activity) to send.
+     * @param teamsChannelId Id of the Teams channel.
+     * @returns The [ConversationReference](xref:botframework-schema.ConversationReference) and the id of the [Activity](xref:botframework-schema.Activity) (if sent).
+     */
+    public static async sendMessageToTeamsChannel(
+        context: TurnContext,
+        activity: Activity,
+        teamsChannelId: string
+    ): Promise<[ConversationReference, string]> {
+        if (!context) {
+            throw new Error('TurnContext cannot be null');
+        }
+
+        if (!activity) {
+            throw new Error('Activity cannot be null');
+        }
+
+        if (!teamsChannelId || !teamsChannelId) {
+            throw new Error('The teamsChannelId cannot be null or empty');
+        }
+
+        const convoParams = {
+            isGroup: true,
+            channelData: {
+                channel: {
+                    id: teamsChannelId,
+                },
+            },
+            activity: activity,
+        } as ConversationParameters;
+        const connectorClient = (context.adapter as BotFrameworkAdapter).createConnectorClient(
+            context.activity.serviceUrl
+        );
+        const conversationResourceResponse = await connectorClient.conversations.createConversation(convoParams);
+        const conversationReference = TurnContext.getConversationReference(context.activity);
+        conversationReference.conversation.id = conversationResourceResponse.id;
+        return [conversationReference as ConversationReference, conversationResourceResponse.activityId];
+    }
+
+    /**
+     * Returns a list of channels in a Team. This only works in teams scoped conversations.
+     * @param context The [TurnContext](xref:botbuilder-core.TurnContext) for this turn.
+     * @param teamId ID of the Teams team.
+     * @returns The list of [ChannelInfo](xref:botframework-schema.ChannelInfo) objects with the conversations.
+     */
+    public static async getTeamChannels(context: TurnContext, teamId?: string): Promise<ChannelInfo[]> {
+        const t = teamId || this.getTeamId(context);
+        if (!t) {
+            throw new Error('This method is only valid within the scope of a MS Teams Team.');
+        }
+
+        const channelList: ConversationList = await this.getTeamsConnectorClient(context).teams.fetchChannelList(t);
+        return channelList.conversations;
+    }
+
+    /**
+     * Gets the conversation members of a one-on-one or group chat.
+     * @param context The [TurnContext](xref:botbuilder-core.TurnContext) for this turn.
+     * @returns The list of [TeamsChannelAccount](xref:botframework-schema.TeamsChannelAccount).
+     */
+    public static async getMembers(context: TurnContext): Promise<TeamsChannelAccount[]> {
+        const teamId = this.getTeamId(context);
+        if (teamId) {
+            return await this.getTeamMembers(context, teamId);
+        } else {
+            const conversation = context.activity.conversation;
+            const conversationId = conversation && conversation.id ? conversation.id : undefined;
+            return await this.getMembersInternal(this.getConnectorClient(context), conversationId);
+        }
+    }
+
+    /**
+     * Gets a pagined list of members of one-on-one, group, or team conversation.
+     * @param context The [TurnContext](xref:botbuilder-core.TurnContext) for this turn.
+     * @param pageSize Suggested number of entries on a page.
+     * @param continuationToken A continuation token.
+     * @returns The [TeamsPagedMembersResult](xref:botframework-schema.TeamsPagedMembersResult) with the list of members.
+     */
+    public static async getPagedMembers(
+        context: TurnContext,
+        pageSize?: number,
+        continuationToken?: string
+    ): Promise<TeamsPagedMembersResult> {
+        const teamId = this.getTeamId(context);
+        const options: TeamsConnectorModels.ConversationsGetConversationPagedMembersOptionalParams = {
+            continuationToken: continuationToken,
+            pageSize: pageSize,
+        };
+        if (teamId) {
+            return await this.getPagedTeamMembers(context, teamId, pageSize, continuationToken);
+        } else {
+            const conversation = context.activity.conversation;
+            const conversationId = conversation && conversation.id ? conversation.id : undefined;
+            return await this.getPagedMembersInternal(this.getConnectorClient(context), conversationId, options);
+        }
+    }
+
+    /**
+     * Gets the account of a single conversation member.
+     * @param context The [TurnContext](xref:botbuilder-core.TurnContext) for this turn.
+     * @param userId ID of the user in question.
+     * @returns The [TeamsChannelAccount](xref:botframework-schema.TeamsChannelAccount) of the member.
+     */
+    public static async getMember(context: TurnContext, userId: string): Promise<TeamsChannelAccount> {
+        const teamId = this.getTeamId(context);
+        if (teamId) {
+            return await this.getTeamMember(context, teamId, userId);
+        } else {
+            const conversation = context.activity.conversation;
+            const conversationId = conversation && conversation.id ? conversation.id : undefined;
+            return await this.getMemberInternal(this.getConnectorClient(context), conversationId, userId);
+        }
+    }
+
+    /**
+     * Gets the list of [TeamsChannelAccount](xref:botframework-schema.TeamsChannelAccount) within a team.
+     * @param context The [TurnContext](xref:botbuilder-core.TurnContext) for this turn.
+     * @param teamId ID of the Teams team.
+     * @returns The list of [TeamsChannelAccount](xref:botframework-schema.TeamsChannelAccount) of the members.
+     */
+    public static async getTeamMembers(context: TurnContext, teamId?: string): Promise<TeamsChannelAccount[]> {
+        const t = teamId || this.getTeamId(context);
+        if (!t) {
+            throw new Error('This method is only valid within the scope of a MS Teams Team.');
+        }
+        return await this.getMembersInternal(this.getConnectorClient(context), t);
+    }
+
+    /**
+     * Gets a paginated list of members of a team.
+     * @param context The [TurnContext](xref:botbuilder-core.TurnContext) for this turn.
+     * @param teamId ID of the Teams team.
+     * @param pageSize The number of entries on the page.
+     * @param continuationToken The continuationToken token.
+     * @returns A [TeamsPagedMembersResult](xref:botframework-schema.TeamsPagedMembersResult) with the list of members.
+     */
+    public static async getPagedTeamMembers(
+        context: TurnContext,
+        teamId?: string,
+        pageSize?: number,
+        continuationToken?: string
+    ): Promise<TeamsPagedMembersResult> {
+        const t = teamId || this.getTeamId(context);
+        if (!t) {
+            throw new Error('This method is only valid within the scope of a MS Teams Team.');
+        }
+
+        const options: TeamsConnectorModels.ConversationsGetConversationPagedMembersOptionalParams = {
+            continuationToken: continuationToken,
+            pageSize: pageSize,
+        };
+        return await this.getPagedMembersInternal(this.getConnectorClient(context), t, options);
+    }
+
+    /**
+     * Gets the account of a member in a teams scoped conversation.
+     * @param context The [TurnContext](xref:botbuilder-core.TurnContext) for this turn.
+     * @param teamId ID of the Teams team.
+     * @param userId ID of the Teams user.
+     * @returns The [TeamsChannelAccount](xref:botframework-schema.TeamsChannelAccount) of the member.
+     */
+    public static async getTeamMember(
+        context: TurnContext,
+        teamId?: string,
+        userId?: string
+    ): Promise<TeamsChannelAccount> {
+        const t = teamId || this.getTeamId(context);
+        if (!t) {
+            throw new Error('This method is only valid within the scope of a MS Teams Team.');
+        }
+        return await this.getMemberInternal(this.getConnectorClient(context), t, userId);
+    }
+
+    /**
+     * @private
+     */
+    private static async getMembersInternal(
+        connectorClient: ConnectorClient,
+        conversationId: string
+    ): Promise<TeamsChannelAccount[]> {
+        if (!conversationId) {
+            throw new Error('The getMembers operation needs a valid conversationId.');
+        }
+
+        const teamMembers: ChannelAccount[] = await connectorClient.conversations.getConversationMembers(
+            conversationId
+        );
+        teamMembers.forEach((member): void => {
+            member.aadObjectId = (member as any).objectId;
+        });
+
+        return teamMembers as TeamsChannelAccount[];
+    }
+
+    /**
+     * @private
+     */
+    private static async getPagedMembersInternal(
+        connectorClient: ConnectorClient,
+        conversationId: string,
+        options: TeamsConnectorModels.ConversationsGetConversationPagedMembersOptionalParams
+    ): Promise<TeamsPagedMembersResult> {
+        if (!conversationId) {
+            throw new Error('The getPagedMembers operation needs a valid conversationId.');
+        }
+
+        const pagedMembersResult: PagedMembersResult = await connectorClient.conversations.getConversationPagedMembers(
+            conversationId,
+            options
+        );
+
+        const teamsPagedMembersResult: TeamsPagedMembersResult = {
+            continuationToken: pagedMembersResult.continuationToken,
+            members: pagedMembersResult.members as TeamsChannelAccount[],
+        };
+
+        return teamsPagedMembersResult;
+    }
+
+    /**
+     * @private
+     */
+    private static async getMemberInternal(
+        connectorClient: ConnectorClient,
+        conversationId: string,
+        userId: string
+    ): Promise<TeamsChannelAccount> {
+        if (!conversationId) {
+            throw new Error('The getMember operation needs a valid conversationId.');
+        }
+
+        if (!userId) {
+            throw new Error('The getMember operation needs a valid userId.');
+        }
+
+        const teamMember: ChannelAccount = await connectorClient.conversations.getConversationMember(
+            conversationId,
+            userId
+        );
+
+        return teamMember as TeamsChannelAccount;
+    }
+
+    /**
+     * @private
+     */
+    private static getTeamId(context: TurnContext): string {
+        if (!context) {
+            throw new Error('Missing context parameter');
+        }
+
+        if (!context.activity) {
+            throw new Error('Missing activity on context');
+        }
+
+        const channelData = context.activity.channelData as TeamsChannelData;
+        const team = channelData && channelData.team ? channelData.team : undefined;
+        const teamId = team && typeof team.id === 'string' ? team.id : undefined;
+        return teamId;
+    }
+
+    /**
+     * @private
+     */
+    private static getConnectorClient(context: TurnContext): ConnectorClient {
+        if (!context.adapter || !('createConnectorClient' in context.adapter)) {
+            throw new Error('This method requires a connector client.');
+        }
+
+        return (context.adapter as BotFrameworkAdapter).createConnectorClient(context.activity.serviceUrl);
+    }
+
+    /**
+     * @private
+     */
+    private static getTeamsConnectorClient(context: TurnContext): TeamsConnectorClient {
+        const connectorClient = this.getConnectorClient(context);
+        return new TeamsConnectorClient(connectorClient.credentials, { baseUri: context.activity.serviceUrl });
+    }
+}