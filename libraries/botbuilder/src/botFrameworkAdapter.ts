--- conflicted
+++ resolved
@@ -6,11 +6,7 @@
  * Licensed under the MIT License.
  */
 
-<<<<<<< HEAD
-import { Activity, ActivityTypes, BotAdapter, ChannelAccount, ConversationAccount, ConversationParameters, ConversationReference, ConversationsResult, IUserTokenProvider, ResourceResponse, TokenResponse, TurnContext } from 'botbuilder-core';
-=======
 import { Activity, ActivityTypes, BotAdapter, BotCallbackHandlerKey, ChannelAccount, ConversationAccount, ConversationParameters, ConversationReference, ConversationsResult, IUserTokenProvider, ResourceResponse, TokenResponse, TurnContext } from 'botbuilder-core';
->>>>>>> 88cf80e3
 import { AuthenticationConstants, ChannelValidation, ConnectorClient, EmulatorApiClient, GovernmentConstants, GovernmentChannelValidation, JwtTokenValidation, MicrosoftAppCredentials, SimpleCredentialProvider, TokenApiClient, TokenStatus, TokenApiModels } from 'botframework-connector';
 import * as os from 'os';
 
@@ -114,11 +110,7 @@
     appPassword: string;
 
     /**
-<<<<<<< HEAD
-     * (Optional) The OAuth API Endpoint for your bot to use.
-=======
      * Optional. The tenant to acquire the bot-to-channel token from.
->>>>>>> 88cf80e3
      */
     channelAuthTenant?: string;
 
@@ -167,13 +159,9 @@
     `(Node.js,Version=${ NODE_VERSION }; ${ TYPE } ${ RELEASE }; ${ ARCHITECTURE })`;
 const OAUTH_ENDPOINT = 'https://api.botframework.com';
 const US_GOV_OAUTH_ENDPOINT = 'https://api.botframework.azure.us';
-<<<<<<< HEAD
-const INVOKE_RESPONSE_KEY: symbol = Symbol('invokeResponse');
-=======
 
 // This key is exported internally so that the TeamsActivityHandler will not overwrite any already set InvokeResponses.
 export const INVOKE_RESPONSE_KEY: symbol = Symbol('invokeResponse');
->>>>>>> 88cf80e3
 
 /**
  * A [BotAdapter](xref:botbuilder-core.BotAdapter) that can connect a bot to a service endpoint.
@@ -254,11 +242,7 @@
         }
 
         // Relocate the tenantId field used by MS Teams to a new location (from channelData to conversation)
-<<<<<<< HEAD
-        // This will only occur on actities from teams that include tenant info in channelData but NOT in conversation,
-=======
         // This will only occur on activities from teams that include tenant info in channelData but NOT in conversation,
->>>>>>> 88cf80e3
         // thus should be future friendly.  However, once the the transition is complete. we can remove this.
         this.use(async(context, next) => {
             if (context.activity.channelId === 'msteams' && context.activity && context.activity.conversation && !context.activity.conversation.tenantId && context.activity.channelData && context.activity.channelData.tenant) {
@@ -399,18 +383,11 @@
             id: response.id,
             isGroup: false,
             conversationType: null,
-<<<<<<< HEAD
-            tenantId: null,
-            name: null,
-        };
-        request.conversation = conversation;
-=======
             tenantId: reference.conversation.tenantId,
             name: null,
         };
         request.conversation = conversation;
         request.channelData = parameters.channelData;
->>>>>>> 88cf80e3
 
         if (response.serviceUrl) { request.serviceUrl = response.serviceUrl; }
 
@@ -584,19 +561,11 @@
     }
 
     /**
-<<<<<<< HEAD
-     * Signs the user out with the token server.
-     * @param context Context for the current turn of conversation with the user.
-     * @param connectionName Name of the auth connection to use.
-     * @param userId id of user to sign out.
-     * @returns A promise that represents the work queued to execute.
-=======
      * Asynchronously signs out the user from the token server.
      * 
      * @param context The context object for the turn.
      * @param connectionName The name of the auth connection to use.
      * @param userId The ID of user to sign out.
->>>>>>> 88cf80e3
      */
     public async signOutUser(context: TurnContext, connectionName?: string, userId?: string): Promise<void> {
         if (!context.activity.from || !context.activity.from.id) {
@@ -635,15 +604,6 @@
     }
 
     /** 
-<<<<<<< HEAD
-     * Retrieves the token status for each configured connection for the given user.
-     * @param context Context for the current turn of conversation with the user.
-     * @param userId The user Id for which token status is retrieved.
-     * @param includeFilter Optional comma seperated list of connection's to include. Blank will return token status for all configured connections.
-     * @returns Array of TokenStatus
-     * */ 
-    
-=======
      * Asynchronously retrieves the token status for each configured connection for the given user.
      * 
      * @param context The context object for the turn.
@@ -654,7 +614,6 @@
      * 
      * @returns The [TokenStatus](xref:botframework-connector.TokenStatus) objects retrieved.
      */
->>>>>>> 88cf80e3
     public async getTokenStatus(context: TurnContext, userId?: string, includeFilter?: string ): Promise<TokenStatus[]>
     {
         if (!userId && (!context.activity.from || !context.activity.from.id)) {
@@ -804,16 +763,11 @@
 
         // Check for an error
         if (status >= 400) {
-<<<<<<< HEAD
-            console.warn(`BotFrameworkAdapter.processActivity(): ${ status } ERROR - ${ body.toString() }`);
-            throw new Error(body.toString());
-=======
             if (processError && (processError as Error).stack) {
                 throw new Error(`BotFrameworkAdapter.processActivity(): ${ status } ERROR\n ${ processError.stack }`);
             } else {
                 throw new Error(`BotFrameworkAdapter.processActivity(): ${ status } ERROR`);
             }
->>>>>>> 88cf80e3
         }
     }
 
