/**
 * @module botbuilder
 */
/**
 * Copyright (c) Microsoft Corporation. All rights reserved.
 * Licensed under the MIT License.
 */

import { STATUS_CODES } from 'http';
import * as os from 'os';
import { Activity, ActivityTypes, BotAdapter, BotCallbackHandlerKey, ChannelAccount, ConversationAccount, ConversationParameters, ConversationReference, ConversationsResult, DeliveryModes, CredentialTokenProvider, InvokeResponse, ResourceResponse, TokenResponse, TurnContext } from 'botbuilder-core';
import { AuthenticationConfiguration, AuthenticationConstants, ChannelValidation, ClaimsIdentity, ConnectorClient, EmulatorApiClient, GovernmentConstants, GovernmentChannelValidation, JwtTokenValidation, MicrosoftAppCredentials, AppCredentials, CertificateAppCredentials, SimpleCredentialProvider, TokenApiClient, TokenStatus, TokenApiModels, SkillValidation } from 'botframework-connector';
import { INodeBuffer, INodeSocket, IReceiveRequest, ISocket, IStreamingTransportServer, NamedPipeServer, NodeWebSocketFactory, NodeWebSocketFactoryBase, RequestHandler, StreamingResponse, WebSocketServer } from 'botframework-streaming';

<<<<<<< HEAD
import { WebRequest, WebResponse } from './interfaces';
import { defaultPipeName, GET, POST, MESSAGES_PATH, StreamingHttpClient, TokenResolver, VERSION_PATH } from './streaming';

export enum StatusCodes {
    OK = 200,
    BAD_REQUEST = 400,
    UNAUTHORIZED = 401,
    NOT_FOUND = 404,
    METHOD_NOT_ALLOWED = 405,
    UPGRADE_REQUIRED = 426,
    INTERNAL_SERVER_ERROR = 500,
    NOT_IMPLEMENTED = 501,
}

export class StatusCodeError extends Error {
    public readonly statusCode: StatusCodes;
    public constructor(statusCode: StatusCodes, message?: string) {
        super(message);
        this.statusCode = statusCode;
    }
}
=======
import { Activity, ActivityTypes, CoreAppCredentials, BotAdapter, BotCallbackHandlerKey, ChannelAccount, ConversationAccount, ConversationParameters, ConversationReference, ConversationsResult, DeliveryModes, ExpectedReplies, InvokeResponse, ExtendedUserTokenProvider, ResourceResponse, StatusCodes, TokenResponse, TurnContext, INVOKE_RESPONSE_KEY } from 'botbuilder-core';
import { AuthenticationConfiguration, AuthenticationConstants, ChannelValidation, Claim, ClaimsIdentity, ConnectorClient, EmulatorApiClient, GovernmentConstants, GovernmentChannelValidation, JwtTokenValidation, MicrosoftAppCredentials, AppCredentials, CertificateAppCredentials, SimpleCredentialProvider, TokenApiClient, TokenStatus, TokenApiModels, SignInUrlResponse, SkillValidation, TokenExchangeRequest } from 'botframework-connector';

import { INodeBuffer, INodeSocket, IReceiveRequest, ISocket, IStreamingTransportServer, NamedPipeServer, NodeWebSocketFactory, NodeWebSocketFactoryBase, RequestHandler, StreamingResponse, WebSocketServer } from 'botframework-streaming';

import { WebRequest, WebResponse } from './interfaces';
import { defaultPipeName, GET, POST, MESSAGES_PATH, StreamingHttpClient, TokenResolver, VERSION_PATH } from './streaming';
>>>>>>> 573100fe

/**
 * Contains settings used to configure a [BotFrameworkAdapter](xref:botbuilder.BotFrameworkAdapter) instance.
 */
export interface BotFrameworkAdapterSettings {
    /**
     * The ID assigned to your bot in the [Bot Framework Portal](https://dev.botframework.com/).
     */
    appId: string;

    /**
     * The password assigned to your bot in the [Bot Framework Portal](https://dev.botframework.com/).
     */
    appPassword: string;

<<<<<<< HEAD
    /**
     * Optional. The tenant to acquire the bot-to-channel token from.
     */
    channelAuthTenant?: string;

    /**
=======
    /**
     * Optional. The tenant to acquire the bot-to-channel token from.
     */
    channelAuthTenant?: string;

    /**
>>>>>>> 573100fe
     * Optional. The OAuth API endpoint for your bot to use.
     */
    oAuthEndpoint?: string;

    /**
     * Optional. The OpenID Metadata endpoint for your bot to use.
     */
    openIdMetadata?: string;

    /**
     * Optional. The channel service option for this bot to validate connections from Azure or other channel locations.
     */
    channelService?: string;

    /**
     * Optional. Used to pass in a NodeWebSocketFactoryBase instance.
<<<<<<< HEAD
     */
    webSocketFactory?: NodeWebSocketFactoryBase;

    /**
     * Optional. Certificate thumbprint to authenticate the appId against AAD.
     */
    certificateThumbprint?: string;

    /**
     * Optional. Certificate key to authenticate the appId against AAD.
     */
=======
     */
    webSocketFactory?: NodeWebSocketFactoryBase;

    /**
     * Optional. Certificate thumbprint to authenticate the appId against AAD.
     */
    certificateThumbprint?: string;

    /**
     * Optional. Certificate key to authenticate the appId against AAD.
     */
>>>>>>> 573100fe
    certificatePrivateKey?: string;
    
    /**
     * Optional. Used to require specific endorsements and verify claims. Recommended for Skills.
     */
    authConfig?: AuthenticationConfiguration;
}

// Retrieve additional information, i.e., host operating system, host OS release, architecture, Node.js version
const ARCHITECTURE: any = os.arch();
const TYPE: any = os.type();
const RELEASE: any = os.release();
const NODE_VERSION: any = process.version;

// eslint-disable-next-line @typescript-eslint/no-var-requires
const pjson: any = require('../package.json');
export const USER_AGENT: string = `Microsoft-BotFramework/3.1 BotBuilder/${ pjson.version } ` +
    `(Node.js,Version=${ NODE_VERSION }; ${ TYPE } ${ RELEASE }; ${ ARCHITECTURE })`;
const OAUTH_ENDPOINT = 'https://api.botframework.com';
const US_GOV_OAUTH_ENDPOINT = 'https://api.botframework.azure.us';
<<<<<<< HEAD

// This key is exported internally so that the TeamsActivityHandler will not overwrite any already set InvokeResponses.
export const INVOKE_RESPONSE_KEY: symbol = Symbol('invokeResponse');
=======
>>>>>>> 573100fe

/**
 * A [BotAdapter](xref:botbuilder-core.BotAdapter) that can connect a bot to a service endpoint.
 * Implements [IUserTokenProvider](xref:botbuilder-core.IUserTokenProvider).
 *
 * @remarks
 * The bot adapter encapsulates authentication processes and sends activities to and receives
 * activities from the Bot Connector Service. When your bot receives an activity, the adapter
 * creates a turn context object, passes it to your bot application logic, and sends responses
 * back to the user's channel.
 *
 * The adapter processes and directs incoming activities in through the bot middleware pipeline to
 * your bot logic and then back out again. As each activity flows in and out of the bot, each
 * piece of middleware can inspect or act upon the activity, both before and after the bot logic runs.
 * Use the [use](xref:botbuilder-core.BotAdapter.use) method to add [Middleware](xref:botbuilder-core.Middleware)
 * objects to your adapter's middleware collection.
 * 
 * For more information, see the articles on
 * [How bots work](https://docs.microsoft.com/azure/bot-service/bot-builder-basics) and
 * [Middleware](https://docs.microsoft.com/azure/bot-service/bot-builder-concept-middleware).
 *
 * For example:
 * ```JavaScript
 * const { BotFrameworkAdapter } = require('botbuilder');
 *
 * const adapter = new BotFrameworkAdapter({
 *     appId: process.env.MicrosoftAppId,
 *     appPassword: process.env.MicrosoftAppPassword
 * });
 * 
 * adapter.onTurnError = async (context, error) => {
 *     // Catch-all logic for errors.
 * };
 * ```
 */
<<<<<<< HEAD
export class BotFrameworkAdapter extends BotAdapter implements CredentialTokenProvider, RequestHandler {
=======
export class BotFrameworkAdapter extends BotAdapter implements ExtendedUserTokenProvider, RequestHandler {
>>>>>>> 573100fe
    // These keys are public to permit access to the keys from the adapter when it's a being
    // from library that does not have access to static properties off of BotFrameworkAdapter.
    // E.g. botbuilder-dialogs
    public readonly ConnectorClientKey: Symbol = Symbol('ConnectorClient');
    public readonly TokenApiClientCredentialsKey: Symbol = Symbol('TokenApiClientCredentials');

    protected readonly credentials: AppCredentials;
    protected readonly credentialsProvider: SimpleCredentialProvider;
    protected readonly settings: BotFrameworkAdapterSettings;

    private isEmulatingOAuthCards: boolean;

    // Streaming-specific properties:
    private logic: (context: TurnContext) => Promise<void>;
    private streamingServer: IStreamingTransportServer;
    private webSocketFactory: NodeWebSocketFactoryBase;

    private authConfiguration: AuthenticationConfiguration;

    /**
     * Creates a new instance of the [BotFrameworkAdapter](xref:botbuilder.BotFrameworkAdapter) class.
     *
     * @param settings Optional. The settings to use for this adapter instance.
     *
     * @remarks
     * If the `settings` parameter does not include
     * [channelService](xref:botbuilder.BotFrameworkAdapterSettings.channelService) or
     * [openIdMetadata](xref:botbuilder.BotFrameworkAdapterSettings.openIdMetadata) values, the
     * constructor checks the process' environment variables for these values. These values may be
     * set when a bot is provisioned on Azure and if so are required for the bot to work properly
     * in the global cloud or in a national cloud.
     * 
     * The [BotFrameworkAdapterSettings](xref:botbuilder.BotFrameworkAdapterSettings) class defines
     * the available adapter settings.
     */
    public constructor(settings?: Partial<BotFrameworkAdapterSettings>) {
        super();
        this.settings = { appId: '', appPassword: '', ...settings };
        
        // If settings.certificateThumbprint & settings.certificatePrivateKey are provided,
        // use CertificateAppCredentials.
        if (this.settings.certificateThumbprint && this.settings.certificatePrivateKey) {
            this.credentials = new CertificateAppCredentials(this.settings.appId, settings.certificateThumbprint, settings.certificatePrivateKey, this.settings.channelAuthTenant);
            this.credentialsProvider = new SimpleCredentialProvider(this.credentials.appId, '');
        } else {
            this.credentials = new MicrosoftAppCredentials(this.settings.appId, this.settings.appPassword || '', this.settings.channelAuthTenant);
            this.credentialsProvider = new SimpleCredentialProvider(this.credentials.appId, this.settings.appPassword || '');
        }
        
        this.isEmulatingOAuthCards = false;

        // If no channelService or openIdMetadata values were passed in the settings, check the process' Environment Variables for values.
        // These values may be set when a bot is provisioned on Azure and if so are required for the bot to properly work in Public Azure or a National Cloud.
        this.settings.channelService = this.settings.channelService || process.env[AuthenticationConstants.ChannelService];
        this.settings.openIdMetadata = this.settings.openIdMetadata || process.env[AuthenticationConstants.BotOpenIdMetadataKey];

        this.authConfiguration = this.settings.authConfig || new AuthenticationConfiguration();

        if (this.settings.openIdMetadata) {
            ChannelValidation.OpenIdMetadataEndpoint = this.settings.openIdMetadata;
            GovernmentChannelValidation.OpenIdMetadataEndpoint = this.settings.openIdMetadata;
        }
        if (JwtTokenValidation.isGovernment(this.settings.channelService)) {
            this.credentials.oAuthEndpoint = GovernmentConstants.ToChannelFromBotLoginUrl;
            this.credentials.oAuthScope = GovernmentConstants.ToChannelFromBotOAuthScope;
        }

        // If a NodeWebSocketFactoryBase was passed in, set it on the BotFrameworkAdapter.
        if (this.settings.webSocketFactory) {
            this.webSocketFactory = this.settings.webSocketFactory;
        }

        // Relocate the tenantId field used by MS Teams to a new location (from channelData to conversation)
        // This will only occur on activities from teams that include tenant info in channelData but NOT in conversation,
        // thus should be future friendly.  However, once the the transition is complete. we can remove this.
        this.use(async (context, next): Promise<void> => {
            if (context.activity.channelId === 'msteams' && context.activity && context.activity.conversation && !context.activity.conversation.tenantId && context.activity.channelData && context.activity.channelData.tenant) {
                context.activity.conversation.tenantId = context.activity.channelData.tenant.id;
            }
            await next();
        });

    }

    /**
     * Used in streaming contexts to check if the streaming connection is still open for the bot to send activities.
     */
    public get isStreamingConnectionOpen(): boolean {
        return this.streamingServer.isConnected;
    }
 
    /**
     * Asynchronously resumes a conversation with a user, possibly after some time has gone by.
     *
     * @param reference A reference to the conversation to continue.
<<<<<<< HEAD
=======
     * @param oAuthScope The intended recipient of any sent activities.
>>>>>>> 573100fe
     * @param logic The asynchronous method to call after the adapter middleware runs.
     * 
     * @remarks
     * This is often referred to as a _proactive notification_, the bot can proactively
     * send a message to a conversation or user without waiting for an incoming message.
     * For example, a bot can use this method to send notifications or coupons to a user.
     *
     * To send a proactive message:
     * 1. Save a copy of a [ConversationReference](xref:botframework-schema.ConversationReference)
     *    from an incoming activity. For example, you can store the conversation reference in a database.
     * 1. Call this method to resume the conversation at a later time. Use the saved reference to access the conversation.
     * 1. On success, the adapter generates a [TurnContext](xref:botbuilder-core.TurnContext) object and calls the `logic` function handler.
     *    Use the `logic` function to send the proactive message.
     * 
     * To copy the reference from any incoming activity in the conversation, use the
     * [TurnContext.getConversationReference](xref:botbuilder-core.TurnContext.getConversationReference) method.
     *
     * This method is similar to the [processActivity](xref:botbuilder.BotFrameworkAdapter.processActivity) method.
     * The adapter creates a [TurnContext](xref:botbuilder-core.TurnContext) and routes it through
     * its middleware before calling the `logic` handler. The created activity will have a
     * [type](xref:botframework-schema.Activity.type) of 'event' and a
     * [name](xref:botframework-schema.Activity.name) of 'continueConversation'.
     *
     * For example:
     * ```JavaScript
     * server.post('/api/notifyUser', async (req, res) => {
     *    // Lookup previously saved conversation reference.
     *    const reference = await findReference(req.body.refId);
     *
     *    // Proactively notify the user.
     *    if (reference) {
     *       await adapter.continueConversation(reference, async (context) => {
     *          await context.sendActivity(req.body.message);
     *       });
     *       res.send(200);
     *    } else {
     *       res.send(404);
     *    }
     * });
     * ```
     */
    public async continueConversation(reference: Partial<ConversationReference>, logic: (context: TurnContext) => Promise<void>): Promise<void>
    public async continueConversation(reference: Partial<ConversationReference>, oAuthScope: string, logic: (context: TurnContext) => Promise<void>): Promise<void>
    public async continueConversation(reference: Partial<ConversationReference>, oAuthScopeOrlogic: string | ((context: TurnContext) => Promise<void> ), logic?: (context: TurnContext) => Promise<void>): Promise<void> {
        let audience = oAuthScopeOrlogic as string;
        let callback = typeof oAuthScopeOrlogic === 'function' ? oAuthScopeOrlogic : logic;

        if (typeof oAuthScopeOrlogic === 'function') {
            // Because the OAuthScope parameter was not provided, get the correct value via the channelService.
            // In this scenario, the ConnectorClient for the continued conversation can only communicate with
            // official channels, not with other bots.
            audience = JwtTokenValidation.isGovernment(this.settings.channelService) ? GovernmentConstants.ToChannelFromBotOAuthScope : AuthenticationConstants.ToChannelFromBotOAuthScope;
        }

        let credentials: AppCredentials = this.credentials;

        // For authenticated flows (where the bot has an AppId), the ConversationReference's serviceUrl needs
        // to be trusted for the bot to acquire a token when sending activities to the conversation.
        // For anonymous flows, the serviceUrl should not be trusted.
        if (credentials.appId) {
            AppCredentials.trustServiceUrl(reference.serviceUrl);

            // If the provided OAuthScope doesn't match the current one on the instance's credentials, create
            // a new AppCredentials with the correct OAuthScope.
            if (credentials.oAuthScope !== audience) {
                // The BotFrameworkAdapter JavaScript implementation supports one Bot per instance, so get
                // the botAppId from the credentials.
                credentials = await this.buildCredentials(credentials.appId, audience);
            }
        }

        const connectorClient = this.createConnectorClientInternal(reference.serviceUrl, credentials);
        const request: Partial<Activity> = TurnContext.applyConversationReference(
            { type: 'event', name: 'continueConversation' },
            reference,
            true
        );
        const context = this.createContext(request);
<<<<<<< HEAD
        await this.runMiddleware(context, logic);
=======
        context.turnState.set(this.OAuthScopeKey, audience);
        context.turnState.set(this.ConnectorClientKey, connectorClient);
        await this.runMiddleware(context, callback);
>>>>>>> 573100fe
    }

    /**
     * Asynchronously creates and starts a conversation with a user on a channel.
     *
     * @param reference A reference for the conversation to create.
     * @param logic The asynchronous method to call after the adapter middleware runs. 
     * 
     * @remarks
     * To use this method, you need both the bot's and the user's account information on a channel.
     * The Bot Connector service supports the creating of group conversations; however, this
     * method and most channels only support initiating a direct message (non-group) conversation.
     * 
     * To create and start a new conversation:
     * 1. Get a copy of a [ConversationReference](xref:botframework-schema.ConversationReference) from an incoming activity.
     * 1. Set the [user](xref:botframework-schema.ConversationReference.user) property to the
     *    [ChannelAccount](xref:botframework-schema.ChannelAccount) value for the intended recipient.
     * 1. Call this method to request that the channel create a new conversation with the specified user.
     * 1. On success, the adapter generates a turn context and calls the `logic` function handler.
     * 
     * To get the initial reference, use the
     * [TurnContext.getConversationReference](xref:botbuilder-core.TurnContext.getConversationReference)
     * method on any incoming activity in the conversation.
     *
     * If the channel establishes the conversation, the generated event activity's
     * [conversation](xref:botframework-schema.Activity.conversation) property will contain the
     * ID of the new conversation.
     *
     * This method is similar to the [processActivity](xref:botbuilder.BotFrameworkAdapter.processActivity) method.
     * The adapter creates a [TurnContext](xref:botbuilder-core.TurnContext) and routes it through
     * middleware before calling the `logic` handler. The created activity will have a
     * [type](xref:botframework-schema.Activity.type) of 'event' and a
     * [name](xref:botframework-schema.Activity.name) of 'createConversation'.
     *
     * For example:
     * ```JavaScript
     * // Get group members conversation reference
     * const reference = TurnContext.getConversationReference(context.activity);
     * 
     * // ...
     * // Start a new conversation with the user
     * await adapter.createConversation(reference, async (ctx) => {
     *    await ctx.sendActivity(`Hi (in private)`);
     * });
     * ```
     */
    public async createConversation(reference: Partial<ConversationReference>, logic?: (context: TurnContext) => Promise<void>): Promise<void> {
        if (!reference.serviceUrl) { throw new Error(`BotFrameworkAdapter.createConversation(): missing serviceUrl.`); }

        // Create conversation
        const parameters: ConversationParameters = { bot: reference.bot, members: [reference.user], isGroup: false, activity: null, channelData: null };
        const client: ConnectorClient = this.createConnectorClient(reference.serviceUrl);

        // Mix in the tenant ID if specified. This is required for MS Teams.
        if (reference.conversation && reference.conversation.tenantId) {
            // Putting tenantId in channelData is a temporary solution while we wait for the Teams API to be updated
            parameters.channelData = { tenant: { id: reference.conversation.tenantId } };

            // Permanent solution is to put tenantId in parameters.tenantId
            parameters.tenantId = reference.conversation.tenantId;

        }

        const response = await client.conversations.createConversation(parameters);

        // Initialize request and copy over new conversation ID and updated serviceUrl.
        const request: Partial<Activity> = TurnContext.applyConversationReference(
            { type: 'event', name: 'createConversation' },
            reference,
            true
        );

        const conversation: ConversationAccount = {
            id: response.id,
            isGroup: false,
            conversationType: null,
            tenantId: reference.conversation.tenantId,
            name: null,
        };
        request.conversation = conversation;
        request.channelData = parameters.channelData;

        if (response.serviceUrl) { request.serviceUrl = response.serviceUrl; }

        // Create context and run middleware
        const context: TurnContext = this.createContext(request);
        await this.runMiddleware(context, logic as any);
    }

    /**
     * Asynchronously deletes an existing activity.
     * 
     * This interface supports the framework and is not intended to be called directly for your code.
     * Use [TurnContext.deleteActivity](xref:botbuilder-core.TurnContext.deleteActivity) to delete
     * an activity from your bot code.
     * 
     * @param context The context object for the turn.
     * @param reference Conversation reference information for the activity to delete.
     * 
     * @remarks
     * Not all channels support this operation. For channels that don't, this call may throw an exception.
     */
    public async deleteActivity(context: TurnContext, reference: Partial<ConversationReference>): Promise<void> {
        if (!reference.serviceUrl) { throw new Error(`BotFrameworkAdapter.deleteActivity(): missing serviceUrl`); }
        if (!reference.conversation || !reference.conversation.id) {
            throw new Error(`BotFrameworkAdapter.deleteActivity(): missing conversation or conversation.id`);
        }
        if (!reference.activityId) { throw new Error(`BotFrameworkAdapter.deleteActivity(): missing activityId`); }
        const client: ConnectorClient = this.getOrCreateConnectorClient(context, reference.serviceUrl, this.credentials);
        await client.conversations.deleteActivity(reference.conversation.id, reference.activityId);
    }

    /**
     * Asynchronously removes a member from the current conversation.
     * 
     * @param context The context object for the turn.
     * @param memberId The ID of the member to remove from the conversation.
     *
     * @remarks
     * Remove a member's identity information from the conversation.
     * 
     * Not all channels support this operation. For channels that don't, this call may throw an exception.
     */
    public async deleteConversationMember(context: TurnContext, memberId: string): Promise<void> {
        if (!context.activity.serviceUrl) { throw new Error(`BotFrameworkAdapter.deleteConversationMember(): missing serviceUrl`); }
        if (!context.activity.conversation || !context.activity.conversation.id) {
            throw new Error(`BotFrameworkAdapter.deleteConversationMember(): missing conversation or conversation.id`);
        }
        const serviceUrl: string = context.activity.serviceUrl;
        const conversationId: string = context.activity.conversation.id;
        const client: ConnectorClient = this.getOrCreateConnectorClient(context, serviceUrl, this.credentials);
        await client.conversations.deleteConversationMember(conversationId, memberId);
    }

    /**
     * Asynchronously lists the members of a given activity.
     * 
     * @param context The context object for the turn.
     * @param activityId Optional. The ID of the activity to get the members of. If not specified, the current activity ID is used.
     *
     * @returns An array of [ChannelAccount](xref:botframework-schema.ChannelAccount) objects for
     * the users involved in a given activity.
     * 
     * @remarks
     * Returns an array of [ChannelAccount](xref:botframework-schema.ChannelAccount) objects for
     * the users involved in a given activity.
     *
     * This is different from [getConversationMembers](xref:botbuilder.BotFrameworkAdapter.getConversationMembers)
     * in that it will return only those users directly involved in the activity, not all members of the conversation.
     */
    public async getActivityMembers(context: TurnContext, activityId?: string): Promise<ChannelAccount[]> {
        if (!activityId) { activityId = context.activity.id; }
        if (!context.activity.serviceUrl) { throw new Error(`BotFrameworkAdapter.getActivityMembers(): missing serviceUrl`); }
        if (!context.activity.conversation || !context.activity.conversation.id) {
            throw new Error(`BotFrameworkAdapter.getActivityMembers(): missing conversation or conversation.id`);
        }
        if (!activityId) {
            throw new Error(`BotFrameworkAdapter.getActivityMembers(): missing both activityId and context.activity.id`);
        }
        const serviceUrl: string = context.activity.serviceUrl;
        const conversationId: string = context.activity.conversation.id;
        const client: ConnectorClient = this.getOrCreateConnectorClient(context, serviceUrl, this.credentials);

        return await client.conversations.getActivityMembers(conversationId, activityId);
    }

    /**
     * Asynchronously lists the members of the current conversation.
     * 
     * @param context The context object for the turn.
     *
     * @returns An array of [ChannelAccount](xref:botframework-schema.ChannelAccount) objects for
     * all users currently involved in a conversation.
     * 
     * @remarks
     * Returns an array of [ChannelAccount](xref:botframework-schema.ChannelAccount) objects for
     * all users currently involved in a conversation.
     *
     * This is different from [getActivityMembers](xref:botbuilder.BotFrameworkAdapter.getActivityMembers)
     * in that it will return all members of the conversation, not just those directly involved in a specific activity.
     */
    public async getConversationMembers(context: TurnContext): Promise<ChannelAccount[]> {
        if (!context.activity.serviceUrl) { throw new Error(`BotFrameworkAdapter.getConversationMembers(): missing serviceUrl`); }
        if (!context.activity.conversation || !context.activity.conversation.id) {
            throw new Error(`BotFrameworkAdapter.getConversationMembers(): missing conversation or conversation.id`);
        }
        const serviceUrl: string = context.activity.serviceUrl;
        const conversationId: string = context.activity.conversation.id;
        const client: ConnectorClient = this.getOrCreateConnectorClient(context, serviceUrl, this.credentials);

        return await client.conversations.getConversationMembers(conversationId);
    }

    /**
     * For the specified channel, asynchronously gets a page of the conversations in which this bot has participated.
     * 
     * @param contextOrServiceUrl The URL of the channel server to query or a
     * [TurnContext](xref:botbuilder-core.TurnContext) object from a conversation on the channel.
     * @param continuationToken Optional. The continuation token from the previous page of results.
     * Omit this parameter or use `undefined` to retrieve the first page of results.
     * 
     * @returns A [ConversationsResult](xref:botframework-schema.ConversationsResult) object containing a page of results
     * and a continuation token.
     *
     * @remarks
     * The the return value's [conversations](xref:botframework-schema.ConversationsResult.conversations) property contains a page of
     * [ConversationMembers](xref:botframework-schema.ConversationMembers) objects. Each object's
     * [id](xref:botframework-schema.ConversationMembers.id) is the ID of a conversation in which the bot has participated on this channel.
     * This method can be called from outside the context of a conversation, as only the bot's service URL and credentials are required.
     * 
     * The channel batches results in pages. If the result's
     * [continuationToken](xref:botframework-schema.ConversationsResult.continuationToken) property is not empty, then
     * there are more pages to get. Use the returned token to get the next page of results.
     * If the `contextOrServiceUrl` parameter is a [TurnContext](xref:botbuilder-core.TurnContext), the URL of the channel server is
     * retrieved from
     * `contextOrServiceUrl`.[activity](xref:botbuilder-core.TurnContext.activity).[serviceUrl](xref:botframework-schema.Activity.serviceUrl).
     */
    public async getConversations(contextOrServiceUrl: TurnContext | string, continuationToken?: string): Promise<ConversationsResult> {
        let client: ConnectorClient;
        if (typeof contextOrServiceUrl === 'object') {
            const context: TurnContext = contextOrServiceUrl as TurnContext;
            client = this.getOrCreateConnectorClient(context, context.activity.serviceUrl, this.credentials);
        } else {
            client = this.createConnectorClient(contextOrServiceUrl as string);
        }

        return await client.conversations.getConversations(continuationToken ? { continuationToken: continuationToken } : undefined);
    }

    /**
     * Asynchronously attempts to retrieve the token for a user that's in a login flow.
     * 
     * @param context The context object for the turn.
     * @param connectionName The name of the auth connection to use.
     * @param magicCode Optional. The validation code the user entered.
     * @param oAuthAppCredentials AppCredentials for OAuth.
     * 
     * @returns A [TokenResponse](xref:botframework-schema.TokenResponse) object that contains the user token.
     */
    public async getUserToken(context: TurnContext, connectionName: string, magicCode?: string): Promise<TokenResponse>;
<<<<<<< HEAD
    public async getUserToken(context: TurnContext, connectionName: string, magicCode?: string, oAuthAppCredentials?: AppCredentials): Promise<TokenResponse>;
=======
    public async getUserToken(context: TurnContext, connectionName: string, magicCode?: string, oAuthAppCredentials?: CoreAppCredentials): Promise<TokenResponse>;
>>>>>>> 573100fe
    public async getUserToken(context: TurnContext, connectionName: string, magicCode?: string, oAuthAppCredentials?: AppCredentials): Promise<TokenResponse> {
        if (!context.activity.from || !context.activity.from.id) {
            throw new Error(`BotFrameworkAdapter.getUserToken(): missing from or from.id`);
        }
        if (!connectionName) {
<<<<<<< HEAD
        	throw new Error('getUserToken() requires a connectionName but none was provided.');
=======
            throw new Error('getUserToken() requires a connectionName but none was provided.');
>>>>>>> 573100fe
        }
        this.checkEmulatingOAuthCards(context);
        const userId: string = context.activity.from.id;
        const url: string = this.oauthApiUrl(context);
        const client: TokenApiClient = this.createTokenApiClient(url, oAuthAppCredentials);
        context.turnState.set(this.TokenApiClientCredentialsKey, client);

        const result: TokenApiModels.UserTokenGetTokenResponse = await client.userToken.getToken(userId, connectionName, { code: magicCode, channelId: context.activity.channelId });
        if (!result || !result.token || result._response.status == 404) {
            return undefined;
        } else {
            return result as TokenResponse;
        }
    }

    /**
     * Asynchronously signs out the user from the token server.
     * 
     * @param context The context object for the turn.
     * @param connectionName The name of the auth connection to use.
     * @param userId The ID of user to sign out.
     * @param oAuthAppCredentials AppCredentials for OAuth.
     */
    public async signOutUser(context: TurnContext, connectionName?: string, userId?: string): Promise<void>;
<<<<<<< HEAD
    public async signOutUser(context: TurnContext, connectionName?: string, userId?: string, oAuthAppCredentials?: AppCredentials): Promise<void>;
=======
    public async signOutUser(context: TurnContext, connectionName?: string, userId?: string, oAuthAppCredentials?: CoreAppCredentials): Promise<void>;
>>>>>>> 573100fe
    public async signOutUser(context: TurnContext, connectionName?: string, userId?: string, oAuthAppCredentials?: AppCredentials): Promise<void> {
        if (!context.activity.from || !context.activity.from.id) {
            throw new Error(`BotFrameworkAdapter.signOutUser(): missing from or from.id`);
        }
        if (!userId){
            userId = context.activity.from.id;
        }
        
        this.checkEmulatingOAuthCards(context);
        const url: string = this.oauthApiUrl(context);
        const client: TokenApiClient = this.createTokenApiClient(url, oAuthAppCredentials);
        context.turnState.set(this.TokenApiClientCredentialsKey, client);

        await client.userToken.signOut(userId, { connectionName: connectionName, channelId: context.activity.channelId } );
    }

    /**
     * Asynchronously gets a sign-in link from the token server that can be sent as part
     * of a [SigninCard](xref:botframework-schema.SigninCard).
     * 
     * @param context The context object for the turn.
     * @param connectionName The name of the auth connection to use.
     * @param oAuthAppCredentials AppCredentials for OAuth.
     * @param userId The user id that will be associated with the token.
     * @param finalRedirect The final URL that the OAuth flow will redirect to.
     */
<<<<<<< HEAD
=======
    public async getSignInLink(context: TurnContext, connectionName: string, oAuthAppCredentials?: AppCredentials, userId?: string, finalRedirect?: string): Promise<string>
    public async getSignInLink(context: TurnContext, connectionName: string, oAuthAppCredentials?: CoreAppCredentials, userId?: string, finalRedirect?: string): Promise<string>
>>>>>>> 573100fe
    public async getSignInLink(context: TurnContext, connectionName: string, oAuthAppCredentials?: AppCredentials, userId?: string, finalRedirect?: string): Promise<string> {
        if (userId && userId != context.activity.from.id) {
            throw new ReferenceError(`cannot retrieve OAuth signin link for a user that's different from the conversation`);
        }

        this.checkEmulatingOAuthCards(context);
        const conversation: Partial<ConversationReference> = TurnContext.getConversationReference(context.activity);
        const url: string = this.oauthApiUrl(context);
        const client: TokenApiClient = this.createTokenApiClient(url, oAuthAppCredentials);
        context.turnState.set(this.TokenApiClientCredentialsKey, client);
        const state: any = {
            ConnectionName: connectionName,
            Conversation: conversation,
<<<<<<< HEAD
            MsAppId: (client.credentials as AppCredentials).appId
=======
            MsAppId: (client.credentials as AppCredentials).appId,
            RelatesTo: context.activity.relatesTo
>>>>>>> 573100fe
        };

        const finalState: string = Buffer.from(JSON.stringify(state)).toString('base64');
        return (await client.botSignIn.getSignInUrl(finalState, { channelId: context.activity.channelId, finalRedirect }))._response.bodyAsText;
    }

    /** 
     * Asynchronously retrieves the token status for each configured connection for the given user.
     * 
     * @param context The context object for the turn.
     * @param userId Optional. If present, the ID of the user to retrieve the token status for.
     *      Otherwise, the ID of the user who sent the current activity is used.
     * @param includeFilter Optional. A comma-separated list of connection's to include. If present,
     *      the `includeFilter` parameter limits the tokens this method returns.
     * @param oAuthAppCredentials AppCredentials for OAuth.
     * 
     * @returns The [TokenStatus](xref:botframework-connector.TokenStatus) objects retrieved.
     */
    public async getTokenStatus(context: TurnContext, userId?: string, includeFilter?: string): Promise<TokenStatus[]>;
<<<<<<< HEAD
    public async getTokenStatus(context: TurnContext, userId?: string, includeFilter?: string, oAuthAppCredentials?: AppCredentials): Promise<TokenStatus[]>;
=======
    public async getTokenStatus(context: TurnContext, userId?: string, includeFilter?: string, oAuthAppCredentials?: CoreAppCredentials): Promise<TokenStatus[]>;
>>>>>>> 573100fe
    public async getTokenStatus(context: TurnContext, userId?: string, includeFilter?: string, oAuthAppCredentials?: AppCredentials): Promise<TokenStatus[]> {
        if (!userId && (!context.activity.from || !context.activity.from.id)) {
            throw new Error(`BotFrameworkAdapter.getTokenStatus(): missing from or from.id`);
        }
        this.checkEmulatingOAuthCards(context);
        userId = userId || context.activity.from.id;
        const url: string = this.oauthApiUrl(context);
        const client: TokenApiClient = this.createTokenApiClient(url, oAuthAppCredentials);
        context.turnState.set(this.TokenApiClientCredentialsKey, client);
        
        return (await client.userToken.getTokenStatus(userId, {channelId: context.activity.channelId, include: includeFilter}))._response.parsedBody;
    }

    /**
     * Asynchronously signs out the user from the token server.
     * 
     * @param context The context object for the turn.
     * @param connectionName The name of the auth connection to use.
     * @param resourceUrls The list of resource URLs to retrieve tokens for.
     * @param oAuthAppCredentials AppCredentials for OAuth.
     * 
     * @returns A map of the [TokenResponse](xref:botframework-schema.TokenResponse) objects by resource URL.
     */
    public async getAadTokens(context: TurnContext, connectionName: string, resourceUrls: string[]): Promise<{[propertyName: string]: TokenResponse}>;
<<<<<<< HEAD
    public async getAadTokens(context: TurnContext, connectionName: string, resourceUrls: string[], oAuthAppCredentials?: AppCredentials): Promise<{[propertyName: string]: TokenResponse}>;
=======
    public async getAadTokens(context: TurnContext, connectionName: string, resourceUrls: string[], oAuthAppCredentials?: CoreAppCredentials): Promise<{[propertyName: string]: TokenResponse}>;
>>>>>>> 573100fe
    public async getAadTokens(context: TurnContext, connectionName: string, resourceUrls: string[], oAuthAppCredentials?: AppCredentials): Promise<{[propertyName: string]: TokenResponse}> {
        if (!context.activity.from || !context.activity.from.id) {
            throw new Error(`BotFrameworkAdapter.getAadTokens(): missing from or from.id`);
        }
        this.checkEmulatingOAuthCards(context);
        const userId: string = context.activity.from.id;
        const url: string = this.oauthApiUrl(context);
        const client: TokenApiClient = this.createTokenApiClient(url, oAuthAppCredentials);
        context.turnState.set(this.TokenApiClientCredentialsKey, client);
<<<<<<< HEAD

        return (await client.userToken.getAadTokens(userId, connectionName, { resourceUrls: resourceUrls }, { channelId: context.activity.channelId }))._response.parsedBody as {[propertyName: string]: TokenResponse };
=======

        return (await client.userToken.getAadTokens(userId, connectionName, { resourceUrls: resourceUrls }, { channelId: context.activity.channelId }))._response.parsedBody as {[propertyName: string]: TokenResponse };
    }

    /**
     * Asynchronously Get the raw signin resource to be sent to the user for signin.
     * 
     * @param context The context object for the turn.
     * @param connectionName The name of the auth connection to use.
     * @param userId The user id that will be associated with the token.
     * @param finalRedirect The final URL that the OAuth flow will redirect to.
     * 
     * @returns The [BotSignInGetSignInResourceResponse](xref:botframework-connector.BotSignInGetSignInResourceResponse) object.
     */
    public async getSignInResource(context: TurnContext, connectionName: string, userId?: string, finalRedirect?: string, appCredentials?: CoreAppCredentials): Promise<SignInUrlResponse> {
        if (!connectionName) {
            throw new Error('getUserToken() requires a connectionName but none was provided.');
        }

        if (!context.activity.from || !context.activity.from.id) {
            throw new Error(`BotFrameworkAdapter.getSignInResource(): missing from or from.id`);
        }

        // The provided userId doesn't match the from.id on the activity. (same for finalRedirect)
        if (userId && context.activity.from.id !== userId) {
            throw new Error('BotFrameworkAdapter.getSiginInResource(): cannot get signin resource for a user that is different from the conversation');
        }

        const url: string = this.oauthApiUrl(context);
        const credentials = appCredentials as AppCredentials;
        const client: TokenApiClient = this.createTokenApiClient(url, credentials);
        const conversation: Partial<ConversationReference> = TurnContext.getConversationReference(context.activity);

        const state: any = {
            ConnectionName: connectionName,
            Conversation: conversation,
            relatesTo: context.activity.relatesTo,
            MSAppId: (client.credentials as AppCredentials).appId
        };
        const finalState: string = Buffer.from(JSON.stringify(state)).toString('base64');
        const options: TokenApiModels.BotSignInGetSignInResourceOptionalParams = {finalRedirect: finalRedirect};
        
        return await (client.botSignIn.getSignInResource(finalState, options));
    }

    /**
     * Asynchronously Performs a token exchange operation such as for single sign-on.
     * @param context Context for the current turn of conversation with the user.
     * @param connectionName Name of the auth connection to use.
     * @param userId The user id that will be associated with the token.
     * @param tokenExchangeRequest The exchange request details, either a token to exchange or a uri to exchange.
     */ 
    public async exchangeToken(context: TurnContext, connectionName: string, userId: string, tokenExchangeRequest: TokenExchangeRequest, appCredentials?: CoreAppCredentials): Promise<TokenResponse>
    public async exchangeToken(context: TurnContext, connectionName: string, userId: string, tokenExchangeRequest: TokenExchangeRequest, appCredentials?: AppCredentials): Promise<TokenResponse> {
        if (!connectionName) {
            throw new Error('exchangeToken() requires a connectionName but none was provided.');
        }

        if (!userId) {
            throw new Error('exchangeToken() requires an userId but none was provided.');
        }
        
        if(tokenExchangeRequest && !tokenExchangeRequest.token && !tokenExchangeRequest.uri) {
            throw new Error('BotFrameworkAdapter.exchangeToken(): Either a Token or Uri property is required on the TokenExchangeRequest');
        }

        const url: string = this.oauthApiUrl(context);
        const client: TokenApiClient = this.createTokenApiClient(url, appCredentials);

        return (await client.userToken.exchangeAsync(userId, connectionName, context.activity.channelId, tokenExchangeRequest))._response.parsedBody as TokenResponse;
>>>>>>> 573100fe
    }

    /**
     * Asynchronously sends an emulated OAuth card for a channel.
     * 
     * This method supports the framework and is not intended to be called directly for your code.
     * 
     * @param contextOrServiceUrl The URL of the emulator.
     * @param emulate `true` to send an emulated OAuth card to the emulator; or `false` to not send the card.
     * 
     * @remarks
     * When testing a bot in the Bot Framework Emulator, this method can emulate the OAuth card interaction.
     */
    public async emulateOAuthCards(contextOrServiceUrl: TurnContext | string, emulate: boolean): Promise<void> {
        this.isEmulatingOAuthCards = emulate;
        const url: string = this.oauthApiUrl(contextOrServiceUrl);
<<<<<<< HEAD
        await EmulatorApiClient.emulateOAuthCards(this.credentials as AppCredentials,  url, emulate);
=======
        await EmulatorApiClient.emulateOAuthCards(this.credentials,  url, emulate);
>>>>>>> 573100fe
    }

    /**
     * Asynchronously creates a turn context and runs the middleware pipeline for an incoming activity.
     *
     * @param req An Express or Restify style request object.
     * @param res An Express or Restify style response object.
     * @param logic The function to call at the end of the middleware pipeline.
     * 
     * @remarks
     * This is the main way a bot receives incoming messages and defines a turn in the conversation. This method:
     * 
     * 1. Parses and authenticates an incoming request.
     *    - The activity is read from the body of the incoming request. An error will be returned
     *      if the activity can't be parsed.
     *    - The identity of the sender is authenticated as either the Emulator or a valid Microsoft
     *      server, using the bot's `appId` and `appPassword`. The request is rejected if the sender's
     *      identity is not verified.
     * 1. Creates a [TurnContext](xref:botbuilder-core.TurnContext) object for the received activity.
     *    - This object is wrapped with a [revocable proxy](https://www.ecma-international.org/ecma-262/6.0/#sec-proxy.revocable).
     *    - When this method completes, the proxy is revoked.
     * 1. Sends the turn context through the adapter's middleware pipeline.
     * 1. Sends the turn context to the `logic` function.
     *    - The bot may perform additional routing or processing at this time.
     *      Returning a promise (or providing an `async` handler) will cause the adapter to wait for any asynchronous operations to complete.
     *    - After the `logic` function completes, the promise chain set up by the middleware is resolved.
     *
     * > [!TIP]
     * > If you see the error `TypeError: Cannot perform 'set' on a proxy that has been revoked`
     * > in your bot's console output, the likely cause is that an async function was used
     * > without using the `await` keyword. Make sure all async functions use await!
     *
     * Middleware can _short circuit_ a turn. When this happens, subsequent middleware and the
     * `logic` function is not called; however, all middleware prior to this point still run to completion.
     * For more information about the middleware pipeline, see the
     * [how bots work](https://docs.microsoft.com/azure/bot-service/bot-builder-basics) and
     * [middleware](https://docs.microsoft.com/azure/bot-service/bot-builder-concept-middleware) articles.
     * Use the adapter's [use](xref:botbuilder-core.BotAdapter.use) method to add middleware to the adapter.
     *
     * For example:
     * ```JavaScript
     * server.post('/api/messages', (req, res) => {
     *    // Route received request to adapter for processing
     *    adapter.processActivity(req, res, async (context) => {
     *        // Process any messages received
     *        if (context.activity.type === ActivityTypes.Message) {
     *            await context.sendActivity(`Hello World`);
     *        }
     *    });
     * });
     * ```
     */
    public async processActivity(req: WebRequest, res: WebResponse, logic: (context: TurnContext) => Promise<any>): Promise<void> {
        
        let body: any;
        let status: number;
        let processError: Error;
        try {
            // Parse body of request
            status = 400;
            const request = await parseRequest(req);

            // Authenticate the incoming request
            status = 401;
            const authHeader: string = req.headers.authorization || req.headers.Authorization || '';

            const identity = await this.authenticateRequestInternal(request, authHeader);
            
            // Process received activity
            status = 500;
            const context: TurnContext = this.createContext(request);
            context.turnState.set(this.BotIdentityKey, identity);
            const connectorClient = await this.createConnectorClientWithIdentity(request.serviceUrl, identity);
            context.turnState.set(this.ConnectorClientKey, connectorClient);

<<<<<<< HEAD
=======
            const oAuthScope: string = SkillValidation.isSkillClaim(identity.claims) ? JwtTokenValidation.getAppIdFromClaims(identity.claims) : this.credentials.oAuthScope;
            context.turnState.set(this.OAuthScopeKey, oAuthScope);

>>>>>>> 573100fe
            context.turnState.set(BotCallbackHandlerKey, logic);
            await this.runMiddleware(context, logic);

            // Retrieve cached invoke response.
            if (request.type === ActivityTypes.Invoke) {
                const invokeResponse: any = context.turnState.get(INVOKE_RESPONSE_KEY);
                if (invokeResponse && invokeResponse.value) {
                    const value: InvokeResponse = invokeResponse.value;
                    status = value.status;
                    body = value.body;
                } else {
                    status = StatusCodes.NOT_IMPLEMENTED;
                }
<<<<<<< HEAD
            } else if (request.deliveryMode === DeliveryModes.BufferedReplies) {
                body = context.bufferedReplies;
=======
            } else if (request.deliveryMode === DeliveryModes.ExpectReplies) {
                const expectedReplies: ExpectedReplies = { activities: context.bufferedReplyActivities as Activity[]  };
                body = expectedReplies;
>>>>>>> 573100fe
                status = StatusCodes.OK;
            } else {
                status = StatusCodes.OK;
            }
        } catch (err) {
            // Catch the error to try and throw the stacktrace out of processActivity()
            processError = err;
            body = err.toString();
        }

        // Return status 
        res.status(status);
        if (body) { res.send(body); }
        res.end();

        // Check for an error
        if (status >= 400) {
            if (processError && (processError as Error).stack) {
                throw new Error(`BotFrameworkAdapter.processActivity(): ${ status } ERROR\n ${ processError.stack }`);
            } else {
                throw new Error(`BotFrameworkAdapter.processActivity(): ${ status } ERROR`);
            }
        }
    }

    /**
     * Asynchronously creates a turn context and runs the middleware pipeline for an incoming activity.
     *
     * @param activity The activity to process.
     * @param logic The function to call at the end of the middleware pipeline.
     * 
     * @remarks
     * This is the main way a bot receives incoming messages and defines a turn in the conversation. This method:
     * 
     * 1. Creates a [TurnContext](xref:botbuilder-core.TurnContext) object for the received activity.
     *    - This object is wrapped with a [revocable proxy](https://www.ecma-international.org/ecma-262/6.0/#sec-proxy.revocable).
     *    - When this method completes, the proxy is revoked.
     * 1. Sends the turn context through the adapter's middleware pipeline.
     * 1. Sends the turn context to the `logic` function.
     *    - The bot may perform additional routing or processing at this time.
     *      Returning a promise (or providing an `async` handler) will cause the adapter to wait for any asynchronous operations to complete.
     *    - After the `logic` function completes, the promise chain set up by the middleware is resolved.
     *
     * Middleware can _short circuit_ a turn. When this happens, subsequent middleware and the
     * `logic` function is not called; however, all middleware prior to this point still run to completion.
     * For more information about the middleware pipeline, see the
     * [how bots work](https://docs.microsoft.com/azure/bot-service/bot-builder-basics) and
     * [middleware](https://docs.microsoft.com/azure/bot-service/bot-builder-concept-middleware) articles.
     * Use the adapter's [use](xref:botbuilder-core.BotAdapter.use) method to add middleware to the adapter.
     */
    public async processActivityDirect(activity: Activity, logic: (context: TurnContext) => Promise<any>): Promise<void> {
        let processError: Error;
        try {   
            // Process activity
            const context: TurnContext = this.createContext(activity);
            context.turnState.set(BotCallbackHandlerKey, logic);
            await this.runMiddleware(context, logic);
        } catch (err) {
            // Catch the error to try and throw the stacktrace out of processActivity()
            processError = err;
        }

        if (processError) {
            if (processError && (processError as Error).stack) {
                throw new Error(`BotFrameworkAdapter.processActivityDirect(): ERROR\n ${ processError.stack }`);
            } else {
                throw new Error(`BotFrameworkAdapter.processActivityDirect(): ERROR`);
            }
        }
    }

    /**
     * Asynchronously sends a set of outgoing activities to a channel server.
     * 
     * This method supports the framework and is not intended to be called directly for your code.
     * Use the turn context's [sendActivity](xref:botbuilder-core.TurnContext.sendActivity) or
     * [sendActivities](xref:botbuilder-core.TurnContext.sendActivities) method from your bot code.
     *
     * @param context The context object for the turn.
     * @param activities The activities to send.
     * 
     * @returns An array of [ResourceResponse](xref:)
     * 
     * @remarks
     * The activities will be sent one after another in the order in which they're received. A
     * response object will be returned for each sent activity. For `message` activities this will
     * contain the ID of the delivered message.
     */
    public async sendActivities(context: TurnContext, activities: Partial<Activity>[]): Promise<ResourceResponse[]> {
        const responses: ResourceResponse[] = [];
        for (let i = 0; i < activities.length; i++) {
            const activity: Partial<Activity> = activities[i];
            switch (activity.type) {
                case 'delay':
                    await delay(typeof activity.value === 'number' ? activity.value : 1000);
                    responses.push({} as ResourceResponse);
                    break;
                case 'invokeResponse':
                // Cache response to context object. This will be retrieved when turn completes.
                    context.turnState.set(INVOKE_RESPONSE_KEY, activity);
                    responses.push({} as ResourceResponse);
                    break;
                default:
                    if (!activity.serviceUrl) { throw new Error(`BotFrameworkAdapter.sendActivity(): missing serviceUrl.`); }
                    if (!activity.conversation || !activity.conversation.id) {
                        throw new Error(`BotFrameworkAdapter.sendActivity(): missing conversation id.`);
                    }
                    if (activity && BotFrameworkAdapter.isStreamingServiceUrl(activity.serviceUrl)) {
                        if (!this.isStreamingConnectionOpen) {
                            throw new Error('BotFrameworkAdapter.sendActivities(): Unable to send activity as Streaming connection is closed.');
                        }
                        TokenResolver.checkForOAuthCards(this, context, activity as Activity);
                    }
                    const client = this.getOrCreateConnectorClient(context, activity.serviceUrl, this.credentials);
                    if (activity.type === 'trace' && activity.channelId !== 'emulator') {
                    // Just eat activity
                        responses.push({} as ResourceResponse);
                    } else if (activity.replyToId) {
                        responses.push(await client.conversations.replyToActivity(
                            activity.conversation.id,
                            activity.replyToId,
                            activity as Activity
                        ));
                    } else {
                        responses.push(await client.conversations.sendToConversation(
                            activity.conversation.id,
                            activity as Activity
                        ));
                    }
                    break;
            }
        }
        return responses;
    }

    /**
     * Asynchronously replaces a previous activity with an updated version.
     * 
     * This interface supports the framework and is not intended to be called directly for your code.
     * Use [TurnContext.updateActivity](xref:botbuilder-core.TurnContext.updateActivity) to update
     * an activity from your bot code.
     * 
     * @param context The context object for the turn.
     * @param activity The updated version of the activity to replace.
     * 
     * @remarks
     * Not all channels support this operation. For channels that don't, this call may throw an exception.
     */
    public async updateActivity(context: TurnContext, activity: Partial<Activity>): Promise<void> {
        if (!activity.serviceUrl) { throw new Error(`BotFrameworkAdapter.updateActivity(): missing serviceUrl`); }
        if (!activity.conversation || !activity.conversation.id) {
            throw new Error(`BotFrameworkAdapter.updateActivity(): missing conversation or conversation.id`);
        }
        if (!activity.id) { throw new Error(`BotFrameworkAdapter.updateActivity(): missing activity.id`); }
        const client: ConnectorClient = this.getOrCreateConnectorClient(context, activity.serviceUrl, this.credentials);
        await client.conversations.updateActivity(
            activity.conversation.id,
            activity.id,
            activity as Activity
        );
    }

    /**
     * Creates a connector client.
     * 
     * @param serviceUrl The client's service URL.
     * 
     * @remarks
     * Override this in a derived class to create a mock connector client for unit testing.
     */
    public createConnectorClient(serviceUrl: string): ConnectorClient {
        return this.createConnectorClientInternal(serviceUrl, this.credentials);
    }

    /**
     * Create a ConnectorClient with a ClaimsIdentity.
     * @remarks
     * If the ClaimsIdentity contains the claims for a Skills request, create a ConnectorClient for use with Skills.
     * @param serviceUrl 
     * @param identity ClaimsIdentity
     */
    public async createConnectorClientWithIdentity(serviceUrl: string, identity: ClaimsIdentity): Promise<ConnectorClient> {
        if (!identity) {
            throw new Error('BotFrameworkAdapter.createConnectorClientWithScope(): invalid identity parameter.');
        }

        const botAppId = identity.getClaimValue(AuthenticationConstants.AudienceClaim) ||
            identity.getClaimValue(AuthenticationConstants.AppIdClaim);

<<<<<<< HEAD
        // Anonymous claims and non-skill claims should fall through without modifying the scope.
        let credentials: AppCredentials = this.credentials;

        // If the request is for skills, we need to create an AppCredentials instance with
        // the correct scope for communication between the caller and the skill.
        if (botAppId && SkillValidation.isSkillClaim(identity.claims)) {
            const scope = JwtTokenValidation.getAppIdFromClaims(identity.claims);
            if (this.credentials.oAuthScope === scope) {
                // Do nothing, the current credentials and its scope are valid for the skill.
                // i.e. the adatper instance is pre-configured to talk with one skill.
            } else {
                // Since the scope is different, we will create a new instance of the AppCredentials
                // so this.credentials.oAuthScope isn't overridden.
                credentials = await this.buildCredentials(botAppId, scope);
            }
        }
=======
        const oAuthScope = await this.getOAuthScope(botAppId, identity.claims);
        const credentials = await this.buildCredentials(botAppId, oAuthScope);
>>>>>>> 573100fe

        const client: ConnectorClient = this.createConnectorClientInternal(serviceUrl, credentials);
        return client;
    }

    /**
     * @private
     * @param serviceUrl The client's service URL.
     * @param credentials AppCredentials instance to construct the ConnectorClient with.
<<<<<<< HEAD
     */
    private createConnectorClientInternal(serviceUrl: string, credentials: AppCredentials): ConnectorClient {
        if (BotFrameworkAdapter.isStreamingServiceUrl(serviceUrl)) {
            // Check if we have a streaming server. Otherwise, requesting a connector client
            // for a non-existent streaming connection results in an error
            if (!this.streamingServer) {
                throw new Error(`Cannot create streaming connector client for serviceUrl ${ serviceUrl } without a streaming connection. Call 'useWebSocket' or 'useNamedPipe' to start a streaming connection.`);
            }

            return new ConnectorClient(
                credentials,
                {
                    baseUri: serviceUrl,
                    userAgent: USER_AGENT,
                    httpClient: new StreamingHttpClient(this.streamingServer)
                });
        }

        return new ConnectorClient(credentials, { baseUri: serviceUrl, userAgent: USER_AGENT });
    }

    /**
     * @private
     * Retrieves the ConnectorClient from the TurnContext or creates a new ConnectorClient with the provided serviceUrl and credentials.
     * @param context 
     * @param serviceUrl 
     * @param credentials 
     */
    private getOrCreateConnectorClient(context: TurnContext, serviceUrl: string, credentials: AppCredentials): ConnectorClient {
        if (!context || !context.turnState) throw new Error('invalid context parameter');
        if (!serviceUrl) throw new Error('invalid serviceUrl');
        if (!credentials) throw new Error('invalid credentials');

        let client: ConnectorClient = context.turnState.get(this.ConnectorClientKey);
        // Inspect the retrieved client to confirm that the serviceUrl is correct, if it isn't, create a new one.
        if (!client || client['baseUri'] !== serviceUrl) {
            client = this.createConnectorClientInternal(serviceUrl, credentials);
        }
=======
     */
    private createConnectorClientInternal(serviceUrl: string, credentials: AppCredentials): ConnectorClient {
        if (BotFrameworkAdapter.isStreamingServiceUrl(serviceUrl)) {
            // Check if we have a streaming server. Otherwise, requesting a connector client
            // for a non-existent streaming connection results in an error
            if (!this.streamingServer) {
                throw new Error(`Cannot create streaming connector client for serviceUrl ${ serviceUrl } without a streaming connection. Call 'useWebSocket' or 'useNamedPipe' to start a streaming connection.`);
            }

            return new ConnectorClient(
                credentials,
                {
                    baseUri: serviceUrl,
                    userAgent: USER_AGENT,
                    httpClient: new StreamingHttpClient(this.streamingServer)
                });
        }

        return new ConnectorClient(credentials, { baseUri: serviceUrl, userAgent: USER_AGENT });
    }

    /**
     * @private
     * Retrieves the ConnectorClient from the TurnContext or creates a new ConnectorClient with the provided serviceUrl and credentials.
     * @param context 
     * @param serviceUrl 
     * @param credentials 
     */
    private getOrCreateConnectorClient(context: TurnContext, serviceUrl: string, credentials: AppCredentials): ConnectorClient {
        if (!context || !context.turnState) throw new Error('invalid context parameter');
        if (!serviceUrl) throw new Error('invalid serviceUrl');
        if (!credentials) throw new Error('invalid credentials');

        let client: ConnectorClient = context.turnState.get(this.ConnectorClientKey);
        // Inspect the retrieved client to confirm that the serviceUrl is correct, if it isn't, create a new one.
        if (!client || client['baseUri'] !== serviceUrl) {
            client = this.createConnectorClientInternal(serviceUrl, credentials);
        }

        return client;
    }

    private async getOAuthScope(botAppId: string, claims: Claim[]): Promise<string> {
        // If the Claims are for skills, we need to create an AppCredentials instance with
        // the correct scope for communication between the caller and the skill.
        if (botAppId && SkillValidation.isSkillClaim(claims)) {
            return JwtTokenValidation.getAppIdFromClaims(claims);
        }

        // Return the current credentials' OAuthScope.
        return this.credentials.oAuthScope;
    }

    /**
     * 
     * @remarks
     * When building credentials for bot-to-bot communication, oAuthScope must be passed in.
     * @param appId 
     * @param oAuthScope 
     */
    protected async buildCredentials(appId: string, oAuthScope?: string): Promise<AppCredentials> {
        // There is no cache for AppCredentials in JS as opposed to C#.
        // Instead of retrieving an AppCredentials from the Adapter instance, generate a new one
        const appPassword = await this.credentialsProvider.getAppPassword(appId);
        const credentials = new MicrosoftAppCredentials(appId, appPassword, this.settings.channelAuthTenant, oAuthScope);
        if (JwtTokenValidation.isGovernment(this.settings.channelService)) {
            credentials.oAuthEndpoint = GovernmentConstants.ToChannelFromBotLoginUrl;
            credentials.oAuthScope = oAuthScope || GovernmentConstants.ToChannelFromBotOAuthScope;
        }

        return credentials;
    }

    /**
     * Creates an OAuth API client.
     * 
     * @param serviceUrl The client's service URL.
     * @param oAuthAppCredentials AppCredentials for OAuth.
     * 
     * @remarks
     * Override this in a derived class to create a mock OAuth API client for unit testing.
     */
    protected createTokenApiClient(serviceUrl: string, oAuthAppCredentials?: CoreAppCredentials): TokenApiClient;
    protected createTokenApiClient(serviceUrl: string, oAuthAppCredentials?: AppCredentials): TokenApiClient {
        const tokenApiClientCredentials = oAuthAppCredentials ? oAuthAppCredentials : this.credentials;
        const client = new TokenApiClient(tokenApiClientCredentials, { baseUri: serviceUrl, userAgent: USER_AGENT });
>>>>>>> 573100fe

        return client;
    }

    /**
<<<<<<< HEAD
     * 
     * @remarks
     * When building credentials for bot-to-bot communication, oAuthScope must be passed in.
     * @param appId 
     * @param oAuthScope 
     */
    protected async buildCredentials(appId: string, oAuthScope?: string): Promise<AppCredentials> {
        // There is no cache for AppCredentials in JS as opposed to C#.
        // Instead of retrieving an AppCredentials from the Adapter instance, generate a new one
        const appPassword = await this.credentialsProvider.getAppPassword(appId);
        const credentials = new MicrosoftAppCredentials(appId, appPassword, this.settings.channelAuthTenant, oAuthScope);
        if (JwtTokenValidation.isGovernment(this.settings.channelService)) {
            credentials.oAuthEndpoint = GovernmentConstants.ToChannelFromBotLoginUrl;
            credentials.oAuthScope = oAuthScope || GovernmentConstants.ToChannelFromBotOAuthScope;
        }

        return credentials;
    }

    /**
     * Creates an OAuth API client.
     * 
     * @param serviceUrl The client's service URL.
     * @param oAuthAppCredentials AppCredentials for OAuth.
     * 
     * @remarks
     * Override this in a derived class to create a mock OAuth API client for unit testing.
     */
    protected createTokenApiClient(serviceUrl: string, oAuthAppCredentials: AppCredentials): TokenApiClient {
        const tokenApiClientCredentials = oAuthAppCredentials ? oAuthAppCredentials : this.credentials;
        const client = new TokenApiClient(tokenApiClientCredentials, { baseUri: serviceUrl, userAgent: USER_AGENT });

        return client;
    }

    /**
=======
>>>>>>> 573100fe
    * Allows for the overriding of authentication in unit tests.
    * @param request Received request.
    * @param authHeader Received authentication header.
    */
    protected async authenticateRequest(request: Partial<Activity>, authHeader: string): Promise<void> {
        const claims = await this.authenticateRequestInternal(request, authHeader);
        if (!claims.isAuthenticated) { throw new Error('Unauthorized Access. Request is not authorized'); }
    }

    /**
     * @ignore
     * @private
     * Returns the actual ClaimsIdentity from the JwtTokenValidation.authenticateRequest() call.
     * @remarks
     * This method is used instead of authenticateRequest() in processActivity() to obtain the ClaimsIdentity for caching in the TurnContext.turnState.
     * 
     * @param request Received request.
     * @param authHeader Received authentication header.
     */
    private authenticateRequestInternal(request: Partial<Activity>, authHeader: string): Promise<ClaimsIdentity> {
        return JwtTokenValidation.authenticateRequest(
            request as Activity, authHeader,
            this.credentialsProvider,
            this.settings.channelService,
            this.authConfiguration
        );
    }

    /**
     * Gets the OAuth API endpoint.
     * 
     * @param contextOrServiceUrl The URL of the channel server to query or
     * a [TurnContext](xref:botbuilder-core.TurnContext). For a turn context, the context's
     * [activity](xref:botbuilder-core.TurnContext.activity).[serviceUrl](xref:botframework-schema.Activity.serviceUrl)
     * is used for the URL.
     * 
     * @remarks
     * Override this in a derived class to create a mock OAuth API endpoint for unit testing.
     */
    protected oauthApiUrl(contextOrServiceUrl: TurnContext | string): string {
        return this.isEmulatingOAuthCards ?
            (typeof contextOrServiceUrl === 'object' ? contextOrServiceUrl.activity.serviceUrl : contextOrServiceUrl) :
            (this.settings.oAuthEndpoint ? this.settings.oAuthEndpoint : 
                JwtTokenValidation.isGovernment(this.settings.channelService) ?
                    US_GOV_OAUTH_ENDPOINT : OAUTH_ENDPOINT);
    }

    /**
     * Checks the environment and can set a flag to emulate OAuth cards.
     * 
     * @param context The context object for the turn.
     * 
     * @remarks
     * Override this in a derived class to control how OAuth cards are emulated for unit testing.
     */
    protected checkEmulatingOAuthCards(context: TurnContext): void {
        if (!this.isEmulatingOAuthCards &&
            context.activity.channelId === 'emulator' &&
            (!this.credentials.appId)) {
            this.isEmulatingOAuthCards = true;
        }
    }

    /**
     * Creates a turn context.
     * 
     * @param request An incoming request body.
     * 
     * @remarks
     * Override this in a derived class to modify how the adapter creates a turn context.
     */
    protected createContext(request: Partial<Activity>): TurnContext {
        return new TurnContext(this as any, request);
    }

    /**
     * Checks the validity of the request and attempts to map it the correct virtual endpoint,
     * then generates and returns a response if appropriate.
     * @param request A ReceiveRequest from the connected channel.
     * @returns A response created by the BotAdapter to be sent to the client that originated the request.
     */
    public async processRequest(request: IReceiveRequest): Promise<StreamingResponse> {
        let response = new StreamingResponse();

        if (!request) {
            response.statusCode = StatusCodes.BAD_REQUEST;
            response.setBody(`No request provided.`);
            return response;
        }

        if (!request.verb || !request.path) {
            response.statusCode = StatusCodes.BAD_REQUEST;
            response.setBody(`Request missing verb and/or path. Verb: ${ request.verb }. Path: ${ request.path }`);
            return response;
        }

        if (request.verb.toLocaleUpperCase() !== POST && request.verb.toLocaleUpperCase() !== GET) {
            response.statusCode = StatusCodes.METHOD_NOT_ALLOWED;
            response.setBody(`Invalid verb received. Only GET and POST are accepted. Verb: ${ request.verb }`);
        }

        if (request.path.toLocaleLowerCase() === VERSION_PATH) {
            return await this.handleVersionRequest(request, response);
        }

        // Convert the StreamingRequest into an activity the Adapter can understand.
        let body: Activity;
        try {
            body = await this.readRequestBodyAsString(request);

        } catch (error) {
            response.statusCode = StatusCodes.BAD_REQUEST;
            response.setBody(`Request body missing or malformed: ${ error }`);
            return response;
        }

        if (request.path.toLocaleLowerCase() !== MESSAGES_PATH) {
            response.statusCode = StatusCodes.NOT_FOUND;
            response.setBody(`Path ${ request.path.toLocaleLowerCase() } not not found. Expected ${ MESSAGES_PATH }}.`);
            return response;
        }

        if (request.verb.toLocaleUpperCase() !== POST) {
            response.statusCode = StatusCodes.METHOD_NOT_ALLOWED;
            response.setBody(`Invalid verb received for ${ request.verb.toLocaleLowerCase() }. Only GET and POST are accepted. Verb: ${ request.verb }`);
            return response;
        }

        try {
            let context = new TurnContext(this, body);
            await this.runMiddleware(context, this.logic);

            if (body.type === ActivityTypes.Invoke) {
                let invokeResponse: any = context.turnState.get(INVOKE_RESPONSE_KEY);
<<<<<<< HEAD

                if (invokeResponse && invokeResponse.value) {
                    const value: InvokeResponse = invokeResponse.value;
                    response.statusCode = value.status;
                    response.setBody(value.body);
                } else {
                    response.statusCode = StatusCodes.NOT_IMPLEMENTED;
                }
            } else if (body.deliveryMode === DeliveryModes.BufferedReplies) {
                response.setBody(context.bufferedReplies);
=======
                if (invokeResponse && invokeResponse.value) {
                    const value: InvokeResponse = invokeResponse.value;
                    response.statusCode = value.status;
                    if (value.body) {      
                        response.setBody(value.body);
                    }
                } else {
                    response.statusCode = StatusCodes.NOT_IMPLEMENTED;
                }
            } else if (body.deliveryMode === DeliveryModes.ExpectReplies) {
                const replies: ExpectedReplies = { activities : context.bufferedReplyActivities as Activity[] };
                response.setBody(replies);
>>>>>>> 573100fe
                response.statusCode = StatusCodes.OK;
            } else {
                response.statusCode = StatusCodes.OK;
            }
        } catch (error) {
            response.statusCode = StatusCodes.INTERNAL_SERVER_ERROR;
            response.setBody(error);
            return response;
        }

        return response;
    }

    /**
     * Connects the handler to a Named Pipe server and begins listening for incoming requests.
     * @param pipeName The name of the named pipe to use when creating the server.
     * @param logic The logic that will handle incoming requests.
     */
    public async useNamedPipe(logic: (context: TurnContext) => Promise<any>, pipeName: string = defaultPipeName): Promise<void> {
        if (!logic) {
            throw new Error('Bot logic needs to be provided to `useNamedPipe`');
        }

        this.logic = logic;

        this.streamingServer = new NamedPipeServer(pipeName, this);
        await this.streamingServer.start();
    }

    /**
     * Process the initial request to establish a long lived connection via a streaming server.
     * @param req The connection request.
     * @param socket The raw socket connection between the bot (server) and channel/caller (client).
     * @param head The first packet of the upgraded stream.
     * @param logic The logic that handles incoming streaming requests for the lifetime of the WebSocket connection.
     */
    public async useWebSocket(req: WebRequest, socket: INodeSocket, head: INodeBuffer, logic: (context: TurnContext) => Promise<any>): Promise<void> {   
        // Use the provided NodeWebSocketFactoryBase on BotFrameworkAdapter construction,
        // otherwise create a new NodeWebSocketFactory.
        const webSocketFactory = this.webSocketFactory || new NodeWebSocketFactory();

        if (!logic) {
            throw new Error('Streaming logic needs to be provided to `useWebSocket`');
        }

        this.logic = logic;

        try {
            await this.authenticateConnection(req, this.settings.channelService);
        } catch (err) {
            // If the authenticateConnection call fails, send back the correct error code and close
            // the connection.
            if (typeof(err.message) === 'string') {
                if (err.message.toLowerCase().startsWith('unauthorized')) {
                    abortWebSocketUpgrade(socket, 401, err.message);
                } else if (err.message.toLowerCase().startsWith(`'authheader'`)) {
                    abortWebSocketUpgrade(socket, 400, err.message);
                } else {
                    abortWebSocketUpgrade(socket, 500, err.message);
                }
            } else {
                abortWebSocketUpgrade(socket, 500);
            }

            // Re-throw the error so the developer will know what occurred.
            throw err;
        }

        const nodeWebSocket = await webSocketFactory.createWebSocket(req, socket, head);

        await this.startWebSocket(nodeWebSocket);
    }

    private async authenticateConnection(req: WebRequest, channelService?: string): Promise<void> {
        if (!this.credentials.appId) {
            // auth is disabled
            return;
        }

        const authHeader: string = req.headers.authorization || req.headers.Authorization || '';
        const channelIdHeader: string = req.headers.channelid || req.headers.ChannelId || req.headers.ChannelID || '';
        // Validate the received Upgrade request from the channel.
        const claims = await JwtTokenValidation.validateAuthHeader(authHeader, this.credentialsProvider, channelService, channelIdHeader);

        // Add serviceUrl from claim to static cache to trigger token refreshes.
        const serviceUrl = claims.getClaimValue(AuthenticationConstants.ServiceUrlClaim);
<<<<<<< HEAD
        MicrosoftAppCredentials.trustServiceUrl(serviceUrl);
=======
        AppCredentials.trustServiceUrl(serviceUrl);
>>>>>>> 573100fe

        if (!claims.isAuthenticated) { throw new Error('Unauthorized Access. Request is not authorized'); }
    }

    /**
     * Connects the handler to a WebSocket server and begins listening for incoming requests.
     * @param socket The socket to use when creating the server.
     */
    private async startWebSocket(socket: ISocket): Promise<void>{
        this.streamingServer = new WebSocketServer(socket, this);
        await this.streamingServer.start();
    }

    private async readRequestBodyAsString(request: IReceiveRequest): Promise<Activity> {
        const contentStream = request.streams[0];
        return await contentStream.readAsJson<Activity>();
    }

    private async handleVersionRequest(request: IReceiveRequest, response: StreamingResponse): Promise<StreamingResponse> {
        if (request.verb.toLocaleUpperCase() === GET) {
            response.statusCode = StatusCodes.OK;

            if (!this.credentials.appId) {
                response.setBody({ UserAgent: USER_AGENT });
                return response;
            }
            
            let token = '';
            try {
                token = await this.credentials.getToken();

            } catch (err) {
                /**
                 * In reality a missing BotToken will cause the channel to close the connection,
                 * but we still send the response and allow the channel to make that decision
                 * instead of proactively disconnecting. This allows the channel to know why
                 * the connection has been closed and make the choice not to make endless reconnection
                 * attempts that will end up right back here.
                 */
                console.error(err.message);
            }
            response.setBody({ UserAgent: USER_AGENT, BotToken: token });

        } else {
            response.statusCode = StatusCodes.METHOD_NOT_ALLOWED;
            response.setBody(`Invalid verb received for path: ${ request.path }. Only GET is accepted. Verb: ${ request.verb }`);
        }

        return response;
    }

    /**
     * Determine if the serviceUrl was sent via an Http/Https connection or Streaming
     * This can be determined by looking at the ServiceUrl property:
     *   (1) All channels that send messages via http/https are not streaming
     *   (2) Channels that send messages via streaming have a ServiceUrl that does not begin with http/https.
     * @param serviceUrl the serviceUrl provided in the resquest. 
     */
    private static isStreamingServiceUrl(serviceUrl: string): boolean {
        return serviceUrl && !serviceUrl.toLowerCase().startsWith('http');
    }
}

/**
 * Handles incoming webhooks from the botframework
 * @private
 * @param req incoming web request
 */
function parseRequest(req: WebRequest): Promise<Activity> {
    return new Promise((resolve: any, reject: any): void => {
        function returnActivity(activity: Activity): void {
            if (typeof activity !== 'object') { throw new Error(`BotFrameworkAdapter.parseRequest(): invalid request body.`); }
            if (typeof activity.type !== 'string') { throw new Error(`BotFrameworkAdapter.parseRequest(): missing activity type.`); }
            if (typeof activity.timestamp === 'string') { activity.timestamp = new Date(activity.timestamp); }
            if (typeof activity.localTimestamp === 'string') { activity.localTimestamp = new Date(activity.localTimestamp); }
            if (typeof activity.expiration === 'string') { activity.expiration = new Date(activity.expiration); }
            resolve(activity);
        }

        if (req.body) {
            try {
                returnActivity(req.body);
            } catch (err) {
                reject(err);
            }
        } else {
            let requestData = '';
            req.on('data', (chunk: string): void => {
                requestData += chunk;
            });
            req.on('end', (): void => {
                try {
                    req.body = JSON.parse(requestData);
                    returnActivity(req.body);
                } catch (err) {
                    reject(err);
                }
            });
        }
    });
}

function delay(timeout: number): Promise<void> {
    return new Promise((resolve): void => {
        setTimeout(resolve, timeout);
    });
}

function abortWebSocketUpgrade(socket: INodeSocket, code: number, message?: string): void {
    if (socket.writable) {
        const connectionHeader = `Connection: 'close'\r\n`;
        socket.write(`HTTP/1.1 ${ code } ${ STATUS_CODES[code] }\r\n${ message }\r\n${ connectionHeader }\r\n`);
    }

    socket.destroy();
}<|MERGE_RESOLUTION|>--- conflicted
+++ resolved
@@ -8,41 +8,13 @@
 
 import { STATUS_CODES } from 'http';
 import * as os from 'os';
-import { Activity, ActivityTypes, BotAdapter, BotCallbackHandlerKey, ChannelAccount, ConversationAccount, ConversationParameters, ConversationReference, ConversationsResult, DeliveryModes, CredentialTokenProvider, InvokeResponse, ResourceResponse, TokenResponse, TurnContext } from 'botbuilder-core';
-import { AuthenticationConfiguration, AuthenticationConstants, ChannelValidation, ClaimsIdentity, ConnectorClient, EmulatorApiClient, GovernmentConstants, GovernmentChannelValidation, JwtTokenValidation, MicrosoftAppCredentials, AppCredentials, CertificateAppCredentials, SimpleCredentialProvider, TokenApiClient, TokenStatus, TokenApiModels, SkillValidation } from 'botframework-connector';
+import { Activity, ActivityTypes, CoreAppCredentials, BotAdapter, BotCallbackHandlerKey, ChannelAccount, ConversationAccount, ConversationParameters, ConversationReference, ConversationsResult, DeliveryModes, ExpectedReplies, InvokeResponse, ExtendedUserTokenProvider, ResourceResponse, StatusCodes, TokenResponse, TurnContext, INVOKE_RESPONSE_KEY } from 'botbuilder-core';
+import { AuthenticationConfiguration, AuthenticationConstants, ChannelValidation, Claim, ClaimsIdentity, ConnectorClient, EmulatorApiClient, GovernmentConstants, GovernmentChannelValidation, JwtTokenValidation, MicrosoftAppCredentials, AppCredentials, CertificateAppCredentials, SimpleCredentialProvider, TokenApiClient, TokenStatus, TokenApiModels, SignInUrlResponse, SkillValidation, TokenExchangeRequest } from 'botframework-connector';
+
 import { INodeBuffer, INodeSocket, IReceiveRequest, ISocket, IStreamingTransportServer, NamedPipeServer, NodeWebSocketFactory, NodeWebSocketFactoryBase, RequestHandler, StreamingResponse, WebSocketServer } from 'botframework-streaming';
 
-<<<<<<< HEAD
 import { WebRequest, WebResponse } from './interfaces';
 import { defaultPipeName, GET, POST, MESSAGES_PATH, StreamingHttpClient, TokenResolver, VERSION_PATH } from './streaming';
-
-export enum StatusCodes {
-    OK = 200,
-    BAD_REQUEST = 400,
-    UNAUTHORIZED = 401,
-    NOT_FOUND = 404,
-    METHOD_NOT_ALLOWED = 405,
-    UPGRADE_REQUIRED = 426,
-    INTERNAL_SERVER_ERROR = 500,
-    NOT_IMPLEMENTED = 501,
-}
-
-export class StatusCodeError extends Error {
-    public readonly statusCode: StatusCodes;
-    public constructor(statusCode: StatusCodes, message?: string) {
-        super(message);
-        this.statusCode = statusCode;
-    }
-}
-=======
-import { Activity, ActivityTypes, CoreAppCredentials, BotAdapter, BotCallbackHandlerKey, ChannelAccount, ConversationAccount, ConversationParameters, ConversationReference, ConversationsResult, DeliveryModes, ExpectedReplies, InvokeResponse, ExtendedUserTokenProvider, ResourceResponse, StatusCodes, TokenResponse, TurnContext, INVOKE_RESPONSE_KEY } from 'botbuilder-core';
-import { AuthenticationConfiguration, AuthenticationConstants, ChannelValidation, Claim, ClaimsIdentity, ConnectorClient, EmulatorApiClient, GovernmentConstants, GovernmentChannelValidation, JwtTokenValidation, MicrosoftAppCredentials, AppCredentials, CertificateAppCredentials, SimpleCredentialProvider, TokenApiClient, TokenStatus, TokenApiModels, SignInUrlResponse, SkillValidation, TokenExchangeRequest } from 'botframework-connector';
-
-import { INodeBuffer, INodeSocket, IReceiveRequest, ISocket, IStreamingTransportServer, NamedPipeServer, NodeWebSocketFactory, NodeWebSocketFactoryBase, RequestHandler, StreamingResponse, WebSocketServer } from 'botframework-streaming';
-
-import { WebRequest, WebResponse } from './interfaces';
-import { defaultPipeName, GET, POST, MESSAGES_PATH, StreamingHttpClient, TokenResolver, VERSION_PATH } from './streaming';
->>>>>>> 573100fe
 
 /**
  * Contains settings used to configure a [BotFrameworkAdapter](xref:botbuilder.BotFrameworkAdapter) instance.
@@ -58,21 +30,12 @@
      */
     appPassword: string;
 
-<<<<<<< HEAD
     /**
      * Optional. The tenant to acquire the bot-to-channel token from.
      */
     channelAuthTenant?: string;
 
     /**
-=======
-    /**
-     * Optional. The tenant to acquire the bot-to-channel token from.
-     */
-    channelAuthTenant?: string;
-
-    /**
->>>>>>> 573100fe
      * Optional. The OAuth API endpoint for your bot to use.
      */
     oAuthEndpoint?: string;
@@ -89,7 +52,6 @@
 
     /**
      * Optional. Used to pass in a NodeWebSocketFactoryBase instance.
-<<<<<<< HEAD
      */
     webSocketFactory?: NodeWebSocketFactoryBase;
 
@@ -101,19 +63,6 @@
     /**
      * Optional. Certificate key to authenticate the appId against AAD.
      */
-=======
-     */
-    webSocketFactory?: NodeWebSocketFactoryBase;
-
-    /**
-     * Optional. Certificate thumbprint to authenticate the appId against AAD.
-     */
-    certificateThumbprint?: string;
-
-    /**
-     * Optional. Certificate key to authenticate the appId against AAD.
-     */
->>>>>>> 573100fe
     certificatePrivateKey?: string;
     
     /**
@@ -134,12 +83,6 @@
     `(Node.js,Version=${ NODE_VERSION }; ${ TYPE } ${ RELEASE }; ${ ARCHITECTURE })`;
 const OAUTH_ENDPOINT = 'https://api.botframework.com';
 const US_GOV_OAUTH_ENDPOINT = 'https://api.botframework.azure.us';
-<<<<<<< HEAD
-
-// This key is exported internally so that the TeamsActivityHandler will not overwrite any already set InvokeResponses.
-export const INVOKE_RESPONSE_KEY: symbol = Symbol('invokeResponse');
-=======
->>>>>>> 573100fe
 
 /**
  * A [BotAdapter](xref:botbuilder-core.BotAdapter) that can connect a bot to a service endpoint.
@@ -175,11 +118,7 @@
  * };
  * ```
  */
-<<<<<<< HEAD
-export class BotFrameworkAdapter extends BotAdapter implements CredentialTokenProvider, RequestHandler {
-=======
 export class BotFrameworkAdapter extends BotAdapter implements ExtendedUserTokenProvider, RequestHandler {
->>>>>>> 573100fe
     // These keys are public to permit access to the keys from the adapter when it's a being
     // from library that does not have access to static properties off of BotFrameworkAdapter.
     // E.g. botbuilder-dialogs
@@ -275,10 +214,7 @@
      * Asynchronously resumes a conversation with a user, possibly after some time has gone by.
      *
      * @param reference A reference to the conversation to continue.
-<<<<<<< HEAD
-=======
      * @param oAuthScope The intended recipient of any sent activities.
->>>>>>> 573100fe
      * @param logic The asynchronous method to call after the adapter middleware runs.
      * 
      * @remarks
@@ -357,13 +293,9 @@
             true
         );
         const context = this.createContext(request);
-<<<<<<< HEAD
-        await this.runMiddleware(context, logic);
-=======
         context.turnState.set(this.OAuthScopeKey, audience);
         context.turnState.set(this.ConnectorClientKey, connectorClient);
         await this.runMiddleware(context, callback);
->>>>>>> 573100fe
     }
 
     /**
@@ -604,21 +536,13 @@
      * @returns A [TokenResponse](xref:botframework-schema.TokenResponse) object that contains the user token.
      */
     public async getUserToken(context: TurnContext, connectionName: string, magicCode?: string): Promise<TokenResponse>;
-<<<<<<< HEAD
-    public async getUserToken(context: TurnContext, connectionName: string, magicCode?: string, oAuthAppCredentials?: AppCredentials): Promise<TokenResponse>;
-=======
     public async getUserToken(context: TurnContext, connectionName: string, magicCode?: string, oAuthAppCredentials?: CoreAppCredentials): Promise<TokenResponse>;
->>>>>>> 573100fe
     public async getUserToken(context: TurnContext, connectionName: string, magicCode?: string, oAuthAppCredentials?: AppCredentials): Promise<TokenResponse> {
         if (!context.activity.from || !context.activity.from.id) {
             throw new Error(`BotFrameworkAdapter.getUserToken(): missing from or from.id`);
         }
         if (!connectionName) {
-<<<<<<< HEAD
-        	throw new Error('getUserToken() requires a connectionName but none was provided.');
-=======
             throw new Error('getUserToken() requires a connectionName but none was provided.');
->>>>>>> 573100fe
         }
         this.checkEmulatingOAuthCards(context);
         const userId: string = context.activity.from.id;
@@ -643,11 +567,7 @@
      * @param oAuthAppCredentials AppCredentials for OAuth.
      */
     public async signOutUser(context: TurnContext, connectionName?: string, userId?: string): Promise<void>;
-<<<<<<< HEAD
-    public async signOutUser(context: TurnContext, connectionName?: string, userId?: string, oAuthAppCredentials?: AppCredentials): Promise<void>;
-=======
     public async signOutUser(context: TurnContext, connectionName?: string, userId?: string, oAuthAppCredentials?: CoreAppCredentials): Promise<void>;
->>>>>>> 573100fe
     public async signOutUser(context: TurnContext, connectionName?: string, userId?: string, oAuthAppCredentials?: AppCredentials): Promise<void> {
         if (!context.activity.from || !context.activity.from.id) {
             throw new Error(`BotFrameworkAdapter.signOutUser(): missing from or from.id`);
@@ -674,11 +594,8 @@
      * @param userId The user id that will be associated with the token.
      * @param finalRedirect The final URL that the OAuth flow will redirect to.
      */
-<<<<<<< HEAD
-=======
     public async getSignInLink(context: TurnContext, connectionName: string, oAuthAppCredentials?: AppCredentials, userId?: string, finalRedirect?: string): Promise<string>
     public async getSignInLink(context: TurnContext, connectionName: string, oAuthAppCredentials?: CoreAppCredentials, userId?: string, finalRedirect?: string): Promise<string>
->>>>>>> 573100fe
     public async getSignInLink(context: TurnContext, connectionName: string, oAuthAppCredentials?: AppCredentials, userId?: string, finalRedirect?: string): Promise<string> {
         if (userId && userId != context.activity.from.id) {
             throw new ReferenceError(`cannot retrieve OAuth signin link for a user that's different from the conversation`);
@@ -692,12 +609,8 @@
         const state: any = {
             ConnectionName: connectionName,
             Conversation: conversation,
-<<<<<<< HEAD
-            MsAppId: (client.credentials as AppCredentials).appId
-=======
             MsAppId: (client.credentials as AppCredentials).appId,
             RelatesTo: context.activity.relatesTo
->>>>>>> 573100fe
         };
 
         const finalState: string = Buffer.from(JSON.stringify(state)).toString('base64');
@@ -717,11 +630,7 @@
      * @returns The [TokenStatus](xref:botframework-connector.TokenStatus) objects retrieved.
      */
     public async getTokenStatus(context: TurnContext, userId?: string, includeFilter?: string): Promise<TokenStatus[]>;
-<<<<<<< HEAD
-    public async getTokenStatus(context: TurnContext, userId?: string, includeFilter?: string, oAuthAppCredentials?: AppCredentials): Promise<TokenStatus[]>;
-=======
     public async getTokenStatus(context: TurnContext, userId?: string, includeFilter?: string, oAuthAppCredentials?: CoreAppCredentials): Promise<TokenStatus[]>;
->>>>>>> 573100fe
     public async getTokenStatus(context: TurnContext, userId?: string, includeFilter?: string, oAuthAppCredentials?: AppCredentials): Promise<TokenStatus[]> {
         if (!userId && (!context.activity.from || !context.activity.from.id)) {
             throw new Error(`BotFrameworkAdapter.getTokenStatus(): missing from or from.id`);
@@ -746,11 +655,7 @@
      * @returns A map of the [TokenResponse](xref:botframework-schema.TokenResponse) objects by resource URL.
      */
     public async getAadTokens(context: TurnContext, connectionName: string, resourceUrls: string[]): Promise<{[propertyName: string]: TokenResponse}>;
-<<<<<<< HEAD
-    public async getAadTokens(context: TurnContext, connectionName: string, resourceUrls: string[], oAuthAppCredentials?: AppCredentials): Promise<{[propertyName: string]: TokenResponse}>;
-=======
     public async getAadTokens(context: TurnContext, connectionName: string, resourceUrls: string[], oAuthAppCredentials?: CoreAppCredentials): Promise<{[propertyName: string]: TokenResponse}>;
->>>>>>> 573100fe
     public async getAadTokens(context: TurnContext, connectionName: string, resourceUrls: string[], oAuthAppCredentials?: AppCredentials): Promise<{[propertyName: string]: TokenResponse}> {
         if (!context.activity.from || !context.activity.from.id) {
             throw new Error(`BotFrameworkAdapter.getAadTokens(): missing from or from.id`);
@@ -760,10 +665,6 @@
         const url: string = this.oauthApiUrl(context);
         const client: TokenApiClient = this.createTokenApiClient(url, oAuthAppCredentials);
         context.turnState.set(this.TokenApiClientCredentialsKey, client);
-<<<<<<< HEAD
-
-        return (await client.userToken.getAadTokens(userId, connectionName, { resourceUrls: resourceUrls }, { channelId: context.activity.channelId }))._response.parsedBody as {[propertyName: string]: TokenResponse };
-=======
 
         return (await client.userToken.getAadTokens(userId, connectionName, { resourceUrls: resourceUrls }, { channelId: context.activity.channelId }))._response.parsedBody as {[propertyName: string]: TokenResponse };
     }
@@ -834,7 +735,6 @@
         const client: TokenApiClient = this.createTokenApiClient(url, appCredentials);
 
         return (await client.userToken.exchangeAsync(userId, connectionName, context.activity.channelId, tokenExchangeRequest))._response.parsedBody as TokenResponse;
->>>>>>> 573100fe
     }
 
     /**
@@ -851,11 +751,7 @@
     public async emulateOAuthCards(contextOrServiceUrl: TurnContext | string, emulate: boolean): Promise<void> {
         this.isEmulatingOAuthCards = emulate;
         const url: string = this.oauthApiUrl(contextOrServiceUrl);
-<<<<<<< HEAD
-        await EmulatorApiClient.emulateOAuthCards(this.credentials as AppCredentials,  url, emulate);
-=======
         await EmulatorApiClient.emulateOAuthCards(this.credentials,  url, emulate);
->>>>>>> 573100fe
     }
 
     /**
@@ -931,12 +827,9 @@
             const connectorClient = await this.createConnectorClientWithIdentity(request.serviceUrl, identity);
             context.turnState.set(this.ConnectorClientKey, connectorClient);
 
-<<<<<<< HEAD
-=======
             const oAuthScope: string = SkillValidation.isSkillClaim(identity.claims) ? JwtTokenValidation.getAppIdFromClaims(identity.claims) : this.credentials.oAuthScope;
             context.turnState.set(this.OAuthScopeKey, oAuthScope);
 
->>>>>>> 573100fe
             context.turnState.set(BotCallbackHandlerKey, logic);
             await this.runMiddleware(context, logic);
 
@@ -950,14 +843,9 @@
                 } else {
                     status = StatusCodes.NOT_IMPLEMENTED;
                 }
-<<<<<<< HEAD
-            } else if (request.deliveryMode === DeliveryModes.BufferedReplies) {
-                body = context.bufferedReplies;
-=======
             } else if (request.deliveryMode === DeliveryModes.ExpectReplies) {
                 const expectedReplies: ExpectedReplies = { activities: context.bufferedReplyActivities as Activity[]  };
                 body = expectedReplies;
->>>>>>> 573100fe
                 status = StatusCodes.OK;
             } else {
                 status = StatusCodes.OK;
@@ -1147,27 +1035,8 @@
         const botAppId = identity.getClaimValue(AuthenticationConstants.AudienceClaim) ||
             identity.getClaimValue(AuthenticationConstants.AppIdClaim);
 
-<<<<<<< HEAD
-        // Anonymous claims and non-skill claims should fall through without modifying the scope.
-        let credentials: AppCredentials = this.credentials;
-
-        // If the request is for skills, we need to create an AppCredentials instance with
-        // the correct scope for communication between the caller and the skill.
-        if (botAppId && SkillValidation.isSkillClaim(identity.claims)) {
-            const scope = JwtTokenValidation.getAppIdFromClaims(identity.claims);
-            if (this.credentials.oAuthScope === scope) {
-                // Do nothing, the current credentials and its scope are valid for the skill.
-                // i.e. the adatper instance is pre-configured to talk with one skill.
-            } else {
-                // Since the scope is different, we will create a new instance of the AppCredentials
-                // so this.credentials.oAuthScope isn't overridden.
-                credentials = await this.buildCredentials(botAppId, scope);
-            }
-        }
-=======
         const oAuthScope = await this.getOAuthScope(botAppId, identity.claims);
         const credentials = await this.buildCredentials(botAppId, oAuthScope);
->>>>>>> 573100fe
 
         const client: ConnectorClient = this.createConnectorClientInternal(serviceUrl, credentials);
         return client;
@@ -1177,46 +1046,6 @@
      * @private
      * @param serviceUrl The client's service URL.
      * @param credentials AppCredentials instance to construct the ConnectorClient with.
-<<<<<<< HEAD
-     */
-    private createConnectorClientInternal(serviceUrl: string, credentials: AppCredentials): ConnectorClient {
-        if (BotFrameworkAdapter.isStreamingServiceUrl(serviceUrl)) {
-            // Check if we have a streaming server. Otherwise, requesting a connector client
-            // for a non-existent streaming connection results in an error
-            if (!this.streamingServer) {
-                throw new Error(`Cannot create streaming connector client for serviceUrl ${ serviceUrl } without a streaming connection. Call 'useWebSocket' or 'useNamedPipe' to start a streaming connection.`);
-            }
-
-            return new ConnectorClient(
-                credentials,
-                {
-                    baseUri: serviceUrl,
-                    userAgent: USER_AGENT,
-                    httpClient: new StreamingHttpClient(this.streamingServer)
-                });
-        }
-
-        return new ConnectorClient(credentials, { baseUri: serviceUrl, userAgent: USER_AGENT });
-    }
-
-    /**
-     * @private
-     * Retrieves the ConnectorClient from the TurnContext or creates a new ConnectorClient with the provided serviceUrl and credentials.
-     * @param context 
-     * @param serviceUrl 
-     * @param credentials 
-     */
-    private getOrCreateConnectorClient(context: TurnContext, serviceUrl: string, credentials: AppCredentials): ConnectorClient {
-        if (!context || !context.turnState) throw new Error('invalid context parameter');
-        if (!serviceUrl) throw new Error('invalid serviceUrl');
-        if (!credentials) throw new Error('invalid credentials');
-
-        let client: ConnectorClient = context.turnState.get(this.ConnectorClientKey);
-        // Inspect the retrieved client to confirm that the serviceUrl is correct, if it isn't, create a new one.
-        if (!client || client['baseUri'] !== serviceUrl) {
-            client = this.createConnectorClientInternal(serviceUrl, credentials);
-        }
-=======
      */
     private createConnectorClientInternal(serviceUrl: string, credentials: AppCredentials): ConnectorClient {
         if (BotFrameworkAdapter.isStreamingServiceUrl(serviceUrl)) {
@@ -1303,51 +1132,11 @@
     protected createTokenApiClient(serviceUrl: string, oAuthAppCredentials?: AppCredentials): TokenApiClient {
         const tokenApiClientCredentials = oAuthAppCredentials ? oAuthAppCredentials : this.credentials;
         const client = new TokenApiClient(tokenApiClientCredentials, { baseUri: serviceUrl, userAgent: USER_AGENT });
->>>>>>> 573100fe
 
         return client;
     }
 
     /**
-<<<<<<< HEAD
-     * 
-     * @remarks
-     * When building credentials for bot-to-bot communication, oAuthScope must be passed in.
-     * @param appId 
-     * @param oAuthScope 
-     */
-    protected async buildCredentials(appId: string, oAuthScope?: string): Promise<AppCredentials> {
-        // There is no cache for AppCredentials in JS as opposed to C#.
-        // Instead of retrieving an AppCredentials from the Adapter instance, generate a new one
-        const appPassword = await this.credentialsProvider.getAppPassword(appId);
-        const credentials = new MicrosoftAppCredentials(appId, appPassword, this.settings.channelAuthTenant, oAuthScope);
-        if (JwtTokenValidation.isGovernment(this.settings.channelService)) {
-            credentials.oAuthEndpoint = GovernmentConstants.ToChannelFromBotLoginUrl;
-            credentials.oAuthScope = oAuthScope || GovernmentConstants.ToChannelFromBotOAuthScope;
-        }
-
-        return credentials;
-    }
-
-    /**
-     * Creates an OAuth API client.
-     * 
-     * @param serviceUrl The client's service URL.
-     * @param oAuthAppCredentials AppCredentials for OAuth.
-     * 
-     * @remarks
-     * Override this in a derived class to create a mock OAuth API client for unit testing.
-     */
-    protected createTokenApiClient(serviceUrl: string, oAuthAppCredentials: AppCredentials): TokenApiClient {
-        const tokenApiClientCredentials = oAuthAppCredentials ? oAuthAppCredentials : this.credentials;
-        const client = new TokenApiClient(tokenApiClientCredentials, { baseUri: serviceUrl, userAgent: USER_AGENT });
-
-        return client;
-    }
-
-    /**
-=======
->>>>>>> 573100fe
     * Allows for the overriding of authentication in unit tests.
     * @param request Received request.
     * @param authHeader Received authentication header.
@@ -1482,18 +1271,6 @@
 
             if (body.type === ActivityTypes.Invoke) {
                 let invokeResponse: any = context.turnState.get(INVOKE_RESPONSE_KEY);
-<<<<<<< HEAD
-
-                if (invokeResponse && invokeResponse.value) {
-                    const value: InvokeResponse = invokeResponse.value;
-                    response.statusCode = value.status;
-                    response.setBody(value.body);
-                } else {
-                    response.statusCode = StatusCodes.NOT_IMPLEMENTED;
-                }
-            } else if (body.deliveryMode === DeliveryModes.BufferedReplies) {
-                response.setBody(context.bufferedReplies);
-=======
                 if (invokeResponse && invokeResponse.value) {
                     const value: InvokeResponse = invokeResponse.value;
                     response.statusCode = value.status;
@@ -1506,7 +1283,6 @@
             } else if (body.deliveryMode === DeliveryModes.ExpectReplies) {
                 const replies: ExpectedReplies = { activities : context.bufferedReplyActivities as Activity[] };
                 response.setBody(replies);
->>>>>>> 573100fe
                 response.statusCode = StatusCodes.OK;
             } else {
                 response.statusCode = StatusCodes.OK;
@@ -1593,11 +1369,7 @@
 
         // Add serviceUrl from claim to static cache to trigger token refreshes.
         const serviceUrl = claims.getClaimValue(AuthenticationConstants.ServiceUrlClaim);
-<<<<<<< HEAD
-        MicrosoftAppCredentials.trustServiceUrl(serviceUrl);
-=======
         AppCredentials.trustServiceUrl(serviceUrl);
->>>>>>> 573100fe
 
         if (!claims.isAuthenticated) { throw new Error('Unauthorized Access. Request is not authorized'); }
     }
