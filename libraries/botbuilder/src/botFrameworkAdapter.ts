/**
 * @module botbuilder
 */
/**
 * Copyright (c) Microsoft Corporation. All rights reserved.
 * Licensed under the MIT License.
 */

import { Activity, ActivityTypes, BotAdapter, BotCallbackHandlerKey, ChannelAccount, ConversationAccount, ConversationParameters, ConversationReference, ConversationsResult, IUserTokenProvider, ResourceResponse, TokenResponse, TurnContext } from 'botbuilder-core';
<<<<<<< HEAD
import { AuthenticationConstants, ChannelValidation, ConnectorClient, EmulatorApiClient, GovernmentConstants, GovernmentChannelValidation, JwtTokenValidation, MicrosoftAppCredentials, AppCredentials, CertificateAppCredentials, SimpleCredentialProvider, TokenApiClient, TokenStatus, TokenApiModels } from 'botframework-connector';
import { IncomingMessage } from 'http';
=======
import { AuthenticationConstants, ChannelValidation, ConnectorClient, EmulatorApiClient, GovernmentConstants, GovernmentChannelValidation, JwtTokenValidation, MicrosoftAppCredentials, SimpleCredentialProvider, TokenApiClient, TokenStatus, TokenApiModels } from 'botframework-connector';
>>>>>>> 650ddf42
import * as os from 'os';

export enum StatusCodes {
    OK = 200,
    BAD_REQUEST = 400,
    UNAUTHORIZED = 401,
    NOT_FOUND = 404,
    METHOD_NOT_ALLOWED = 405,
    UPGRADE_REQUIRED = 426,
    INTERNAL_SERVER_ERROR = 500,
    NOT_IMPLEMENTED = 501,
}

/**
 * Represents an Express or Restify request object.
 * 
 * This interface supports the framework and is not intended to be called directly for your code.
 */
export interface WebRequest {
    /**
     * Optional. The request body.
     */
    body?: any;

    /***
     * Optional. The request headers.
     */
    headers: any;

    /***
     * Optional. The request method.
     */
    method?: any;

    /**
     * When implemented in a derived class, adds a listener for an event.
     * The framework uses this method to retrieve the request body when the
     * [body](xref:botbuilder.WebRequest.body) property is `null` or `undefined`.
     * 
     * @param event The event name.
     * @param args Arguments used to handle the event.
     * 
     * @returns A reference to the request object.
     */
    on(event: string, ...args: any[]): any;
}

/**
 * Represents an Express or Restify response object.
 * 
 * This interface supports the framework and is not intended to be called directly for your code.
 */
export interface WebResponse {
    /**
     * 
     * Optional. The underlying socket.
     */
    socket?: any;

    /**
     * When implemented in a derived class, sends a FIN packet.
     * 
     * @param args The arguments for the end event.
     * 
     * @returns A reference to the response object.
     */
    end(...args: any[]): any;

    /**
     * When implemented in a derived class, sends the response.
     * 
     * @param body The response payload.
     * 
     * @returns A reference to the response object.
     */
    send(body: any): any;

    /**
     * When implemented in a derived class, sets the HTTP status code for the response.
     * 
     * @param status The status code to use.
     * 
     * @returns The status code.
     */
    status(status: number): any;
}

/**
 * Contains settings used to configure a [BotFrameworkAdapter](xref:botbuilder.BotFrameworkAdapter) instance.
 */
export interface BotFrameworkAdapterSettings {
    /**
     * The ID assigned to your bot in the [Bot Framework Portal](https://dev.botframework.com/).
     */
    appId: string;

    /**
     * The password assigned to your bot in the [Bot Framework Portal](https://dev.botframework.com/).
     */
    appPassword: string;

    /**
     * Optional. The tenant to acquire the bot-to-channel token from.
     */
    channelAuthTenant?: string;

    /**
     * Optional. The OAuth API endpoint for your bot to use.
     */
    oAuthEndpoint?: string;

    /**
     * Optional. The OpenID Metadata endpoint for your bot to use.
     */
    openIdMetadata?: string;

    /**
     * Optional. The channel service option for this bot to validate connections from Azure or other channel locations.
     */
    channelService?: string;
<<<<<<< HEAD

    /**
     * Optional. The option to determine if this adapter accepts WebSocket connections
     */
    enableWebSockets?: boolean;

    /**
     * Optional. Used to pass in a NodeWebSocketFactoryBase instance. Allows bot to accept WebSocket connections.
     */
    webSocketFactory?: NodeWebSocketFactoryBase;
    
    /**
     * Optional. Whether to use certificate based authentication. If set to true, we'll use the certificateThumbprint and 
     * certificateKey fields to authenticate the appId against AAD instead of the appPassword.
     */
    useCertificateAuthentication?: boolean;

    /**
     * Optional. Certificate thumbprint to authenticate the appId against AAD.
     */
    certificateThumbprint?: string;

    /**
     * Optional. Certificate key to authenticate the appId against AAD.
     */
    certificateKey?: string;
=======
>>>>>>> 650ddf42
}

/**
 * Represents a response returned by a bot when it receives an `invoke` activity.
 * 
 * This interface supports the framework and is not intended to be called directly for your code.
 */
export interface InvokeResponse {
    /**
     * The HTTP status code of the response.
     */
    status: number;

    /**
     * Optional. The body of the response.
     */
    body?: any;
}

// Retrieve additional information, i.e., host operating system, host OS release, architecture, Node.js version
const ARCHITECTURE: any = os.arch();
const TYPE: any = os.type();
const RELEASE: any = os.release();
const NODE_VERSION: any = process.version;

// tslint:disable-next-line:no-var-requires no-require-imports
const pjson: any = require('../package.json');
const USER_AGENT: string = `Microsoft-BotFramework/3.1 BotBuilder/${ pjson.version } ` +
    `(Node.js,Version=${ NODE_VERSION }; ${ TYPE } ${ RELEASE }; ${ ARCHITECTURE })`;
const OAUTH_ENDPOINT = 'https://api.botframework.com';
const US_GOV_OAUTH_ENDPOINT = 'https://api.botframework.azure.us';

// This key is exported internally so that the TeamsActivityHandler will not overwrite any already set InvokeResponses.
export const INVOKE_RESPONSE_KEY: symbol = Symbol('invokeResponse');

/**
 * A [BotAdapter](xref:botbuilder-core.BotAdapter) that can connect a bot to a service endpoint.
 * Implements [IUserTokenProvider](xref:botbuilder-core.IUserTokenProvider).
 *
 * @remarks
 * The bot adapter encapsulates authentication processes and sends activities to and receives
 * activities from the Bot Connector Service. When your bot receives an activity, the adapter
 * creates a turn context object, passes it to your bot application logic, and sends responses
 * back to the user's channel.
 *
 * The adapter processes and directs incoming activities in through the bot middleware pipeline to
 * your bot logic and then back out again. As each activity flows in and out of the bot, each
 * piece of middleware can inspect or act upon the activity, both before and after the bot logic runs.
 * Use the [use](xref:botbuilder-core.BotAdapter.use) method to add [Middleware](xref:botbuilder-core.Middleware)
 * objects to your adapter's middleware collection.
 * 
 * For more information, see the articles on
 * [How bots work](https://docs.microsoft.com/azure/bot-service/bot-builder-basics) and
 * [Middleware](https://docs.microsoft.com/azure/bot-service/bot-builder-concept-middleware).
 *
 * For example:
 * ```JavaScript
 * const { BotFrameworkAdapter } = require('botbuilder');
 *
 * const adapter = new BotFrameworkAdapter({
 *     appId: process.env.MicrosoftAppId,
 *     appPassword: process.env.MicrosoftAppPassword
 * });
 * 
 * adapter.onTurnError = async (context, error) => {
 *     // Catch-all logic for errors.
 * };
 * ```
 */
export class BotFrameworkAdapter extends BotAdapter implements IUserTokenProvider {
    protected readonly credentials: AppCredentials;
    protected readonly credentialsProvider: SimpleCredentialProvider;
    protected readonly settings: BotFrameworkAdapterSettings;

    private isEmulatingOAuthCards: boolean;

    /**
     * Creates a new instance of the [BotFrameworkAdapter](xref:botbuilder.BotFrameworkAdapter) class.
     *
     * @param settings Optional. The settings to use for this adapter instance.
     *
     * @remarks
     * If the `settings` parameter does not include
     * [channelService](xref:botbuilder.BotFrameworkAdapterSettings.channelService) or
     * [openIdMetadata](xref:botbuilder.BotFrameworkAdapterSettings.openIdMetadata) values, the
     * constructor checks the process' environment variables for these values. These values may be
     * set when a bot is provisioned on Azure and if so are required for the bot to work properly
     * in the global cloud or in a national cloud.
     * 
     * The [BotFrameworkAdapterSettings](xref:botbuilder.BotFrameworkAdapterSettings) class defines
     * the available adapter settings.
     */
    constructor(settings?: Partial<BotFrameworkAdapterSettings>) {
        super();
        this.settings = { appId: '', appPassword: '', ...settings };
        
        // If settings.useCertificateAuthentication is null, undefined or false, use app + password authentication
        if (!this.settings.useCertificateAuthentication) {
            this.credentials = new MicrosoftAppCredentials(this.settings.appId, this.settings.appPassword || '', this.settings.channelAuthTenant);
        } else {
            this.credentials = new CertificateAppCredentials(this.settings.appId, settings.certificateThumbprint, settings.certificateKey, this.settings.channelAuthTenant);
        }
        
        this.credentialsProvider = new SimpleCredentialProvider(this.credentials.appId, this.settings.appPassword || '');
        this.isEmulatingOAuthCards = false;

        // If no channelService or openIdMetadata values were passed in the settings, check the process' Environment Variables for values.
        // These values may be set when a bot is provisioned on Azure and if so are required for the bot to properly work in Public Azure or a National Cloud.
        this.settings.channelService = this.settings.channelService || process.env[AuthenticationConstants.ChannelService];
        this.settings.openIdMetadata = this.settings.openIdMetadata || process.env[AuthenticationConstants.BotOpenIdMetadataKey];

        if (this.settings.openIdMetadata) {
            ChannelValidation.OpenIdMetadataEndpoint = this.settings.openIdMetadata;
            GovernmentChannelValidation.OpenIdMetadataEndpoint = this.settings.openIdMetadata;
        }
        if (JwtTokenValidation.isGovernment(this.settings.channelService)) {
            this.credentials.oAuthEndpoint = GovernmentConstants.ToChannelFromBotLoginUrl;
            this.credentials.oAuthScope = GovernmentConstants.ToChannelFromBotOAuthScope;
        }

        // Relocate the tenantId field used by MS Teams to a new location (from channelData to conversation)
        // This will only occur on activities from teams that include tenant info in channelData but NOT in conversation,
        // thus should be future friendly.  However, once the the transition is complete. we can remove this.
        this.use(async(context, next) => {
            if (context.activity.channelId === 'msteams' && context.activity && context.activity.conversation && !context.activity.conversation.tenantId && context.activity.channelData && context.activity.channelData.tenant) {
                context.activity.conversation.tenantId = context.activity.channelData.tenant.id;
            }
            await next();
        });

    }

    /**
     * Asynchronously resumes a conversation with a user, possibly after some time has gone by.
     *
     * @param reference A reference to the conversation to continue.
     * @param logic The asynchronous method to call after the adapter middleware runs.
     * 
     * @remarks
     * This is often referred to as a _proactive notification_, the bot can proactively
     * send a message to a conversation or user without waiting for an incoming message.
     * For example, a bot can use this method to send notifications or coupons to a user.
     *
     * To send a proactive message:
     * 1. Save a copy of a [ConversationReference](xref:botframework-schema.ConversationReference)
     *    from an incoming activity. For example, you can store the conversation reference in a database.
     * 1. Call this method to resume the conversation at a later time. Use the saved reference to access the conversation.
     * 1. On success, the adapter generates a [TurnContext](xref:botbuilder-core.TurnContext) object and calls the `logic` function handler.
     *    Use the `logic` function to send the proactive message.
     * 
     * To copy the reference from any incoming activity in the conversation, use the
     * [TurnContext.getConversationReference](xref:botbuilder-core.TurnContext.getConversationReference) method.
     *
     * This method is similar to the [processActivity](xref:botbuilder.BotFrameworkAdapter.processActivity) method.
     * The adapter creates a [TurnContext](xref:botbuilder-core.TurnContext) and routes it through
     * its middleware before calling the `logic` handler. The created activity will have a
     * [type](xref:botframework-schema.Activity.type) of 'event' and a
     * [name](xref:botframework-schema.Activity.name) of 'continueConversation'.
     *
     * For example:
     * ```JavaScript
     * server.post('/api/notifyUser', async (req, res) => {
     *    // Lookup previously saved conversation reference.
     *    const reference = await findReference(req.body.refId);
     *
     *    // Proactively notify the user.
     *    if (reference) {
     *       await adapter.continueConversation(reference, async (context) => {
     *          await context.sendActivity(req.body.message);
     *       });
     *       res.send(200);
     *    } else {
     *       res.send(404);
     *    }
     * });
     * ```
     */
    public async continueConversation(reference: Partial<ConversationReference>, logic: (context: TurnContext) => Promise<void>): Promise<void> {
        const request: Partial<Activity> = TurnContext.applyConversationReference(
            { type: 'event', name: 'continueConversation' },
            reference,
            true
        );
        const context: TurnContext = this.createContext(request);

        await this.runMiddleware(context, logic as any);
    }

    /**
     * Asynchronously creates and starts a conversation with a user on a channel.
     *
     * @param reference A reference for the conversation to create.
     * @param logic The asynchronous method to call after the adapter middleware runs. 
     * 
     * @remarks
     * To use this method, you need both the bot's and the user's account information on a channel.
     * The Bot Connector service supports the creating of group conversations; however, this
     * method and most channels only support initiating a direct message (non-group) conversation.
     * 
     * To create and start a new conversation:
     * 1. Get a copy of a [ConversationReference](xref:botframework-schema.ConversationReference) from an incoming activity.
     * 1. Set the [user](xref:botframework-schema.ConversationReference.user) property to the
     *    [ChannelAccount](xref:botframework-schema.ChannelAccount) value for the intended recipient.
     * 1. Call this method to request that the channel create a new conversation with the specified user.
     * 1. On success, the adapter generates a turn context and calls the `logic` function handler.
     * 
     * To get the initial reference, use the
     * [TurnContext.getConversationReference](xref:botbuilder-core.TurnContext.getConversationReference)
     * method on any incoming activity in the conversation.
     *
     * If the channel establishes the conversation, the generated event activity's
     * [conversation](xref:botframework-schema.Activity.conversation) property will contain the
     * ID of the new conversation.
     *
     * This method is similar to the [processActivity](xref:botbuilder.BotFrameworkAdapter.processActivity) method.
     * The adapter creates a [TurnContext](xref:botbuilder-core.TurnContext) and routes it through
     * middleware before calling the `logic` handler. The created activity will have a
     * [type](xref:botframework-schema.Activity.type) of 'event' and a
     * [name](xref:botframework-schema.Activity.name) of 'createConversation'.
     *
     * For example:
     * ```JavaScript
     * // Get group members conversation reference
     * const reference = TurnContext.getConversationReference(context.activity);
     * 
     * // ...
     * // Start a new conversation with the user
     * await adapter.createConversation(reference, async (ctx) => {
     *    await ctx.sendActivity(`Hi (in private)`);
     * });
     * ```
     */
    public async createConversation(reference: Partial<ConversationReference>, logic?: (context: TurnContext) => Promise<void>): Promise<void> {
        if (!reference.serviceUrl) { throw new Error(`BotFrameworkAdapter.createConversation(): missing serviceUrl.`); }

        // Create conversation
        const parameters: ConversationParameters = { bot: reference.bot, members: [reference.user], isGroup: false, activity: null, channelData: null };
        const client: ConnectorClient = this.createConnectorClient(reference.serviceUrl);

        // Mix in the tenant ID if specified. This is required for MS Teams.
        if (reference.conversation && reference.conversation.tenantId) {
            // Putting tenantId in channelData is a temporary solution while we wait for the Teams API to be updated
            parameters.channelData = { tenant: { id: reference.conversation.tenantId } };

            // Permanent solution is to put tenantId in parameters.tenantId
            parameters.tenantId = reference.conversation.tenantId;

        }

        const response = await client.conversations.createConversation(parameters);

        // Initialize request and copy over new conversation ID and updated serviceUrl.
        const request: Partial<Activity> = TurnContext.applyConversationReference(
            { type: 'event', name: 'createConversation' },
            reference,
            true
        );

        const conversation: ConversationAccount = {
            id: response.id,
            isGroup: false,
            conversationType: null,
            tenantId: reference.conversation.tenantId,
            name: null,
        };
        request.conversation = conversation;
        request.channelData = parameters.channelData;

        if (response.serviceUrl) { request.serviceUrl = response.serviceUrl; }

        // Create context and run middleware
        const context: TurnContext = this.createContext(request);
        await this.runMiddleware(context, logic as any);
    }

    /**
     * Asynchronously deletes an existing activity.
     * 
     * This interface supports the framework and is not intended to be called directly for your code.
     * Use [TurnContext.deleteActivity](xref:botbuilder-core.TurnContext.deleteActivity) to delete
     * an activity from your bot code.
     * 
     * @param context The context object for the turn.
     * @param reference Conversation reference information for the activity to delete.
     * 
     * @remarks
     * Not all channels support this operation. For channels that don't, this call may throw an exception.
     */
    public async deleteActivity(context: TurnContext, reference: Partial<ConversationReference>): Promise<void> {
        if (!reference.serviceUrl) { throw new Error(`BotFrameworkAdapter.deleteActivity(): missing serviceUrl`); }
        if (!reference.conversation || !reference.conversation.id) {
            throw new Error(`BotFrameworkAdapter.deleteActivity(): missing conversation or conversation.id`);
        }
        if (!reference.activityId) { throw new Error(`BotFrameworkAdapter.deleteActivity(): missing activityId`); }
        const client: ConnectorClient = this.createConnectorClient(reference.serviceUrl);
        await client.conversations.deleteActivity(reference.conversation.id, reference.activityId);
    }

    /**
     * Asynchronously removes a member from the current conversation.
     * 
     * @param context The context object for the turn.
     * @param memberId The ID of the member to remove from the conversation.
     *
     * @remarks
     * Remove a member's identity information from the conversation.
     * 
     * Not all channels support this operation. For channels that don't, this call may throw an exception.
     */
    public async deleteConversationMember(context: TurnContext, memberId: string): Promise<void> {
        if (!context.activity.serviceUrl) { throw new Error(`BotFrameworkAdapter.deleteConversationMember(): missing serviceUrl`); }
        if (!context.activity.conversation || !context.activity.conversation.id) {
            throw new Error(`BotFrameworkAdapter.deleteConversationMember(): missing conversation or conversation.id`);
        }
        const serviceUrl: string = context.activity.serviceUrl;
        const conversationId: string = context.activity.conversation.id;
        const client: ConnectorClient = this.createConnectorClient(serviceUrl);
        await client.conversations.deleteConversationMember(conversationId, memberId);
    }

    /**
     * Asynchronously lists the members of a given activity.
     * 
     * @param context The context object for the turn.
     * @param activityId Optional. The ID of the activity to get the members of. If not specified, the current activity ID is used.
     *
     * @returns An array of [ChannelAccount](xref:botframework-schema.ChannelAccount) objects for
     * the users involved in a given activity.
     * 
     * @remarks
     * Returns an array of [ChannelAccount](xref:botframework-schema.ChannelAccount) objects for
     * the users involved in a given activity.
     *
     * This is different from [getConversationMembers](xref:botbuilder.BotFrameworkAdapter.getConversationMembers)
     * in that it will return only those users directly involved in the activity, not all members of the conversation.
     */
    public async getActivityMembers(context: TurnContext, activityId?: string): Promise<ChannelAccount[]> {
        if (!activityId) { activityId = context.activity.id; }
        if (!context.activity.serviceUrl) { throw new Error(`BotFrameworkAdapter.getActivityMembers(): missing serviceUrl`); }
        if (!context.activity.conversation || !context.activity.conversation.id) {
            throw new Error(`BotFrameworkAdapter.getActivityMembers(): missing conversation or conversation.id`);
        }
        if (!activityId) {
            throw new Error(`BotFrameworkAdapter.getActivityMembers(): missing both activityId and context.activity.id`);
        }
        const serviceUrl: string = context.activity.serviceUrl;
        const conversationId: string = context.activity.conversation.id;
        const client: ConnectorClient = this.createConnectorClient(serviceUrl);

        return await client.conversations.getActivityMembers(conversationId, activityId);
    }

    /**
     * Asynchronously lists the members of the current conversation.
     * 
     * @param context The context object for the turn.
     *
     * @returns An array of [ChannelAccount](xref:botframework-schema.ChannelAccount) objects for
     * all users currently involved in a conversation.
     * 
     * @remarks
     * Returns an array of [ChannelAccount](xref:botframework-schema.ChannelAccount) objects for
     * all users currently involved in a conversation.
     *
     * This is different from [getActivityMembers](xref:botbuilder.BotFrameworkAdapter.getActivityMembers)
     * in that it will return all members of the conversation, not just those directly involved in a specific activity.
     */
    public async getConversationMembers(context: TurnContext): Promise<ChannelAccount[]> {
        if (!context.activity.serviceUrl) { throw new Error(`BotFrameworkAdapter.getConversationMembers(): missing serviceUrl`); }
        if (!context.activity.conversation || !context.activity.conversation.id) {
            throw new Error(`BotFrameworkAdapter.getConversationMembers(): missing conversation or conversation.id`);
        }
        const serviceUrl: string = context.activity.serviceUrl;
        const conversationId: string = context.activity.conversation.id;
        const client: ConnectorClient = this.createConnectorClient(serviceUrl);

        return await client.conversations.getConversationMembers(conversationId);
    }

    /**
     * For the specified channel, asynchronously gets a page of the conversations in which this bot has participated.
     * 
     * @param contextOrServiceUrl The URL of the channel server to query or a
     * [TurnContext](xref:botbuilder-core.TurnContext) object from a conversation on the channel.
     * @param continuationToken Optional. The continuation token from the previous page of results.
     * Omit this parameter or use `undefined` to retrieve the first page of results.
     * 
     * @returns A [ConversationsResult](xref:botframework-schema.ConversationsResult) object containing a page of results
     * and a continuation token.
     *
     * @remarks
     * The the return value's [conversations](xref:botframework-schema.ConversationsResult.conversations) property contains a page of
     * [ConversationMembers](xref:botframework-schema.ConversationMembers) objects. Each object's
     * [id](xref:botframework-schema.ConversationMembers.id) is the ID of a conversation in which the bot has participated on this channel.
     * This method can be called from outside the context of a conversation, as only the bot's service URL and credentials are required.
     * 
     * The channel batches results in pages. If the result's
     * [continuationToken](xref:botframework-schema.ConversationsResult.continuationToken) property is not empty, then
     * there are more pages to get. Use the returned token to get the next page of results.
     * If the `contextOrServiceUrl` parameter is a [TurnContext](xref:botbuilder-core.TurnContext), the URL of the channel server is
     * retrieved from
     * `contextOrServiceUrl`.[activity](xref:botbuilder-core.TurnContext.activity).[serviceUrl](xref:botframework-schema.Activity.serviceUrl).
     */
    public async getConversations(contextOrServiceUrl: TurnContext | string, continuationToken?: string): Promise<ConversationsResult> {
        const url: string = typeof contextOrServiceUrl === 'object' ? contextOrServiceUrl.activity.serviceUrl : contextOrServiceUrl;
        const client: ConnectorClient = this.createConnectorClient(url);

        return await client.conversations.getConversations(continuationToken ? { continuationToken: continuationToken } : undefined);
    }

    /**
     * Asynchronously attempts to retrieve the token for a user that's in a login flow.
     * 
     * @param context The context object for the turn.
     * @param connectionName The name of the auth connection to use.
     * @param magicCode Optional. The validation code the user entered.
     * 
     * @returns A [TokenResponse](xref:botframework-schema.TokenResponse) object that contains the user token.
     */
    public async getUserToken(context: TurnContext, connectionName: string, magicCode?: string): Promise<TokenResponse> {
        if (!context.activity.from || !context.activity.from.id) {
            throw new Error(`BotFrameworkAdapter.getUserToken(): missing from or from.id`);
        }
        if (!connectionName) {
        	throw new Error('getUserToken() requires a connectionName but none was provided.');
        }
        this.checkEmulatingOAuthCards(context);
        const userId: string = context.activity.from.id;
        const url: string = this.oauthApiUrl(context);
        const client: TokenApiClient = this.createTokenApiClient(url);

        const result: TokenApiModels.UserTokenGetTokenResponse = await client.userToken.getToken(userId, connectionName, { code: magicCode, channelId: context.activity.channelId });
        if (!result || !result.token || result._response.status == 404) {
            return undefined;
        } else {
            return result as TokenResponse;
        }
    }

    /**
     * Asynchronously signs out the user from the token server.
     * 
     * @param context The context object for the turn.
     * @param connectionName The name of the auth connection to use.
     * @param userId The ID of user to sign out.
     */
    public async signOutUser(context: TurnContext, connectionName?: string, userId?: string): Promise<void> {
        if (!context.activity.from || !context.activity.from.id) {
            throw new Error(`BotFrameworkAdapter.signOutUser(): missing from or from.id`);
        }
        if (!userId){
            userId = context.activity.from.id;
        }
        
        this.checkEmulatingOAuthCards(context);
        const url: string = this.oauthApiUrl(context);
        const client: TokenApiClient = this.createTokenApiClient(url);
        await client.userToken.signOut(userId, { connectionName: connectionName, channelId: context.activity.channelId } );
    }

    /**
     * Asynchronously gets a sign-in link from the token server that can be sent as part
     * of a [SigninCard](xref:botframework-schema.SigninCard).
     * 
     * @param context The context object for the turn.
     * @param connectionName The name of the auth connection to use.
     */
    public async getSignInLink(context: TurnContext, connectionName: string): Promise<string> {
        this.checkEmulatingOAuthCards(context);
        const conversation: Partial<ConversationReference> = TurnContext.getConversationReference(context.activity);
        const url: string = this.oauthApiUrl(context);
        const client: TokenApiClient = this.createTokenApiClient(url);
        const state: any = {
            ConnectionName: connectionName,
            Conversation: conversation,
            MsAppId: (client.credentials as AppCredentials).appId
        };

        const finalState: string = Buffer.from(JSON.stringify(state)).toString('base64');
        return (await client.botSignIn.getSignInUrl(finalState, { channelId: context.activity.channelId }))._response.bodyAsText;
    }

    /** 
     * Asynchronously retrieves the token status for each configured connection for the given user.
     * 
     * @param context The context object for the turn.
     * @param userId Optional. If present, the ID of the user to retrieve the token status for.
     *      Otherwise, the ID of the user who sent the current activity is used.
     * @param includeFilter Optional. A comma-separated list of connection's to include. If present,
     *      the `includeFilter` parameter limits the tokens this method returns.
     * 
     * @returns The [TokenStatus](xref:botframework-connector.TokenStatus) objects retrieved.
     */
    public async getTokenStatus(context: TurnContext, userId?: string, includeFilter?: string ): Promise<TokenStatus[]>
    {
        if (!userId && (!context.activity.from || !context.activity.from.id)) {
            throw new Error(`BotFrameworkAdapter.getTokenStatus(): missing from or from.id`);
        }
        this.checkEmulatingOAuthCards(context);
        userId = userId || context.activity.from.id;
        const url: string = this.oauthApiUrl(context);
        const client: TokenApiClient = this.createTokenApiClient(url);
        
        return (await client.userToken.getTokenStatus(userId, {channelId: context.activity.channelId, include: includeFilter}))._response.parsedBody;
    }

    /**
     * Asynchronously signs out the user from the token server.
     * 
     * @param context The context object for the turn.
     * @param connectionName The name of the auth connection to use.
     * @param resourceUrls The list of resource URLs to retrieve tokens for.
     * 
     * @returns A map of the [TokenResponse](xref:botframework-schema.TokenResponse) objects by resource URL.
     */
    public async getAadTokens(context: TurnContext, connectionName: string, resourceUrls: string[]): Promise<{
        [propertyName: string]: TokenResponse;
    }> {
        if (!context.activity.from || !context.activity.from.id) {
            throw new Error(`BotFrameworkAdapter.getAadTokens(): missing from or from.id`);
        }
        this.checkEmulatingOAuthCards(context);
        const userId: string = context.activity.from.id;
        const url: string = this.oauthApiUrl(context);
        const client: TokenApiClient = this.createTokenApiClient(url);

        return (await client.userToken.getAadTokens(userId, connectionName, { resourceUrls: resourceUrls }, { channelId: context.activity.channelId }))._response.parsedBody as {[propertyName: string]: TokenResponse };
    }

    /**
     * Asynchronously sends an emulated OAuth card for a channel.
     * 
     * This method supports the framework and is not intended to be called directly for your code.
     * 
     * @param contextOrServiceUrl The URL of the emulator.
     * @param emulate `true` to send an emulated OAuth card to the emulator; or `false` to not send the card.
     * 
     * @remarks
     * When testing a bot in the Bot Framework Emulator, this method can emulate the OAuth card interaction.
     */
    public async emulateOAuthCards(contextOrServiceUrl: TurnContext | string, emulate: boolean): Promise<void> {
        this.isEmulatingOAuthCards = emulate;
        const url: string = this.oauthApiUrl(contextOrServiceUrl);
        await EmulatorApiClient.emulateOAuthCards(this.credentials as AppCredentials,  url, emulate);
    }

    /**
     * Asynchronously creates a turn context and runs the middleware pipeline for an incoming activity.
     *
     * @param req An Express or Restify style request object.
     * @param res An Express or Restify style response object.
     * @param logic The function to call at the end of the middleware pipeline.
     * 
     * @remarks
     * This is the main way a bot receives incoming messages and defines a turn in the conversation. This method:
     * 
     * 1. Parses and authenticates an incoming request.
     *    - The activity is read from the body of the incoming request. An error will be returned
     *      if the activity can't be parsed.
     *    - The identity of the sender is authenticated as either the Emulator or a valid Microsoft
     *      server, using the bot's `appId` and `appPassword`. The request is rejected if the sender's
     *      identity is not verified.
     * 1. Creates a [TurnContext](xref:botbuilder-core.TurnContext) object for the received activity.
     *    - This object is wrapped with a [revocable proxy](https://www.ecma-international.org/ecma-262/6.0/#sec-proxy.revocable).
     *    - When this method completes, the proxy is revoked.
     * 1. Sends the turn context through the adapter's middleware pipeline.
     * 1. Sends the turn context to the `logic` function.
     *    - The bot may perform additional routing or processing at this time.
     *      Returning a promise (or providing an `async` handler) will cause the adapter to wait for any asynchronous operations to complete.
     *    - After the `logic` function completes, the promise chain set up by the middleware is resolved.
     *
     * > [!TIP]
     * > If you see the error `TypeError: Cannot perform 'set' on a proxy that has been revoked`
     * > in your bot's console output, the likely cause is that an async function was used
     * > without using the `await` keyword. Make sure all async functions use await!
     *
     * Middleware can _short circuit_ a turn. When this happens, subsequent middleware and the
     * `logic` function is not called; however, all middleware prior to this point still run to completion.
     * For more information about the middleware pipeline, see the
     * [how bots work](https://docs.microsoft.com/azure/bot-service/bot-builder-basics) and
     * [middleware](https://docs.microsoft.com/azure/bot-service/bot-builder-concept-middleware) articles.
     * Use the adapter's [use](xref:botbuilder-core.BotAdapter.use) method to add middleware to the adapter.
     *
     * For example:
     * ```JavaScript
     * server.post('/api/messages', (req, res) => {
     *    // Route received request to adapter for processing
     *    adapter.processActivity(req, res, async (context) => {
     *        // Process any messages received
     *        if (context.activity.type === ActivityTypes.Message) {
     *            await context.sendActivity(`Hello World`);
     *        }
     *    });
     * });
     * ```
     */
    public async processActivity(req: WebRequest, res: WebResponse, logic: (context: TurnContext) => Promise<any>): Promise<void> {
        let body: any;
        let status: number;
        let processError: Error;
        try {
            // Parse body of request
            status = 400;
            const request = await parseRequest(req);

            // Authenticate the incoming request
            status = 401;
            const authHeader: string = req.headers.authorization || req.headers.Authorization || '';
            await this.authenticateRequest(request, authHeader);

            // Process received activity
            status = 500;
            const context: TurnContext = this.createContext(request);
            context.turnState.set(BotCallbackHandlerKey, logic);
            await this.runMiddleware(context, logic);

            // Retrieve cached invoke response.
            if (request.type === ActivityTypes.Invoke) {
                const invokeResponse: any = context.turnState.get(INVOKE_RESPONSE_KEY);
                if (invokeResponse && invokeResponse.value) {
                    const value: InvokeResponse = invokeResponse.value;
                    status = value.status;
                    body = value.body;
                } else {
                    status = 501;
                }
            } else {
                status = 200;
            }
        } catch (err) {
            // Catch the error to try and throw the stacktrace out of processActivity()
            processError = err;
            body = err.toString();
        }

        // Return status 
        res.status(status);
        if (body) { res.send(body); }
        res.end();

        // Check for an error
        if (status >= 400) {
            if (processError && (processError as Error).stack) {
                throw new Error(`BotFrameworkAdapter.processActivity(): ${ status } ERROR\n ${ processError.stack }`);
            } else {
                throw new Error(`BotFrameworkAdapter.processActivity(): ${ status } ERROR`);
            }
        }
    }

    /**
     * Asynchronously creates a turn context and runs the middleware pipeline for an incoming activity.
     *
     * @param activity The activity to process.
     * @param logic The function to call at the end of the middleware pipeline.
     * 
     * @remarks
     * This is the main way a bot receives incoming messages and defines a turn in the conversation. This method:
     * 
     * 1. Creates a [TurnContext](xref:botbuilder-core.TurnContext) object for the received activity.
     *    - This object is wrapped with a [revocable proxy](https://www.ecma-international.org/ecma-262/6.0/#sec-proxy.revocable).
     *    - When this method completes, the proxy is revoked.
     * 1. Sends the turn context through the adapter's middleware pipeline.
     * 1. Sends the turn context to the `logic` function.
     *    - The bot may perform additional routing or processing at this time.
     *      Returning a promise (or providing an `async` handler) will cause the adapter to wait for any asynchronous operations to complete.
     *    - After the `logic` function completes, the promise chain set up by the middleware is resolved.
     *
     * Middleware can _short circuit_ a turn. When this happens, subsequent middleware and the
     * `logic` function is not called; however, all middleware prior to this point still run to completion.
     * For more information about the middleware pipeline, see the
     * [how bots work](https://docs.microsoft.com/azure/bot-service/bot-builder-basics) and
     * [middleware](https://docs.microsoft.com/azure/bot-service/bot-builder-concept-middleware) articles.
     * Use the adapter's [use](xref:botbuilder-core.BotAdapter.use) method to add middleware to the adapter.
     */
    public async processActivityDirect(activity: Activity, logic: (context: TurnContext) => Promise<any>): Promise<void> {
        let processError: Error;
        try {   
            // Process activity
            const context: TurnContext = this.createContext(activity);
            context.turnState.set(BotCallbackHandlerKey, logic);
            await this.runMiddleware(context, logic);
        } catch (err) {
            // Catch the error to try and throw the stacktrace out of processActivity()
            processError = err;
        }

        if (processError) {
            if (processError && (processError as Error).stack) {
                throw new Error(`BotFrameworkAdapter.processActivity(): ${ status } ERROR\n ${ processError.stack }`);
            } else {
                throw new Error(`BotFrameworkAdapter.processActivity(): ${ status } ERROR`);
            }
        }
    }

    /**
     * Asynchronously sends a set of outgoing activities to a channel server.
     * 
     * This method supports the framework and is not intended to be called directly for your code.
     * Use the turn context's [sendActivity](xref:botbuilder-core.TurnContext.sendActivity) or
     * [sendActivities](xref:botbuilder-core.TurnContext.sendActivities) method from your bot code.
     *
     * @param context The context object for the turn.
     * @param activities The activities to send.
     * 
     * @returns An array of [ResourceResponse](xref:)
     * 
     * @remarks
     * The activities will be sent one after another in the order in which they're received. A
     * response object will be returned for each sent activity. For `message` activities this will
     * contain the ID of the delivered message.
     */
    public async sendActivities(context: TurnContext, activities: Partial<Activity>[]): Promise<ResourceResponse[]> {
        const responses: ResourceResponse[] = [];
        for (let i = 0; i < activities.length; i++) {
            const activity: Partial<Activity> = activities[i];
            switch (activity.type) {
                case 'delay':
                    await delay(typeof activity.value === 'number' ? activity.value : 1000);
                    responses.push({} as ResourceResponse);
                    break;
                case 'invokeResponse':
                // Cache response to context object. This will be retrieved when turn completes.
                    context.turnState.set(INVOKE_RESPONSE_KEY, activity);
                    responses.push({} as ResourceResponse);
                    break;
                default:
                    if (!activity.serviceUrl) { throw new Error(`BotFrameworkAdapter.sendActivity(): missing serviceUrl.`); }
                    if (!activity.conversation || !activity.conversation.id) {
                        throw new Error(`BotFrameworkAdapter.sendActivity(): missing conversation id.`);
                    }
                    const client: ConnectorClient = this.createConnectorClient(activity.serviceUrl);
                    if (activity.type === 'trace' && activity.channelId !== 'emulator') {
                    // Just eat activity
                        responses.push({} as ResourceResponse);
                    } else if (activity.replyToId) {
                        responses.push(await client.conversations.replyToActivity(
                            activity.conversation.id,
                            activity.replyToId,
                            activity as Activity
                        ));
                    } else {
                        responses.push(await client.conversations.sendToConversation(
                            activity.conversation.id,
                            activity as Activity
                        ));
                    }
                    break;
            }
        }
        return responses;
    }

    /**
     * Asynchronously replaces a previous activity with an updated version.
     * 
     * This interface supports the framework and is not intended to be called directly for your code.
     * Use [TurnContext.updateActivity](xref:botbuilder-core.TurnContext.updateActivity) to update
     * an activity from your bot code.
     * 
     * @param context The context object for the turn.
     * @param activity The updated version of the activity to replace.
     * 
     * @remarks
     * Not all channels support this operation. For channels that don't, this call may throw an exception.
     */
    public async updateActivity(context: TurnContext, activity: Partial<Activity>): Promise<void> {
        if (!activity.serviceUrl) { throw new Error(`BotFrameworkAdapter.updateActivity(): missing serviceUrl`); }
        if (!activity.conversation || !activity.conversation.id) {
            throw new Error(`BotFrameworkAdapter.updateActivity(): missing conversation or conversation.id`);
        }
        if (!activity.id) { throw new Error(`BotFrameworkAdapter.updateActivity(): missing activity.id`); }
        const client: ConnectorClient = this.createConnectorClient(activity.serviceUrl);
        await client.conversations.updateActivity(
            activity.conversation.id,
            activity.id,
            activity as Activity
        );
    }

    /**
     * Creates a connector client.
     * 
     * @param serviceUrl The client's service URL.
     * 
     * @remarks
     * Override this in a derived class to create a mock connector client for unit testing.
     */
    public createConnectorClient(serviceUrl: string): ConnectorClient {
        const client: ConnectorClient = new ConnectorClient(this.credentials, { baseUri: serviceUrl, userAgent: USER_AGENT} );
        return client;
    }

    /**
     * Creates an OAuth API client.
     * 
     * @param serviceUrl The client's service URL.
     * 
     * @remarks
     * Override this in a derived class to create a mock OAuth API client for unit testing.
     */
    protected createTokenApiClient(serviceUrl: string): TokenApiClient {
        const client = new TokenApiClient(this.credentials, { baseUri: serviceUrl, userAgent: USER_AGENT} );
        return client;
    }

    /**
     * Allows for the overriding of authentication in unit tests.
     * @param request Received request.
     * @param authHeader Received authentication header.
     */
    protected async authenticateRequest(request: Partial<Activity>, authHeader: string): Promise<void> {
        const claims = await JwtTokenValidation.authenticateRequest(
            request as Activity, authHeader,
            this.credentialsProvider,
            this.settings.channelService
        );
        if (!claims.isAuthenticated) { throw new Error('Unauthorized Access. Request is not authorized'); }
    }

    /**
     * Gets the OAuth API endpoint.
     * 
     * @param contextOrServiceUrl The URL of the channel server to query or
     * a [TurnContext](xref:botbuilder-core.TurnContext). For a turn context, the context's
     * [activity](xref:botbuilder-core.TurnContext.activity).[serviceUrl](xref:botframework-schema.Activity.serviceUrl)
     * is used for the URL.
     * 
     * @remarks
     * Override this in a derived class to create a mock OAuth API endpoint for unit testing.
     */
    protected oauthApiUrl(contextOrServiceUrl: TurnContext | string): string {
        return this.isEmulatingOAuthCards ?
            (typeof contextOrServiceUrl === 'object' ? contextOrServiceUrl.activity.serviceUrl : contextOrServiceUrl) :
            (this.settings.oAuthEndpoint ? this.settings.oAuthEndpoint : 
                JwtTokenValidation.isGovernment(this.settings.channelService) ?
                    US_GOV_OAUTH_ENDPOINT : OAUTH_ENDPOINT);
    }

    /**
     * Checks the environment and can set a flag to emulate OAuth cards.
     * 
     * @param context The context object for the turn.
     * 
     * @remarks
     * Override this in a derived class to control how OAuth cards are emulated for unit testing.
     */
    protected checkEmulatingOAuthCards(context: TurnContext): void {
        if (!this.isEmulatingOAuthCards &&
            context.activity.channelId === 'emulator' &&
            (!this.credentials.appId)) {
            this.isEmulatingOAuthCards = true;
        }
    }

    /**
     * Creates a turn context.
     * 
     * @param request An incoming request body.
     * 
     * @remarks
     * Override this in a derived class to modify how the adapter creates a turn context.
     */
    protected createContext(request: Partial<Activity>): TurnContext {
        return new TurnContext(this as any, request);
    }
}

/**
 * Handles incoming webhooks from the botframework
 * @private
 * @param req incoming web request
 */
function parseRequest(req: WebRequest): Promise<Activity> {
    return new Promise((resolve: any, reject: any): void => {
        function returnActivity(activity: Activity): void {
            if (typeof activity !== 'object') { throw new Error(`BotFrameworkAdapter.parseRequest(): invalid request body.`); }
            if (typeof activity.type !== 'string') { throw new Error(`BotFrameworkAdapter.parseRequest(): missing activity type.`); }
            if (typeof activity.timestamp === 'string') { activity.timestamp = new Date(activity.timestamp); }
            if (typeof activity.localTimestamp === 'string') { activity.localTimestamp = new Date(activity.localTimestamp); }
            if (typeof activity.expiration === 'string') { activity.expiration = new Date(activity.expiration); }
            resolve(activity);
        }

        if (req.body) {
            try {
                returnActivity(req.body);
            } catch (err) {
                reject(err);
            }
        } else {
            let requestData = '';
            req.on('data', (chunk: string) => {
                requestData += chunk;
            });
            req.on('end', () => {
                try {
                    req.body = JSON.parse(requestData);
                    returnActivity(req.body);
                } catch (err) {
                    reject(err);
                }
            });
        }
    });
}

function delay(timeout: number): Promise<void> {
    return new Promise((resolve) => {
        setTimeout(resolve, timeout);
    });
}<|MERGE_RESOLUTION|>--- conflicted
+++ resolved
@@ -7,12 +7,8 @@
  */
 
 import { Activity, ActivityTypes, BotAdapter, BotCallbackHandlerKey, ChannelAccount, ConversationAccount, ConversationParameters, ConversationReference, ConversationsResult, IUserTokenProvider, ResourceResponse, TokenResponse, TurnContext } from 'botbuilder-core';
-<<<<<<< HEAD
+import { IncomingMessage } from 'http';
 import { AuthenticationConstants, ChannelValidation, ConnectorClient, EmulatorApiClient, GovernmentConstants, GovernmentChannelValidation, JwtTokenValidation, MicrosoftAppCredentials, AppCredentials, CertificateAppCredentials, SimpleCredentialProvider, TokenApiClient, TokenStatus, TokenApiModels } from 'botframework-connector';
-import { IncomingMessage } from 'http';
-=======
-import { AuthenticationConstants, ChannelValidation, ConnectorClient, EmulatorApiClient, GovernmentConstants, GovernmentChannelValidation, JwtTokenValidation, MicrosoftAppCredentials, SimpleCredentialProvider, TokenApiClient, TokenStatus, TokenApiModels } from 'botframework-connector';
->>>>>>> 650ddf42
 import * as os from 'os';
 
 export enum StatusCodes {
@@ -133,7 +129,6 @@
      * Optional. The channel service option for this bot to validate connections from Azure or other channel locations.
      */
     channelService?: string;
-<<<<<<< HEAD
 
     /**
      * Optional. The option to determine if this adapter accepts WebSocket connections
@@ -160,8 +155,6 @@
      * Optional. Certificate key to authenticate the appId against AAD.
      */
     certificateKey?: string;
-=======
->>>>>>> 650ddf42
 }
 
 /**
