/**
 * @module botbuilder
 */
/**
 * Copyright (c) Microsoft Corporation. All rights reserved.
 * Licensed under the MIT License.
 */

import { STATUS_CODES } from 'http';
import * as os from 'os';

import { Activity, ActivityTypes, BotAdapter, BotCallbackHandlerKey, ChannelAccount, ConversationAccount, ConversationParameters, ConversationReference, ConversationsResult, IUserTokenProvider, ResourceResponse, TokenResponse, TurnContext } from 'botbuilder-core';
<<<<<<< HEAD
import { AuthenticationConstants, ChannelValidation, ConnectorClient, EmulatorApiClient, GovernmentConstants, GovernmentChannelValidation, JwtTokenValidation, MicrosoftAppCredentials, SimpleCredentialProvider, TokenApiClient, TokenStatus, TokenApiModels } from 'botframework-connector';
import { INodeBuffer, INodeSocket, IReceiveRequest, ISocket, IStreamingTransportServer, NamedPipeServer, NodeWebSocketFactory, NodeWebSocketFactoryBase, RequestHandler, StreamingResponse, WebSocketServer } from 'botframework-streaming';

import { StreamingHttpClient, TokenResolver } from './streaming';
=======
import { AuthenticationConstants, ChannelValidation, ConnectorClient, EmulatorApiClient, GovernmentConstants, GovernmentChannelValidation, JwtTokenValidation, MicrosoftAppCredentials, AppCredentials, CertificateAppCredentials, SimpleCredentialProvider, TokenApiClient, TokenStatus, TokenApiModels } from 'botframework-connector';
import * as os from 'os';
>>>>>>> 0535ebbf

export enum StatusCodes {
    OK = 200,
    BAD_REQUEST = 400,
    UNAUTHORIZED = 401,
    NOT_FOUND = 404,
    METHOD_NOT_ALLOWED = 405,
    UPGRADE_REQUIRED = 426,
    INTERNAL_SERVER_ERROR = 500,
    NOT_IMPLEMENTED = 501,
}

/**
 * Represents an Express or Restify request object.
 * 
 * This interface supports the framework and is not intended to be called directly for your code.
 */
export interface WebRequest {
    /**
     * Optional. The request body.
     */
    body?: any;

    /***
     * Optional. The request headers.
     */
    headers: any;

    /***
     * Optional. The request method.
     */
    method?: any;

    /**
     * When implemented in a derived class, adds a listener for an event.
     * The framework uses this method to retrieve the request body when the
     * [body](xref:botbuilder.WebRequest.body) property is `null` or `undefined`.
     * 
     * @param event The event name.
     * @param args Arguments used to handle the event.
     * 
     * @returns A reference to the request object.
     */
    on(event: string, ...args: any[]): any;
}

/**
 * Represents an Express or Restify response object.
 * 
 * This interface supports the framework and is not intended to be called directly for your code.
 */
export interface WebResponse {
    /**
     * 
     * Optional. The underlying socket.
     */
    socket?: any;

    /**
     * When implemented in a derived class, sends a FIN packet.
     * 
     * @param args The arguments for the end event.
     * 
     * @returns A reference to the response object.
     */
    end(...args: any[]): any;

    /**
     * When implemented in a derived class, sends the response.
     * 
     * @param body The response payload.
     * 
     * @returns A reference to the response object.
     */
    send(body: any): any;

    /**
     * When implemented in a derived class, sets the HTTP status code for the response.
     * 
     * @param status The status code to use.
     * 
     * @returns The status code.
     */
    status(status: number): any;
}

/**
 * Contains settings used to configure a [BotFrameworkAdapter](xref:botbuilder.BotFrameworkAdapter) instance.
 */
export interface BotFrameworkAdapterSettings {
    /**
     * The ID assigned to your bot in the [Bot Framework Portal](https://dev.botframework.com/).
     */
    appId: string;

    /**
     * The password assigned to your bot in the [Bot Framework Portal](https://dev.botframework.com/).
     */
    appPassword: string;

    /**
     * Optional. The tenant to acquire the bot-to-channel token from.
     */
    channelAuthTenant?: string;

    /**
     * Optional. The OAuth API endpoint for your bot to use.
     */
    oAuthEndpoint?: string;

    /**
     * Optional. The OpenID Metadata endpoint for your bot to use.
     */
    openIdMetadata?: string;

    /**
     * Optional. The channel service option for this bot to validate connections from Azure or other channel locations.
     */
    channelService?: string;

    /**
<<<<<<< HEAD
     * Optional. Used to pass in a NodeWebSocketFactoryBase instance.
     */
    webSocketFactory?: NodeWebSocketFactoryBase;  
=======
     * Optional. Certificate thumbprint to authenticate the appId against AAD.
     */
    certificateThumbprint?: string;

    /**
     * Optional. Certificate key to authenticate the appId against AAD.
     */
    certificatePrivateKey?: string;
>>>>>>> 0535ebbf
}

/**
 * Represents a response returned by a bot when it receives an `invoke` activity.
 * 
 * This interface supports the framework and is not intended to be called directly for your code.
 */
export interface InvokeResponse {
    /**
     * The HTTP status code of the response.
     */
    status: number;

    /**
     * Optional. The body of the response.
     */
    body?: any;
}

// Retrieve additional information, i.e., host operating system, host OS release, architecture, Node.js version
const ARCHITECTURE: any = os.arch();
const TYPE: any = os.type();
const RELEASE: any = os.release();
const NODE_VERSION: any = process.version;

// tslint:disable-next-line:no-var-requires no-require-imports
const pjson: any = require('../package.json');
export const USER_AGENT: string = `Microsoft-BotFramework/3.1 BotBuilder/${ pjson.version } ` +
    `(Node.js,Version=${ NODE_VERSION }; ${ TYPE } ${ RELEASE }; ${ ARCHITECTURE })`;
const OAUTH_ENDPOINT = 'https://api.botframework.com';
const US_GOV_OAUTH_ENDPOINT = 'https://api.botframework.azure.us';

// Streaming-specific constants
const defaultPipeName = 'bfv4.pipes';
const VERSION_PATH: string = '/api/version';
const MESSAGES_PATH: string = '/api/messages';
const GET: string = 'GET';
const POST: string = 'POST';

// This key is exported internally so that the TeamsActivityHandler will not overwrite any already set InvokeResponses.
export const INVOKE_RESPONSE_KEY: symbol = Symbol('invokeResponse');

/**
 * A [BotAdapter](xref:botbuilder-core.BotAdapter) that can connect a bot to a service endpoint.
 * Implements [IUserTokenProvider](xref:botbuilder-core.IUserTokenProvider).
 *
 * @remarks
 * The bot adapter encapsulates authentication processes and sends activities to and receives
 * activities from the Bot Connector Service. When your bot receives an activity, the adapter
 * creates a turn context object, passes it to your bot application logic, and sends responses
 * back to the user's channel.
 *
 * The adapter processes and directs incoming activities in through the bot middleware pipeline to
 * your bot logic and then back out again. As each activity flows in and out of the bot, each
 * piece of middleware can inspect or act upon the activity, both before and after the bot logic runs.
 * Use the [use](xref:botbuilder-core.BotAdapter.use) method to add [Middleware](xref:botbuilder-core.Middleware)
 * objects to your adapter's middleware collection.
 * 
 * For more information, see the articles on
 * [How bots work](https://docs.microsoft.com/azure/bot-service/bot-builder-basics) and
 * [Middleware](https://docs.microsoft.com/azure/bot-service/bot-builder-concept-middleware).
 *
 * For example:
 * ```JavaScript
 * const { BotFrameworkAdapter } = require('botbuilder');
 *
 * const adapter = new BotFrameworkAdapter({
 *     appId: process.env.MicrosoftAppId,
 *     appPassword: process.env.MicrosoftAppPassword
 * });
 * 
 * adapter.onTurnError = async (context, error) => {
 *     // Catch-all logic for errors.
 * };
 * ```
 */
<<<<<<< HEAD
export class BotFrameworkAdapter extends BotAdapter implements IUserTokenProvider, RequestHandler {
    protected readonly credentials: MicrosoftAppCredentials;
=======
export class BotFrameworkAdapter extends BotAdapter implements IUserTokenProvider {
    protected readonly credentials: AppCredentials;
>>>>>>> 0535ebbf
    protected readonly credentialsProvider: SimpleCredentialProvider;
    protected readonly settings: BotFrameworkAdapterSettings;

    private isEmulatingOAuthCards: boolean;

    // Streaming-specific properties:
    private logic: (context: TurnContext) => Promise<void>;
    private streamingServer: IStreamingTransportServer;
    private webSocketFactory: NodeWebSocketFactoryBase;

    /**
     * Creates a new instance of the [BotFrameworkAdapter](xref:botbuilder.BotFrameworkAdapter) class.
     *
     * @param settings Optional. The settings to use for this adapter instance.
     *
     * @remarks
     * If the `settings` parameter does not include
     * [channelService](xref:botbuilder.BotFrameworkAdapterSettings.channelService) or
     * [openIdMetadata](xref:botbuilder.BotFrameworkAdapterSettings.openIdMetadata) values, the
     * constructor checks the process' environment variables for these values. These values may be
     * set when a bot is provisioned on Azure and if so are required for the bot to work properly
     * in the global cloud or in a national cloud.
     * 
     * The [BotFrameworkAdapterSettings](xref:botbuilder.BotFrameworkAdapterSettings) class defines
     * the available adapter settings.
     */
    constructor(settings?: Partial<BotFrameworkAdapterSettings>) {
        super();
        this.settings = { appId: '', appPassword: '', ...settings };
        
        // If settings.certificateThumbprint & settings.certificatePrivateKey are provided,
        // use CertificateAppCredentials.
        if (this.settings.certificateThumbprint && this.settings.certificatePrivateKey) {
            this.credentials = new CertificateAppCredentials(this.settings.appId, settings.certificateThumbprint, settings.certificatePrivateKey, this.settings.channelAuthTenant);
            this.credentialsProvider = new SimpleCredentialProvider(this.credentials.appId, '');
        } else {
            this.credentials = new MicrosoftAppCredentials(this.settings.appId, this.settings.appPassword || '', this.settings.channelAuthTenant);
            this.credentialsProvider = new SimpleCredentialProvider(this.credentials.appId, this.settings.appPassword || '');
        }
        
        this.isEmulatingOAuthCards = false;

        // If no channelService or openIdMetadata values were passed in the settings, check the process' Environment Variables for values.
        // These values may be set when a bot is provisioned on Azure and if so are required for the bot to properly work in Public Azure or a National Cloud.
        this.settings.channelService = this.settings.channelService || process.env[AuthenticationConstants.ChannelService];
        this.settings.openIdMetadata = this.settings.openIdMetadata || process.env[AuthenticationConstants.BotOpenIdMetadataKey];

        if (this.settings.openIdMetadata) {
            ChannelValidation.OpenIdMetadataEndpoint = this.settings.openIdMetadata;
            GovernmentChannelValidation.OpenIdMetadataEndpoint = this.settings.openIdMetadata;
        }
        if (JwtTokenValidation.isGovernment(this.settings.channelService)) {
            this.credentials.oAuthEndpoint = GovernmentConstants.ToChannelFromBotLoginUrl;
            this.credentials.oAuthScope = GovernmentConstants.ToChannelFromBotOAuthScope;
        }

        // If a NodeWebSocketFactoryBase was passed in, set it on the BotFrameworkAdapter.
        if (this.settings.webSocketFactory) {
            this.webSocketFactory = this.settings.webSocketFactory;
        }

        // Relocate the tenantId field used by MS Teams to a new location (from channelData to conversation)
        // This will only occur on activities from teams that include tenant info in channelData but NOT in conversation,
        // thus should be future friendly.  However, once the the transition is complete. we can remove this.
        this.use(async(context, next) => {
            if (context.activity.channelId === 'msteams' && context.activity && context.activity.conversation && !context.activity.conversation.tenantId && context.activity.channelData && context.activity.channelData.tenant) {
                context.activity.conversation.tenantId = context.activity.channelData.tenant.id;
            }
            await next();
        });

    }

    /**
     * Asynchronously resumes a conversation with a user, possibly after some time has gone by.
     *
     * @param reference A reference to the conversation to continue.
     * @param logic The asynchronous method to call after the adapter middleware runs.
     * 
     * @remarks
     * This is often referred to as a _proactive notification_, the bot can proactively
     * send a message to a conversation or user without waiting for an incoming message.
     * For example, a bot can use this method to send notifications or coupons to a user.
     *
     * To send a proactive message:
     * 1. Save a copy of a [ConversationReference](xref:botframework-schema.ConversationReference)
     *    from an incoming activity. For example, you can store the conversation reference in a database.
     * 1. Call this method to resume the conversation at a later time. Use the saved reference to access the conversation.
     * 1. On success, the adapter generates a [TurnContext](xref:botbuilder-core.TurnContext) object and calls the `logic` function handler.
     *    Use the `logic` function to send the proactive message.
     * 
     * To copy the reference from any incoming activity in the conversation, use the
     * [TurnContext.getConversationReference](xref:botbuilder-core.TurnContext.getConversationReference) method.
     *
     * This method is similar to the [processActivity](xref:botbuilder.BotFrameworkAdapter.processActivity) method.
     * The adapter creates a [TurnContext](xref:botbuilder-core.TurnContext) and routes it through
     * its middleware before calling the `logic` handler. The created activity will have a
     * [type](xref:botframework-schema.Activity.type) of 'event' and a
     * [name](xref:botframework-schema.Activity.name) of 'continueConversation'.
     *
     * For example:
     * ```JavaScript
     * server.post('/api/notifyUser', async (req, res) => {
     *    // Lookup previously saved conversation reference.
     *    const reference = await findReference(req.body.refId);
     *
     *    // Proactively notify the user.
     *    if (reference) {
     *       await adapter.continueConversation(reference, async (context) => {
     *          await context.sendActivity(req.body.message);
     *       });
     *       res.send(200);
     *    } else {
     *       res.send(404);
     *    }
     * });
     * ```
     */
    public async continueConversation(reference: Partial<ConversationReference>, logic: (context: TurnContext) => Promise<void>): Promise<void> {
        const request: Partial<Activity> = TurnContext.applyConversationReference(
            { type: 'event', name: 'continueConversation' },
            reference,
            true
        );
        const context: TurnContext = this.createContext(request);

        await this.runMiddleware(context, logic as any);
    }

    /**
     * Asynchronously creates and starts a conversation with a user on a channel.
     *
     * @param reference A reference for the conversation to create.
     * @param logic The asynchronous method to call after the adapter middleware runs. 
     * 
     * @remarks
     * To use this method, you need both the bot's and the user's account information on a channel.
     * The Bot Connector service supports the creating of group conversations; however, this
     * method and most channels only support initiating a direct message (non-group) conversation.
     * 
     * To create and start a new conversation:
     * 1. Get a copy of a [ConversationReference](xref:botframework-schema.ConversationReference) from an incoming activity.
     * 1. Set the [user](xref:botframework-schema.ConversationReference.user) property to the
     *    [ChannelAccount](xref:botframework-schema.ChannelAccount) value for the intended recipient.
     * 1. Call this method to request that the channel create a new conversation with the specified user.
     * 1. On success, the adapter generates a turn context and calls the `logic` function handler.
     * 
     * To get the initial reference, use the
     * [TurnContext.getConversationReference](xref:botbuilder-core.TurnContext.getConversationReference)
     * method on any incoming activity in the conversation.
     *
     * If the channel establishes the conversation, the generated event activity's
     * [conversation](xref:botframework-schema.Activity.conversation) property will contain the
     * ID of the new conversation.
     *
     * This method is similar to the [processActivity](xref:botbuilder.BotFrameworkAdapter.processActivity) method.
     * The adapter creates a [TurnContext](xref:botbuilder-core.TurnContext) and routes it through
     * middleware before calling the `logic` handler. The created activity will have a
     * [type](xref:botframework-schema.Activity.type) of 'event' and a
     * [name](xref:botframework-schema.Activity.name) of 'createConversation'.
     *
     * For example:
     * ```JavaScript
     * // Get group members conversation reference
     * const reference = TurnContext.getConversationReference(context.activity);
     * 
     * // ...
     * // Start a new conversation with the user
     * await adapter.createConversation(reference, async (ctx) => {
     *    await ctx.sendActivity(`Hi (in private)`);
     * });
     * ```
     */
    public async createConversation(reference: Partial<ConversationReference>, logic?: (context: TurnContext) => Promise<void>): Promise<void> {
        if (!reference.serviceUrl) { throw new Error(`BotFrameworkAdapter.createConversation(): missing serviceUrl.`); }

        // Create conversation
        const parameters: ConversationParameters = { bot: reference.bot, members: [reference.user], isGroup: false, activity: null, channelData: null };
        const client: ConnectorClient = this.createConnectorClient(reference.serviceUrl);

        // Mix in the tenant ID if specified. This is required for MS Teams.
        if (reference.conversation && reference.conversation.tenantId) {
            // Putting tenantId in channelData is a temporary solution while we wait for the Teams API to be updated
            parameters.channelData = { tenant: { id: reference.conversation.tenantId } };

            // Permanent solution is to put tenantId in parameters.tenantId
            parameters.tenantId = reference.conversation.tenantId;

        }

        const response = await client.conversations.createConversation(parameters);

        // Initialize request and copy over new conversation ID and updated serviceUrl.
        const request: Partial<Activity> = TurnContext.applyConversationReference(
            { type: 'event', name: 'createConversation' },
            reference,
            true
        );

        const conversation: ConversationAccount = {
            id: response.id,
            isGroup: false,
            conversationType: null,
            tenantId: reference.conversation.tenantId,
            name: null,
        };
        request.conversation = conversation;
        request.channelData = parameters.channelData;

        if (response.serviceUrl) { request.serviceUrl = response.serviceUrl; }

        // Create context and run middleware
        const context: TurnContext = this.createContext(request);
        await this.runMiddleware(context, logic as any);
    }

    /**
     * Asynchronously deletes an existing activity.
     * 
     * This interface supports the framework and is not intended to be called directly for your code.
     * Use [TurnContext.deleteActivity](xref:botbuilder-core.TurnContext.deleteActivity) to delete
     * an activity from your bot code.
     * 
     * @param context The context object for the turn.
     * @param reference Conversation reference information for the activity to delete.
     * 
     * @remarks
     * Not all channels support this operation. For channels that don't, this call may throw an exception.
     */
    public async deleteActivity(context: TurnContext, reference: Partial<ConversationReference>): Promise<void> {
        if (!reference.serviceUrl) { throw new Error(`BotFrameworkAdapter.deleteActivity(): missing serviceUrl`); }
        if (!reference.conversation || !reference.conversation.id) {
            throw new Error(`BotFrameworkAdapter.deleteActivity(): missing conversation or conversation.id`);
        }
        if (!reference.activityId) { throw new Error(`BotFrameworkAdapter.deleteActivity(): missing activityId`); }
        const client: ConnectorClient = this.createConnectorClient(reference.serviceUrl);
        await client.conversations.deleteActivity(reference.conversation.id, reference.activityId);
    }

    /**
     * Asynchronously removes a member from the current conversation.
     * 
     * @param context The context object for the turn.
     * @param memberId The ID of the member to remove from the conversation.
     *
     * @remarks
     * Remove a member's identity information from the conversation.
     * 
     * Not all channels support this operation. For channels that don't, this call may throw an exception.
     */
    public async deleteConversationMember(context: TurnContext, memberId: string): Promise<void> {
        if (!context.activity.serviceUrl) { throw new Error(`BotFrameworkAdapter.deleteConversationMember(): missing serviceUrl`); }
        if (!context.activity.conversation || !context.activity.conversation.id) {
            throw new Error(`BotFrameworkAdapter.deleteConversationMember(): missing conversation or conversation.id`);
        }
        const serviceUrl: string = context.activity.serviceUrl;
        const conversationId: string = context.activity.conversation.id;
        const client: ConnectorClient = this.createConnectorClient(serviceUrl);
        await client.conversations.deleteConversationMember(conversationId, memberId);
    }

    /**
     * Asynchronously lists the members of a given activity.
     * 
     * @param context The context object for the turn.
     * @param activityId Optional. The ID of the activity to get the members of. If not specified, the current activity ID is used.
     *
     * @returns An array of [ChannelAccount](xref:botframework-schema.ChannelAccount) objects for
     * the users involved in a given activity.
     * 
     * @remarks
     * Returns an array of [ChannelAccount](xref:botframework-schema.ChannelAccount) objects for
     * the users involved in a given activity.
     *
     * This is different from [getConversationMembers](xref:botbuilder.BotFrameworkAdapter.getConversationMembers)
     * in that it will return only those users directly involved in the activity, not all members of the conversation.
     */
    public async getActivityMembers(context: TurnContext, activityId?: string): Promise<ChannelAccount[]> {
        if (!activityId) { activityId = context.activity.id; }
        if (!context.activity.serviceUrl) { throw new Error(`BotFrameworkAdapter.getActivityMembers(): missing serviceUrl`); }
        if (!context.activity.conversation || !context.activity.conversation.id) {
            throw new Error(`BotFrameworkAdapter.getActivityMembers(): missing conversation or conversation.id`);
        }
        if (!activityId) {
            throw new Error(`BotFrameworkAdapter.getActivityMembers(): missing both activityId and context.activity.id`);
        }
        const serviceUrl: string = context.activity.serviceUrl;
        const conversationId: string = context.activity.conversation.id;
        const client: ConnectorClient = this.createConnectorClient(serviceUrl);

        return await client.conversations.getActivityMembers(conversationId, activityId);
    }

    /**
     * Asynchronously lists the members of the current conversation.
     * 
     * @param context The context object for the turn.
     *
     * @returns An array of [ChannelAccount](xref:botframework-schema.ChannelAccount) objects for
     * all users currently involved in a conversation.
     * 
     * @remarks
     * Returns an array of [ChannelAccount](xref:botframework-schema.ChannelAccount) objects for
     * all users currently involved in a conversation.
     *
     * This is different from [getActivityMembers](xref:botbuilder.BotFrameworkAdapter.getActivityMembers)
     * in that it will return all members of the conversation, not just those directly involved in a specific activity.
     */
    public async getConversationMembers(context: TurnContext): Promise<ChannelAccount[]> {
        if (!context.activity.serviceUrl) { throw new Error(`BotFrameworkAdapter.getConversationMembers(): missing serviceUrl`); }
        if (!context.activity.conversation || !context.activity.conversation.id) {
            throw new Error(`BotFrameworkAdapter.getConversationMembers(): missing conversation or conversation.id`);
        }
        const serviceUrl: string = context.activity.serviceUrl;
        const conversationId: string = context.activity.conversation.id;
        const client: ConnectorClient = this.createConnectorClient(serviceUrl);

        return await client.conversations.getConversationMembers(conversationId);
    }

    /**
     * For the specified channel, asynchronously gets a page of the conversations in which this bot has participated.
     * 
     * @param contextOrServiceUrl The URL of the channel server to query or a
     * [TurnContext](xref:botbuilder-core.TurnContext) object from a conversation on the channel.
     * @param continuationToken Optional. The continuation token from the previous page of results.
     * Omit this parameter or use `undefined` to retrieve the first page of results.
     * 
     * @returns A [ConversationsResult](xref:botframework-schema.ConversationsResult) object containing a page of results
     * and a continuation token.
     *
     * @remarks
     * The the return value's [conversations](xref:botframework-schema.ConversationsResult.conversations) property contains a page of
     * [ConversationMembers](xref:botframework-schema.ConversationMembers) objects. Each object's
     * [id](xref:botframework-schema.ConversationMembers.id) is the ID of a conversation in which the bot has participated on this channel.
     * This method can be called from outside the context of a conversation, as only the bot's service URL and credentials are required.
     * 
     * The channel batches results in pages. If the result's
     * [continuationToken](xref:botframework-schema.ConversationsResult.continuationToken) property is not empty, then
     * there are more pages to get. Use the returned token to get the next page of results.
     * If the `contextOrServiceUrl` parameter is a [TurnContext](xref:botbuilder-core.TurnContext), the URL of the channel server is
     * retrieved from
     * `contextOrServiceUrl`.[activity](xref:botbuilder-core.TurnContext.activity).[serviceUrl](xref:botframework-schema.Activity.serviceUrl).
     */
    public async getConversations(contextOrServiceUrl: TurnContext | string, continuationToken?: string): Promise<ConversationsResult> {
        const url: string = typeof contextOrServiceUrl === 'object' ? contextOrServiceUrl.activity.serviceUrl : contextOrServiceUrl;
        const client: ConnectorClient = this.createConnectorClient(url);

        return await client.conversations.getConversations(continuationToken ? { continuationToken: continuationToken } : undefined);
    }

    /**
     * Asynchronously attempts to retrieve the token for a user that's in a login flow.
     * 
     * @param context The context object for the turn.
     * @param connectionName The name of the auth connection to use.
     * @param magicCode Optional. The validation code the user entered.
     * 
     * @returns A [TokenResponse](xref:botframework-schema.TokenResponse) object that contains the user token.
     */
    public async getUserToken(context: TurnContext, connectionName: string, magicCode?: string): Promise<TokenResponse> {
        if (!context.activity.from || !context.activity.from.id) {
            throw new Error(`BotFrameworkAdapter.getUserToken(): missing from or from.id`);
        }
        if (!connectionName) {
        	throw new Error('getUserToken() requires a connectionName but none was provided.');
        }
        this.checkEmulatingOAuthCards(context);
        const userId: string = context.activity.from.id;
        const url: string = this.oauthApiUrl(context);
        const client: TokenApiClient = this.createTokenApiClient(url);

        const result: TokenApiModels.UserTokenGetTokenResponse = await client.userToken.getToken(userId, connectionName, { code: magicCode, channelId: context.activity.channelId });
        if (!result || !result.token || result._response.status == 404) {
            return undefined;
        } else {
            return result as TokenResponse;
        }
    }

    /**
     * Asynchronously signs out the user from the token server.
     * 
     * @param context The context object for the turn.
     * @param connectionName The name of the auth connection to use.
     * @param userId The ID of user to sign out.
     */
    public async signOutUser(context: TurnContext, connectionName?: string, userId?: string): Promise<void> {
        if (!context.activity.from || !context.activity.from.id) {
            throw new Error(`BotFrameworkAdapter.signOutUser(): missing from or from.id`);
        }
        if (!userId){
            userId = context.activity.from.id;
        }
        
        this.checkEmulatingOAuthCards(context);
        const url: string = this.oauthApiUrl(context);
        const client: TokenApiClient = this.createTokenApiClient(url);
        await client.userToken.signOut(userId, { connectionName: connectionName, channelId: context.activity.channelId } );
    }

    /**
     * Asynchronously gets a sign-in link from the token server that can be sent as part
     * of a [SigninCard](xref:botframework-schema.SigninCard).
     * 
     * @param context The context object for the turn.
     * @param connectionName The name of the auth connection to use.
     */
    public async getSignInLink(context: TurnContext, connectionName: string): Promise<string> {
        this.checkEmulatingOAuthCards(context);
        const conversation: Partial<ConversationReference> = TurnContext.getConversationReference(context.activity);
        const url: string = this.oauthApiUrl(context);
        const client: TokenApiClient = this.createTokenApiClient(url);
        const state: any = {
            ConnectionName: connectionName,
            Conversation: conversation,
            MsAppId: (client.credentials as AppCredentials).appId
        };

        const finalState: string = Buffer.from(JSON.stringify(state)).toString('base64');
        return (await client.botSignIn.getSignInUrl(finalState, { channelId: context.activity.channelId }))._response.bodyAsText;
    }

    /** 
     * Asynchronously retrieves the token status for each configured connection for the given user.
     * 
     * @param context The context object for the turn.
     * @param userId Optional. If present, the ID of the user to retrieve the token status for.
     *      Otherwise, the ID of the user who sent the current activity is used.
     * @param includeFilter Optional. A comma-separated list of connection's to include. If present,
     *      the `includeFilter` parameter limits the tokens this method returns.
     * 
     * @returns The [TokenStatus](xref:botframework-connector.TokenStatus) objects retrieved.
     */
    public async getTokenStatus(context: TurnContext, userId?: string, includeFilter?: string ): Promise<TokenStatus[]>
    {
        if (!userId && (!context.activity.from || !context.activity.from.id)) {
            throw new Error(`BotFrameworkAdapter.getTokenStatus(): missing from or from.id`);
        }
        this.checkEmulatingOAuthCards(context);
        userId = userId || context.activity.from.id;
        const url: string = this.oauthApiUrl(context);
        const client: TokenApiClient = this.createTokenApiClient(url);
        
        return (await client.userToken.getTokenStatus(userId, {channelId: context.activity.channelId, include: includeFilter}))._response.parsedBody;
    }

    /**
     * Asynchronously signs out the user from the token server.
     * 
     * @param context The context object for the turn.
     * @param connectionName The name of the auth connection to use.
     * @param resourceUrls The list of resource URLs to retrieve tokens for.
     * 
     * @returns A map of the [TokenResponse](xref:botframework-schema.TokenResponse) objects by resource URL.
     */
    public async getAadTokens(context: TurnContext, connectionName: string, resourceUrls: string[]): Promise<{
        [propertyName: string]: TokenResponse;
    }> {
        if (!context.activity.from || !context.activity.from.id) {
            throw new Error(`BotFrameworkAdapter.getAadTokens(): missing from or from.id`);
        }
        this.checkEmulatingOAuthCards(context);
        const userId: string = context.activity.from.id;
        const url: string = this.oauthApiUrl(context);
        const client: TokenApiClient = this.createTokenApiClient(url);

        return (await client.userToken.getAadTokens(userId, connectionName, { resourceUrls: resourceUrls }, { channelId: context.activity.channelId }))._response.parsedBody as {[propertyName: string]: TokenResponse };
    }

    /**
     * Asynchronously sends an emulated OAuth card for a channel.
     * 
     * This method supports the framework and is not intended to be called directly for your code.
     * 
     * @param contextOrServiceUrl The URL of the emulator.
     * @param emulate `true` to send an emulated OAuth card to the emulator; or `false` to not send the card.
     * 
     * @remarks
     * When testing a bot in the Bot Framework Emulator, this method can emulate the OAuth card interaction.
     */
    public async emulateOAuthCards(contextOrServiceUrl: TurnContext | string, emulate: boolean): Promise<void> {
        this.isEmulatingOAuthCards = emulate;
        const url: string = this.oauthApiUrl(contextOrServiceUrl);
        await EmulatorApiClient.emulateOAuthCards(this.credentials as AppCredentials,  url, emulate);
    }

    /**
     * Asynchronously creates a turn context and runs the middleware pipeline for an incoming activity.
     *
     * @param req An Express or Restify style request object.
     * @param res An Express or Restify style response object.
     * @param logic The function to call at the end of the middleware pipeline.
     * 
     * @remarks
     * This is the main way a bot receives incoming messages and defines a turn in the conversation. This method:
     * 
     * 1. Parses and authenticates an incoming request.
     *    - The activity is read from the body of the incoming request. An error will be returned
     *      if the activity can't be parsed.
     *    - The identity of the sender is authenticated as either the Emulator or a valid Microsoft
     *      server, using the bot's `appId` and `appPassword`. The request is rejected if the sender's
     *      identity is not verified.
     * 1. Creates a [TurnContext](xref:botbuilder-core.TurnContext) object for the received activity.
     *    - This object is wrapped with a [revocable proxy](https://www.ecma-international.org/ecma-262/6.0/#sec-proxy.revocable).
     *    - When this method completes, the proxy is revoked.
     * 1. Sends the turn context through the adapter's middleware pipeline.
     * 1. Sends the turn context to the `logic` function.
     *    - The bot may perform additional routing or processing at this time.
     *      Returning a promise (or providing an `async` handler) will cause the adapter to wait for any asynchronous operations to complete.
     *    - After the `logic` function completes, the promise chain set up by the middleware is resolved.
     *
     * > [!TIP]
     * > If you see the error `TypeError: Cannot perform 'set' on a proxy that has been revoked`
     * > in your bot's console output, the likely cause is that an async function was used
     * > without using the `await` keyword. Make sure all async functions use await!
     *
     * Middleware can _short circuit_ a turn. When this happens, subsequent middleware and the
     * `logic` function is not called; however, all middleware prior to this point still run to completion.
     * For more information about the middleware pipeline, see the
     * [how bots work](https://docs.microsoft.com/azure/bot-service/bot-builder-basics) and
     * [middleware](https://docs.microsoft.com/azure/bot-service/bot-builder-concept-middleware) articles.
     * Use the adapter's [use](xref:botbuilder-core.BotAdapter.use) method to add middleware to the adapter.
     *
     * For example:
     * ```JavaScript
     * server.post('/api/messages', (req, res) => {
     *    // Route received request to adapter for processing
     *    adapter.processActivity(req, res, async (context) => {
     *        // Process any messages received
     *        if (context.activity.type === ActivityTypes.Message) {
     *            await context.sendActivity(`Hello World`);
     *        }
     *    });
     * });
     * ```
     */
    public async processActivity(req: WebRequest, res: WebResponse, logic: (context: TurnContext) => Promise<any>): Promise<void> {
        
        let body: any;
        let status: number;
        let processError: Error;
        try {
            // Parse body of request
            status = 400;
            const request = await parseRequest(req);

            // Authenticate the incoming request
            status = 401;
            const authHeader: string = req.headers.authorization || req.headers.Authorization || '';
            await this.authenticateRequest(request, authHeader);

            // Process received activity
            status = 500;
            const context: TurnContext = this.createContext(request);
            context.turnState.set(BotCallbackHandlerKey, logic);
            await this.runMiddleware(context, logic);

            // Retrieve cached invoke response.
            if (request.type === ActivityTypes.Invoke) {
                const invokeResponse: any = context.turnState.get(INVOKE_RESPONSE_KEY);
                if (invokeResponse && invokeResponse.value) {
                    const value: InvokeResponse = invokeResponse.value;
                    status = value.status;
                    body = value.body;
                } else {
                    status = 501;
                }
            } else {
                status = 200;
            }
        } catch (err) {
            // Catch the error to try and throw the stacktrace out of processActivity()
            processError = err;
            body = err.toString();
        }

        // Return status 
        res.status(status);
        if (body) { res.send(body); }
        res.end();

        // Check for an error
        if (status >= 400) {
            if (processError && (processError as Error).stack) {
                throw new Error(`BotFrameworkAdapter.processActivity(): ${ status } ERROR\n ${ processError.stack }`);
            } else {
                throw new Error(`BotFrameworkAdapter.processActivity(): ${ status } ERROR`);
            }
        }
    }

    /**
     * Asynchronously creates a turn context and runs the middleware pipeline for an incoming activity.
     *
     * @param activity The activity to process.
     * @param logic The function to call at the end of the middleware pipeline.
     * 
     * @remarks
     * This is the main way a bot receives incoming messages and defines a turn in the conversation. This method:
     * 
     * 1. Creates a [TurnContext](xref:botbuilder-core.TurnContext) object for the received activity.
     *    - This object is wrapped with a [revocable proxy](https://www.ecma-international.org/ecma-262/6.0/#sec-proxy.revocable).
     *    - When this method completes, the proxy is revoked.
     * 1. Sends the turn context through the adapter's middleware pipeline.
     * 1. Sends the turn context to the `logic` function.
     *    - The bot may perform additional routing or processing at this time.
     *      Returning a promise (or providing an `async` handler) will cause the adapter to wait for any asynchronous operations to complete.
     *    - After the `logic` function completes, the promise chain set up by the middleware is resolved.
     *
     * Middleware can _short circuit_ a turn. When this happens, subsequent middleware and the
     * `logic` function is not called; however, all middleware prior to this point still run to completion.
     * For more information about the middleware pipeline, see the
     * [how bots work](https://docs.microsoft.com/azure/bot-service/bot-builder-basics) and
     * [middleware](https://docs.microsoft.com/azure/bot-service/bot-builder-concept-middleware) articles.
     * Use the adapter's [use](xref:botbuilder-core.BotAdapter.use) method to add middleware to the adapter.
     */
    public async processActivityDirect(activity: Activity, logic: (context: TurnContext) => Promise<any>): Promise<void> {
        let processError: Error;
        try {   
            // Process activity
            const context: TurnContext = this.createContext(activity);
            context.turnState.set(BotCallbackHandlerKey, logic);
            await this.runMiddleware(context, logic);
        } catch (err) {
            // Catch the error to try and throw the stacktrace out of processActivity()
            processError = err;
        }

        if (processError) {
            if (processError && (processError as Error).stack) {
                throw new Error(`BotFrameworkAdapter.processActivity(): ${ status } ERROR\n ${ processError.stack }`);
            } else {
                throw new Error(`BotFrameworkAdapter.processActivity(): ${ status } ERROR`);
            }
        }
    }

    /**
     * Asynchronously sends a set of outgoing activities to a channel server.
     * 
     * This method supports the framework and is not intended to be called directly for your code.
     * Use the turn context's [sendActivity](xref:botbuilder-core.TurnContext.sendActivity) or
     * [sendActivities](xref:botbuilder-core.TurnContext.sendActivities) method from your bot code.
     *
     * @param context The context object for the turn.
     * @param activities The activities to send.
     * 
     * @returns An array of [ResourceResponse](xref:)
     * 
     * @remarks
     * The activities will be sent one after another in the order in which they're received. A
     * response object will be returned for each sent activity. For `message` activities this will
     * contain the ID of the delivered message.
     */
    public async sendActivities(context: TurnContext, activities: Partial<Activity>[]): Promise<ResourceResponse[]> {
        const responses: ResourceResponse[] = [];
        for (let i = 0; i < activities.length; i++) {
            const activity: Partial<Activity> = activities[i];
            switch (activity.type) {
                case 'delay':
                    await delay(typeof activity.value === 'number' ? activity.value : 1000);
                    responses.push({} as ResourceResponse);
                    break;
                case 'invokeResponse':
                // Cache response to context object. This will be retrieved when turn completes.
                    context.turnState.set(INVOKE_RESPONSE_KEY, activity);
                    responses.push({} as ResourceResponse);
                    break;
                default:
                    if (!activity.serviceUrl) { throw new Error(`BotFrameworkAdapter.sendActivity(): missing serviceUrl.`); }
                    if (!activity.conversation || !activity.conversation.id) {
                        throw new Error(`BotFrameworkAdapter.sendActivity(): missing conversation id.`);
                    }
                    if (activity && BotFrameworkAdapter.isStreamingServiceUrl(activity.serviceUrl)) {
                        TokenResolver.checkForOAuthCards(this, context, activity as Activity);
                    }
                    const client: ConnectorClient = this.createConnectorClient(activity.serviceUrl);
                    if (activity.type === 'trace' && activity.channelId !== 'emulator') {
                    // Just eat activity
                        responses.push({} as ResourceResponse);
                    } else if (activity.replyToId) {
                        responses.push(await client.conversations.replyToActivity(
                            activity.conversation.id,
                            activity.replyToId,
                            activity as Activity
                        ));
                    } else {
                        responses.push(await client.conversations.sendToConversation(
                            activity.conversation.id,
                            activity as Activity
                        ));
                    }
                    break;
            }
        }
        return responses;
    }

    /**
     * Asynchronously replaces a previous activity with an updated version.
     * 
     * This interface supports the framework and is not intended to be called directly for your code.
     * Use [TurnContext.updateActivity](xref:botbuilder-core.TurnContext.updateActivity) to update
     * an activity from your bot code.
     * 
     * @param context The context object for the turn.
     * @param activity The updated version of the activity to replace.
     * 
     * @remarks
     * Not all channels support this operation. For channels that don't, this call may throw an exception.
     */
    public async updateActivity(context: TurnContext, activity: Partial<Activity>): Promise<void> {
        if (!activity.serviceUrl) { throw new Error(`BotFrameworkAdapter.updateActivity(): missing serviceUrl`); }
        if (!activity.conversation || !activity.conversation.id) {
            throw new Error(`BotFrameworkAdapter.updateActivity(): missing conversation or conversation.id`);
        }
        if (!activity.id) { throw new Error(`BotFrameworkAdapter.updateActivity(): missing activity.id`); }
        const client: ConnectorClient = this.createConnectorClient(activity.serviceUrl);
        await client.conversations.updateActivity(
            activity.conversation.id,
            activity.id,
            activity as Activity
        );
    }

    /**
     * Creates a connector client.
     * 
     * @param serviceUrl The client's service URL.
     * 
     * @remarks
     * Override this in a derived class to create a mock connector client for unit testing.
     */
    public createConnectorClient(serviceUrl: string): ConnectorClient {
        if (BotFrameworkAdapter.isStreamingServiceUrl(serviceUrl)) {

            // Check if we have a streaming server. Otherwise, requesting a connector client
            // for a non-existent streaming connection results in an error
            if (!this.streamingServer) {
                throw new Error(`Cannot create streaming connector client for serviceUrl ${serviceUrl} without a streaming connection. Call 'useWebSocket' or 'useNamedPipe' to start a streaming connection.`)
            }

            return new ConnectorClient(
                this.credentials,
                {
                    baseUri: serviceUrl,
                    userAgent: USER_AGENT,
                    httpClient: new StreamingHttpClient(this.streamingServer)
                });
        }

        const client: ConnectorClient = new ConnectorClient(this.credentials, { baseUri: serviceUrl, userAgent: USER_AGENT} );
        return client;
    }

    /**
     * Creates an OAuth API client.
     * 
     * @param serviceUrl The client's service URL.
     * 
     * @remarks
     * Override this in a derived class to create a mock OAuth API client for unit testing.
     */
    protected createTokenApiClient(serviceUrl: string): TokenApiClient {
        const client = new TokenApiClient(this.credentials, { baseUri: serviceUrl, userAgent: USER_AGENT} );
        return client;
    }

    /**
     * Allows for the overriding of authentication in unit tests.
     * @param request Received request.
     * @param authHeader Received authentication header.
     */
    protected async authenticateRequest(request: Partial<Activity>, authHeader: string): Promise<void> {
        const claims = await JwtTokenValidation.authenticateRequest(
            request as Activity, authHeader,
            this.credentialsProvider,
            this.settings.channelService
        );
        if (!claims.isAuthenticated) { throw new Error('Unauthorized Access. Request is not authorized'); }
    }

    /**
     * Gets the OAuth API endpoint.
     * 
     * @param contextOrServiceUrl The URL of the channel server to query or
     * a [TurnContext](xref:botbuilder-core.TurnContext). For a turn context, the context's
     * [activity](xref:botbuilder-core.TurnContext.activity).[serviceUrl](xref:botframework-schema.Activity.serviceUrl)
     * is used for the URL.
     * 
     * @remarks
     * Override this in a derived class to create a mock OAuth API endpoint for unit testing.
     */
    protected oauthApiUrl(contextOrServiceUrl: TurnContext | string): string {
        return this.isEmulatingOAuthCards ?
            (typeof contextOrServiceUrl === 'object' ? contextOrServiceUrl.activity.serviceUrl : contextOrServiceUrl) :
            (this.settings.oAuthEndpoint ? this.settings.oAuthEndpoint : 
                JwtTokenValidation.isGovernment(this.settings.channelService) ?
                    US_GOV_OAUTH_ENDPOINT : OAUTH_ENDPOINT);
    }

    /**
     * Checks the environment and can set a flag to emulate OAuth cards.
     * 
     * @param context The context object for the turn.
     * 
     * @remarks
     * Override this in a derived class to control how OAuth cards are emulated for unit testing.
     */
    protected checkEmulatingOAuthCards(context: TurnContext): void {
        if (!this.isEmulatingOAuthCards &&
            context.activity.channelId === 'emulator' &&
            (!this.credentials.appId)) {
            this.isEmulatingOAuthCards = true;
        }
    }

    /**
     * Creates a turn context.
     * 
     * @param request An incoming request body.
     * 
     * @remarks
     * Override this in a derived class to modify how the adapter creates a turn context.
     */
    protected createContext(request: Partial<Activity>): TurnContext {
        return new TurnContext(this as any, request);
    }

    /**
     * Checks the validity of the request and attempts to map it the correct virtual endpoint,
     * then generates and returns a response if appropriate.
     * @param request A ReceiveRequest from the connected channel.
     * @returns A response created by the BotAdapter to be sent to the client that originated the request.
     */
    public async processRequest(request: IReceiveRequest): Promise<StreamingResponse> {
        let response = new StreamingResponse();

        if (!request) {
            response.statusCode = StatusCodes.BAD_REQUEST;
            response.setBody(`No request provided.`);
            return response;
        }

        if (!request.verb || !request.path) {
            response.statusCode = StatusCodes.BAD_REQUEST;
            response.setBody(`Request missing verb and/or path. Verb: ${ request.verb }. Path: ${ request.path }`);
            return response;
        }

        if (request.verb.toLocaleUpperCase() !== POST && request.verb.toLocaleUpperCase() !== GET) {
            response.statusCode = StatusCodes.METHOD_NOT_ALLOWED;
            response.setBody(`Invalid verb received. Only GET and POST are accepted. Verb: ${ request.verb }`);
        }

        if (request.path.toLocaleLowerCase() === VERSION_PATH) {
            return await this.handleVersionRequest(request, response);
        }

        // Convert the StreamingRequest into an activity the Adapter can understand.
        let body: Activity;
        try {
            body = await this.readRequestBodyAsString(request);

        } catch (error) {
            response.statusCode = StatusCodes.BAD_REQUEST;
            response.setBody(`Request body missing or malformed: ${ error }`);
            return response;
        }

        if (request.path.toLocaleLowerCase() !== MESSAGES_PATH) {
            response.statusCode = StatusCodes.NOT_FOUND;
            response.setBody(`Path ${ request.path.toLocaleLowerCase() } not not found. Expected ${ MESSAGES_PATH }}.`);
            return response;
        }

        if (request.verb.toLocaleUpperCase() !== POST) {
            response.statusCode = StatusCodes.METHOD_NOT_ALLOWED;
            response.setBody(`Invalid verb received for ${ request.verb.toLocaleLowerCase() }. Only GET and POST are accepted. Verb: ${ request.verb }`);
            return response;
        }

        try {
            let context = new TurnContext(this, body);
            await this.runMiddleware(context, this.logic);

            if (body.type === ActivityTypes.Invoke) {
                let invokeResponse: any = context.turnState.get(INVOKE_RESPONSE_KEY);

                if (invokeResponse && invokeResponse.value) {
                    const value: InvokeResponse = invokeResponse.value;
                    response.statusCode = value.status;
                    response.setBody(value.body);
                } else {
                    response.statusCode = StatusCodes.NOT_IMPLEMENTED;
                }
            } else {
                response.statusCode = StatusCodes.OK;
            }
        } catch (error) {
            response.statusCode = StatusCodes.INTERNAL_SERVER_ERROR;
            response.setBody(error);
            return response;
        }

        return response;
    }

    /**
     * Connects the handler to a Named Pipe server and begins listening for incoming requests.
     * @param pipeName The name of the named pipe to use when creating the server.
     * @param logic The logic that will handle incoming requests.
     */
    public async useNamedPipe(logic: (context: TurnContext) => Promise<any>, pipeName: string = defaultPipeName): Promise<void> {
        if (!logic) {
            throw new Error('Bot logic needs to be provided to `useNamedPipe`');
        }

        this.logic = logic;

        this.streamingServer = new NamedPipeServer(pipeName, this);
        await this.streamingServer.start();
    }

    /**
     * Process the initial request to establish a long lived connection via a streaming server.
     * @param req The connection request.
     * @param socket The raw socket connection between the bot (server) and channel/caller (client).
     * @param head The first packet of the upgraded stream.
     * @param logic The logic that handles incoming streaming requests for the lifetime of the WebSocket connection.
     */
    public async useWebSocket(req: WebRequest, socket: INodeSocket, head: INodeBuffer, logic: (context: TurnContext) => Promise<any>): Promise<void> {   
        // Use the provided NodeWebSocketFactoryBase on BotFrameworkAdapter construction,
        // otherwise create a new NodeWebSocketFactory.
        const webSocketFactory = this.webSocketFactory || new NodeWebSocketFactory();

        if (!logic) {
            throw new Error('Streaming logic needs to be provided to `useWebSocket`');
        }

        this.logic = logic;

        try {
            await this.authenticateConnection(req, this.settings.channelService);
        } catch (err) {
            // If the authenticateConnection call fails, send back the correct error code and close
            // the connection.
            if (typeof(err.message) === 'string' && err.message.toLowerCase().startsWith('unauthorized')) {
                abortWebSocketUpgrade(socket, 401);
            } else if (typeof(err.message) === 'string' && err.message.toLowerCase().startsWith(`'authheader'`)) {
                abortWebSocketUpgrade(socket, 400);
            } else {
                abortWebSocketUpgrade(socket, 500);
            }

            // Re-throw the error so the developer will know what occurred.
            throw err;
        }

        const nodeWebSocket = await webSocketFactory.createWebSocket(req, socket, head);

        await this.startWebSocket(nodeWebSocket);
    }

    private async authenticateConnection(req: WebRequest, channelService?: string): Promise<void> {
        if (!this.credentials.appId) {
            // auth is disabled
            return;
        }

        const authHeader: string = req.headers.authorization || req.headers.Authorization || '';
        const channelIdHeader: string = req.headers.channelid || req.headers.ChannelId || req.headers.ChannelID || '';
        // Validate the received Upgrade request from the channel.
        const claims = await JwtTokenValidation.validateAuthHeader(authHeader, this.credentialsProvider, channelService, channelIdHeader);

        // Add serviceUrl from claim to static cache to trigger token refreshes.
        const serviceUrl = claims.getClaimValue(AuthenticationConstants.ServiceUrlClaim);
        MicrosoftAppCredentials.trustServiceUrl(serviceUrl);

        if (!claims.isAuthenticated) { throw new Error('Unauthorized Access. Request is not authorized'); }
    }

    /**
     * Connects the handler to a WebSocket server and begins listening for incoming requests.
     * @param socket The socket to use when creating the server.
     */
    private async startWebSocket(socket: ISocket): Promise<void>{
        this.streamingServer = new WebSocketServer(socket, this);
        await this.streamingServer.start();
    }

    private async readRequestBodyAsString(request: IReceiveRequest): Promise<Activity> {
        const contentStream = request.streams[0];
        return await contentStream.readAsJson<Activity>();
    }

    private async handleVersionRequest(request: IReceiveRequest, response: StreamingResponse): Promise<StreamingResponse> {
        if (request.verb.toLocaleUpperCase() === GET) {
            response.statusCode = StatusCodes.OK;

            if (!this.credentials.appId) {
                response.setBody({ UserAgent: USER_AGENT });
                return response;
            }
            
            let token = '';
            try {
                token = await this.credentials.getToken();

            } catch (err) {
                /**
                 * In reality a missing BotToken will cause the channel to close the connection,
                 * but we still send the response and allow the channel to make that decision
                 * instead of proactively disconnecting. This allows the channel to know why
                 * the connection has been closed and make the choice not to make endless reconnection
                 * attempts that will end up right back here.
                 */
                console.error(err.message);
            }
            response.setBody({ UserAgent: USER_AGENT, BotToken: token });

        } else {
            response.statusCode = StatusCodes.METHOD_NOT_ALLOWED;
            response.setBody(`Invalid verb received for path: ${ request.path }. Only GET is accepted. Verb: ${ request.verb }`);
        }

        return response;
    }

    /**
     * Determine if the serviceUrl was sent via an Http/Https connection or Streaming
     * This can be determined by looking at the ServiceUrl property:
     *   (1) All channels that send messages via http/https are not streaming
     *   (2) Channels that send messages via streaming have a ServiceUrl that does not begin with http/https.
     * @param serviceUrl the serviceUrl provided in the resquest. 
     */
    private static isStreamingServiceUrl(serviceUrl: string): boolean {
        return serviceUrl && !serviceUrl.toLowerCase().startsWith('http');
    }
}

/**
 * Handles incoming webhooks from the botframework
 * @private
 * @param req incoming web request
 */
function parseRequest(req: WebRequest): Promise<Activity> {
    return new Promise((resolve: any, reject: any): void => {
        function returnActivity(activity: Activity): void {
            if (typeof activity !== 'object') { throw new Error(`BotFrameworkAdapter.parseRequest(): invalid request body.`); }
            if (typeof activity.type !== 'string') { throw new Error(`BotFrameworkAdapter.parseRequest(): missing activity type.`); }
            if (typeof activity.timestamp === 'string') { activity.timestamp = new Date(activity.timestamp); }
            if (typeof activity.localTimestamp === 'string') { activity.localTimestamp = new Date(activity.localTimestamp); }
            if (typeof activity.expiration === 'string') { activity.expiration = new Date(activity.expiration); }
            resolve(activity);
        }

        if (req.body) {
            try {
                returnActivity(req.body);
            } catch (err) {
                reject(err);
            }
        } else {
            let requestData = '';
            req.on('data', (chunk: string) => {
                requestData += chunk;
            });
            req.on('end', () => {
                try {
                    req.body = JSON.parse(requestData);
                    returnActivity(req.body);
                } catch (err) {
                    reject(err);
                }
            });
        }
    });
}

function delay(timeout: number): Promise<void> {
    return new Promise((resolve) => {
        setTimeout(resolve, timeout);
    });
}

function abortWebSocketUpgrade(socket: INodeSocket, code: number) {
    if (socket.writable) {
        const connectionHeader = `Connection: 'close'\r\n`;
        socket.write(`HTTP/1.1 ${code} ${STATUS_CODES[code]}\r\n${connectionHeader}\r\n`);
    }

    socket.destroy();
}<|MERGE_RESOLUTION|>--- conflicted
+++ resolved
@@ -10,15 +10,10 @@
 import * as os from 'os';
 
 import { Activity, ActivityTypes, BotAdapter, BotCallbackHandlerKey, ChannelAccount, ConversationAccount, ConversationParameters, ConversationReference, ConversationsResult, IUserTokenProvider, ResourceResponse, TokenResponse, TurnContext } from 'botbuilder-core';
-<<<<<<< HEAD
-import { AuthenticationConstants, ChannelValidation, ConnectorClient, EmulatorApiClient, GovernmentConstants, GovernmentChannelValidation, JwtTokenValidation, MicrosoftAppCredentials, SimpleCredentialProvider, TokenApiClient, TokenStatus, TokenApiModels } from 'botframework-connector';
+import { AuthenticationConstants, ChannelValidation, ConnectorClient, EmulatorApiClient, GovernmentConstants, GovernmentChannelValidation, JwtTokenValidation, MicrosoftAppCredentials, AppCredentials, CertificateAppCredentials, SimpleCredentialProvider, TokenApiClient, TokenStatus, TokenApiModels } from 'botframework-connector';
 import { INodeBuffer, INodeSocket, IReceiveRequest, ISocket, IStreamingTransportServer, NamedPipeServer, NodeWebSocketFactory, NodeWebSocketFactoryBase, RequestHandler, StreamingResponse, WebSocketServer } from 'botframework-streaming';
 
 import { StreamingHttpClient, TokenResolver } from './streaming';
-=======
-import { AuthenticationConstants, ChannelValidation, ConnectorClient, EmulatorApiClient, GovernmentConstants, GovernmentChannelValidation, JwtTokenValidation, MicrosoftAppCredentials, AppCredentials, CertificateAppCredentials, SimpleCredentialProvider, TokenApiClient, TokenStatus, TokenApiModels } from 'botframework-connector';
-import * as os from 'os';
->>>>>>> 0535ebbf
 
 export enum StatusCodes {
     OK = 200,
@@ -140,11 +135,11 @@
     channelService?: string;
 
     /**
-<<<<<<< HEAD
      * Optional. Used to pass in a NodeWebSocketFactoryBase instance.
      */
-    webSocketFactory?: NodeWebSocketFactoryBase;  
-=======
+    webSocketFactory?: NodeWebSocketFactoryBase;
+
+    /**
      * Optional. Certificate thumbprint to authenticate the appId against AAD.
      */
     certificateThumbprint?: string;
@@ -153,7 +148,6 @@
      * Optional. Certificate key to authenticate the appId against AAD.
      */
     certificatePrivateKey?: string;
->>>>>>> 0535ebbf
 }
 
 /**
@@ -230,13 +224,8 @@
  * };
  * ```
  */
-<<<<<<< HEAD
 export class BotFrameworkAdapter extends BotAdapter implements IUserTokenProvider, RequestHandler {
-    protected readonly credentials: MicrosoftAppCredentials;
-=======
-export class BotFrameworkAdapter extends BotAdapter implements IUserTokenProvider {
     protected readonly credentials: AppCredentials;
->>>>>>> 0535ebbf
     protected readonly credentialsProvider: SimpleCredentialProvider;
     protected readonly settings: BotFrameworkAdapterSettings;
 
