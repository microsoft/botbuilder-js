/**
 * @module botbuilder
 */
/**
 * Copyright (c) Microsoft Corporation. All rights reserved.
 * Licensed under the MIT License.
 */

export * from './attachmentRecognizer';
export * from './bot';
export * from './botService';
export * from './botStateManager';
export * from './browserStorage';
export * from './cardStyler';
export * from './activityAdapter';
export * from './entityObject';
export * from './intentRecognizer';
export * from './intentRecognizerSet';
export * from './jsonTemplates';
export * from './middleware';
export * from './memoryStorage';
export * from './messageStyler';
export * from './middleware';
export * from './middlewareSet';
export * from './regExpRecognizer';
export * from './search';
export * from './storage';
export * from './storageMiddleware';
export * from './templateManager';
export * from './dictionaryRenderer';
export * from './testAdapter';
export * from 'botbuilder-schema';

import { Bot } from './bot';
import { Activity, ConversationReference, ConversationResourceResponse } from 'botbuilder-schema';
import { Intent } from './intentRecognizer';
import { EntityObject } from './entityObject';
import { StoreItem, Storage } from './storage';
import { TemplateRenderer, TemplateManager } from './templateManager';

declare global {
    /**
     * Context object for the current turn of a conversation with a user.
     */
    export interface BotContext {
        /** The Bot object for this context. */
        bot: Bot;

        /** The received activity. */
        request: Activity;

        /** Queue of responses to send to the user. */
        responses: Partial<Activity>[];

        /** If true at least one response has been sent for the current turn of conversation. */
        readonly responded: boolean;

        /** The calculated conversation reference for this request. */
        conversationReference: ConversationReference;

        /**
         * Persisted state related to the request.
         */
        state: BotState;

        /**
<<<<<<< HEAD
         *  Logger to trace messages and telemetry data.
         */
        logger: BotLogger;

        /**
=======
>>>>>>> a0e4c1c7
         * (Optional) storage service for storing JSON based object.
         */
        storage?: Storage;

        /**
         * (Optional) a named "intent" object representing the current best understanding of what
         * the user is attempting to do. This can be populated by either an `IntentRecognizer` or
         * a `Router` like `ifRegExp()`.
         */
        topIntent?: Intent;

        /**
         * tempalmtemanager for registering template engines
         */
        templateManager : TemplateManager;

        /**
<<<<<<< HEAD
         * Starts a prompt or other type of dialog.
         *
         * **Usage Example**
         *
         * ```js
         * context.prompt(namePrompt.reply(`Hi. What's your name?`));
         * ```
         *
         * @param promptOrDialog An instance of a prompt or dialog to start.
         */
        begin(promptOrDialog: BeginDialog): Promise<any> | any;

        /**
         * Returns a clone that's a shallow copy of the context object.
         */
        clone(): this;

        /**
=======
>>>>>>> a0e4c1c7
         * Queues a new "delay" activity to the [responses](#responses) array. This will
         * cause a pause to occur before delivering additional queued responses to the user.
         *
         * If your bot send a message with images and then immediately sends a message without
         * images, you run the risk of the client displaying your messages out of order. The
         * reason being that most clients want to copy the images you sent to a CDN for faster
         * rendering in the future.
         *
         * You can often avoid out of order messages by inserting a delay between the message
         * with images and the one without.
         *
         * **Usage Example**
         *
         * ```js
         * context.reply(hotelsFound)
         *        .delay(2000)
         *        .reply(`Would you like to see more results?`);
         * ```
         *
         * @param duration Number of milliseconds to pause.
         */
        delay(duration: number): this;

        /**
         * INTERNAL disposes of the context object, making it unusable. Calling any methods off a
         * disposed context will result in an exception being thrown;
         */
        dispose(): void;

        /**
         * Queues a new "endOfConversation" activity that will be sent to the channel. This
         * is often used by skill based channels to signal that the skill is finished.
         *
         * **Usage Example**
         *
         * ```js
         * context.reply(weatherForecast)
         *        .endOfConversation();
         * ```
         *
         * @param duration Number of milliseconds to pause.
         * @param code (Optional) code indicating the reason why the conversation is being ended.
         * The default value is `EndOfConversationCodes.completedSuccessfully`.
         */
        endOfConversation(code?: string): this;

        /**
<<<<<<< HEAD
         * Finds all entities of a given type on the [topIntent](#topintent).
         *
         * **Usage Example**
         *
         * ```js
         * function sendMessage(context) {
         *      const text = context.getEntity('text');
         *      const recipients = context.findEntities('recipient') || [];
         *      recipients.forEach((entity) => {
         *          name = entity.value;
         *          // ... send text to recipient ...
         *      });
         * }
         * ```
         *
         * @param intent (Optional) intent that should be searched over. This will override the use
         * of `topIntent`.
         * @param type The type of entities to return. If this is a RegExp, then any type matching
         * the specified pattern will be returned.
         */
        findEntities<T = any>(intent: Intent, type: string | RegExp): EntityObject<T>[];
        findEntities<T = any>(type: string | RegExp): EntityObject<T>[];

        /**
         * Returns the value of an individual entity of a specified type.
         *
         * **Usage Example**
         *
         * ```js
         * const helpIntent = context.ifRegExp(/help .*with (.*)/i, ['topic']);
         *
         * if (helpIntent) {
         *      const topic = context.getEntity(helpIntent, 'topic');
         *      // ... return help for topic ...
         * }
         * ```
         *
         * @param intent (Optional) intent that should be searched over. This will override the use
         * of `topIntent`.
         * @param type The type of entity to return. If this is a RegExp, then any type matching
         * the specified pattern will be returned.
         * @param occurrence (Optional) a zero based index of the entity to return when there are
         * multiple occurrences of  same entity type. The default value is `0` meaning the first
         * occurrence will be returned.
         */
        getEntity<T = any>(intent: Intent, type: string | RegExp, occurrence?: number): T | undefined;
        getEntity<T = any>(type: string | RegExp, occurrence?: number): T | undefined;

        /**
         * Returns `true` if the context has a [topIntent](#topintent) that matches the specified filter.
         * @param filter The name of the intent or a regular expression to match against the intent.
         */
        ifIntent(filter: string | RegExp): boolean;

        /**
         * Returns `true` in the specified expression matches the users utterance.
         * @param filter The expression to match against the users utterance.
         */
        ifRegExp(filter: RegExp): boolean;

        /**
=======
>>>>>>> a0e4c1c7
         * Queues a new "message" or activity to the [responses](#responses) array.
         *
         * **Usage Example**
         *
         * ```js
         * context.reply(`Let's flip a coin. Would you like heads or tails?`, `heads or tails?`);
         * ```
         *
         * @param textOrActivity Text of a message or an activity object to send to the user.
         * @param speak (Optional) SSML that should be spoken to the user on channels that support speech.
         * @param additional (Optional) other activities fields, like attachments, that should be sent with the activity.
         */
        reply(textOrActivity: string, speak: string, additional?: Partial<Activity>): this;
        reply(textOrActivity: string, additional?: Partial<Activity>): this;
        reply(textOrActivity: Partial<Activity>): this;


        /**
         * Queues a new "message" or activity to the [responses](#responses) array using the specified template.
         *
         * **Usage Example**
         *
         * ```js
         * context.replyWith('greeting', { name:'joe'});
         * ```
         *
         * @param templateId id of template to bind to (using language of the current user)
         * @param data  data object to bind to
         */
        replyWith(id: string, data: any): this;

        /**
         * Sends any queued up responses to the user.
         * **Usage Example**
         *
         * ```js
         * function search(context) {
         *      const query = context.request.text;
         *      return context.reply(`Please wait while I find that...`)
         *                    .showTyping()
         *                    .flushResponses()
         *                    .then(() => runQuery(query))
         *                    .then((results) => resultsAsActivity(results))
         *                    .then((activity) => {
         *                        context.reply(`Here's what I found...`)
         *                               .reply(activity);
         *                    });
         * }
         * ```
         */
        flushResponses(): Promise<ConversationResourceResponse[]>;

        /**
         * Queues a new "typing" activity to the [responses](#responses) array. On supported
         * channels this will display a typing indicator which can be used to convey to the
         * user that activity is occurring within the bot. This indicator is typically only
         * displayed to the user for 3 - 5 seconds so the bot should periodically send additional
         * "typing" activities for longer running operations.
         *
         * **Usage Example**
         *
         * ```js
         * context.showTyping(1000)
         *        .reply(`It was a dark and stormy night.`);
         * ```
         */
        showTyping(): this;
    }

    /** State for the bot relative to the current request. */
    export interface BotState {
        /** Key/value pairs. */
        [key: string]: any;

        /** Persisted state for the current conversation. */
        conversation?: ConversationState;

        /** Persisted state for the current user. */
        user?: UserState;

        /** Used by storage middleware to track hashes of objects that have been read from storage.  */
        writeOptimizer?: { [key: string]: string; };
    }

    /** Persisted state for the current user. */
    export interface UserState extends StoreItem {
    }

    /** Persisted state for the current conversation. */
    export interface ConversationState extends StoreItem {
    }

    /** Well known entity types. */
    export interface EntityTypes {
        attachment: string;
        string: string;
        number: string;
        boolean: string;
    }
}<|MERGE_RESOLUTION|>--- conflicted
+++ resolved
@@ -2,7 +2,7 @@
  * @module botbuilder
  */
 /**
- * Copyright (c) Microsoft Corporation. All rights reserved.
+ * Copyright (c) Microsoft Corporation. All rights reserved.  
  * Licensed under the MIT License.
  */
 
@@ -58,26 +58,18 @@
         /** The calculated conversation reference for this request. */
         conversationReference: ConversationReference;
 
-        /**
+        /** 
          * Persisted state related to the request.
          */
         state: BotState;
 
         /**
-<<<<<<< HEAD
-         *  Logger to trace messages and telemetry data.
-         */
-        logger: BotLogger;
-
-        /**
-=======
->>>>>>> a0e4c1c7
          * (Optional) storage service for storing JSON based object.
          */
         storage?: Storage;
 
         /**
-         * (Optional) a named "intent" object representing the current best understanding of what
+         * (Optional) a named "intent" object representing the current best understanding of what 
          * the user is attempting to do. This can be populated by either an `IntentRecognizer` or
          * a `Router` like `ifRegExp()`.
          */
@@ -86,38 +78,17 @@
         /**
          * tempalmtemanager for registering template engines
          */
-        templateManager : TemplateManager;
-
-        /**
-<<<<<<< HEAD
-         * Starts a prompt or other type of dialog.
-         *
-         * **Usage Example**
-         *
-         * ```js
-         * context.prompt(namePrompt.reply(`Hi. What's your name?`));
-         * ```
-         *
-         * @param promptOrDialog An instance of a prompt or dialog to start.
-         */
-        begin(promptOrDialog: BeginDialog): Promise<any> | any;
-
-        /**
-         * Returns a clone that's a shallow copy of the context object.
-         */
-        clone(): this;
-
-        /**
-=======
->>>>>>> a0e4c1c7
+        templateManager : TemplateManager; 
+
+        /**
          * Queues a new "delay" activity to the [responses](#responses) array. This will
          * cause a pause to occur before delivering additional queued responses to the user.
-         *
+         * 
          * If your bot send a message with images and then immediately sends a message without
-         * images, you run the risk of the client displaying your messages out of order. The
+         * images, you run the risk of the client displaying your messages out of order. The 
          * reason being that most clients want to copy the images you sent to a CDN for faster
          * rendering in the future.
-         *
+         * 
          * You can often avoid out of order messages by inserting a delay between the message
          * with images and the one without.
          *
@@ -140,7 +111,7 @@
         dispose(): void;
 
         /**
-         * Queues a new "endOfConversation" activity that will be sent to the channel. This
+         * Queues a new "endOfConversation" activity that will be sent to the channel. This 
          * is often used by skill based channels to signal that the skill is finished.
          *
          * **Usage Example**
@@ -151,84 +122,20 @@
          * ```
          *
          * @param duration Number of milliseconds to pause.
-         * @param code (Optional) code indicating the reason why the conversation is being ended.
+         * @param code (Optional) code indicating the reason why the conversation is being ended. 
          * The default value is `EndOfConversationCodes.completedSuccessfully`.
          */
         endOfConversation(code?: string): this;
 
         /**
-<<<<<<< HEAD
-         * Finds all entities of a given type on the [topIntent](#topintent).
-         *
-         * **Usage Example**
-         *
-         * ```js
-         * function sendMessage(context) {
-         *      const text = context.getEntity('text');
-         *      const recipients = context.findEntities('recipient') || [];
-         *      recipients.forEach((entity) => {
-         *          name = entity.value;
-         *          // ... send text to recipient ...
-         *      });
-         * }
-         * ```
-         *
-         * @param intent (Optional) intent that should be searched over. This will override the use
-         * of `topIntent`.
-         * @param type The type of entities to return. If this is a RegExp, then any type matching
-         * the specified pattern will be returned.
-         */
-        findEntities<T = any>(intent: Intent, type: string | RegExp): EntityObject<T>[];
-        findEntities<T = any>(type: string | RegExp): EntityObject<T>[];
-
-        /**
-         * Returns the value of an individual entity of a specified type.
-         *
-         * **Usage Example**
-         *
-         * ```js
-         * const helpIntent = context.ifRegExp(/help .*with (.*)/i, ['topic']);
-         *
-         * if (helpIntent) {
-         *      const topic = context.getEntity(helpIntent, 'topic');
-         *      // ... return help for topic ...
-         * }
-         * ```
-         *
-         * @param intent (Optional) intent that should be searched over. This will override the use
-         * of `topIntent`.
-         * @param type The type of entity to return. If this is a RegExp, then any type matching
-         * the specified pattern will be returned.
-         * @param occurrence (Optional) a zero based index of the entity to return when there are
-         * multiple occurrences of  same entity type. The default value is `0` meaning the first
-         * occurrence will be returned.
-         */
-        getEntity<T = any>(intent: Intent, type: string | RegExp, occurrence?: number): T | undefined;
-        getEntity<T = any>(type: string | RegExp, occurrence?: number): T | undefined;
-
-        /**
-         * Returns `true` if the context has a [topIntent](#topintent) that matches the specified filter.
-         * @param filter The name of the intent or a regular expression to match against the intent.
-         */
-        ifIntent(filter: string | RegExp): boolean;
-
-        /**
-         * Returns `true` in the specified expression matches the users utterance.
-         * @param filter The expression to match against the users utterance.
-         */
-        ifRegExp(filter: RegExp): boolean;
-
-        /**
-=======
->>>>>>> a0e4c1c7
          * Queues a new "message" or activity to the [responses](#responses) array.
-         *
-         * **Usage Example**
-         *
+         * 
+         * **Usage Example**
+         * 
          * ```js
          * context.reply(`Let's flip a coin. Would you like heads or tails?`, `heads or tails?`);
          * ```
-         *
+         * 
          * @param textOrActivity Text of a message or an activity object to send to the user.
          * @param speak (Optional) SSML that should be spoken to the user on channels that support speech.
          * @param additional (Optional) other activities fields, like attachments, that should be sent with the activity.
@@ -240,13 +147,13 @@
 
         /**
          * Queues a new "message" or activity to the [responses](#responses) array using the specified template.
-         *
-         * **Usage Example**
-         *
+         * 
+         * **Usage Example**
+         * 
          * ```js
          * context.replyWith('greeting', { name:'joe'});
          * ```
-         *
+         * 
          * @param templateId id of template to bind to (using language of the current user)
          * @param data  data object to bind to
          */
@@ -274,10 +181,10 @@
         flushResponses(): Promise<ConversationResourceResponse[]>;
 
         /**
-         * Queues a new "typing" activity to the [responses](#responses) array. On supported
-         * channels this will display a typing indicator which can be used to convey to the
-         * user that activity is occurring within the bot. This indicator is typically only
-         * displayed to the user for 3 - 5 seconds so the bot should periodically send additional
+         * Queues a new "typing" activity to the [responses](#responses) array. On supported 
+         * channels this will display a typing indicator which can be used to convey to the 
+         * user that activity is occurring within the bot. This indicator is typically only 
+         * displayed to the user for 3 - 5 seconds so the bot should periodically send additional 
          * "typing" activities for longer running operations.
          *
          * **Usage Example**
