/**
 * @module botbuilder
 */
/**
 * Copyright (c) Microsoft Corporation. All rights reserved.
 * Licensed under the MIT License.
 */

import { Activity, TeamInfo, TeamsChannelData, TeamsMeetingInfo, TenantInfo } from 'botbuilder-core';

function isTeamsChannelData(channelData: unknown): channelData is TeamsChannelData {
    return typeof channelData === 'object';
}

function validateActivity(activity: Activity): void {
    if (!activity) {
        throw new Error('Missing activity parameter');
    }
}

/**
 * Gets the TeamsInfo object from the current [Activity](xref:botframework-schema.Activity).
 * @param activity The current [Activity](xref:botframework-schema.Activity).
 * @returns The current [Activity](xref:botframework-schema.Activity)'s team's info, or null.
 */
<<<<<<< HEAD

export function teamsGetTeamMeetingInfo(activity: Activity): TeamsMeetingInfo | null {
    validateActivity(activity);

    if (isTeamsChannelData(activity.channelData)) {
        return activity.channelData.meeting || null;
    }

    return null;
}

export function teamsGetTenant(activity: Activity): TenantInfo | null {
    validateActivity(activity);

    if (isTeamsChannelData(activity.channelData)) {
        return activity.channelData.tenant || null;
    }

    return null;
}

=======
>>>>>>> 1498b812
export function teamsGetTeamInfo(activity: Activity): TeamInfo | null {
    validateActivity(activity);

    const channelData = activity.channelData;
    if (isTeamsChannelData(channelData)) {
        const team = channelData.team;
        return team || null;
    }

    return null;
}

/**
 * Gets the Team Id from the current [Activity](xref:botframework-schema.Activity).
 * @param activity The current [Activity](xref:botframework-schema.Activity).
 * @returns The current [Activity](xref:botframework-schema.Activity)'s team's Id, or null.
 */
export function teamsGetTeamId(activity: Activity): string | null {
    const team = teamsGetTeamInfo(activity);
    return team && team.id ? team.id : null;
}

/**
 * Activity helper methods for Teams.	 * Activity helper methods for Teams.
 */
export function teamsGetChannelId(activity: Activity): string | null {
    validateActivity(activity);

    const channelData = activity.channelData;
    if (isTeamsChannelData(channelData)) {
        const channel = channelData.channel;
        return channel && channel.id ? channel.id : null;
    }

    return null;
}

/**
 * Configures the current [Activity](xref:botframework-schema.Activity) to generate a notification within Teams.
 * @param activity The current [Activity](xref:botframework-schema.Activity).
 */
export function teamsNotifyUser(activity: Activity, alertInMeeting?: boolean, externalResourceUrl?: string): void {
    validateActivity(activity);

    if (!isTeamsChannelData(activity.channelData)) {
        activity.channelData = {};
    }

    if (isTeamsChannelData(activity.channelData)) {
        activity.channelData.notification = { alert: true, alertInMeeting, externalResourceUrl };
    }
}<|MERGE_RESOLUTION|>--- conflicted
+++ resolved
@@ -19,12 +19,10 @@
 }
 
 /**
- * Gets the TeamsInfo object from the current [Activity](xref:botframework-schema.Activity).
+ * Gets the TeamsMeetingInfo object from the current [Activity](xref:botframework-schema.Activity).
  * @param activity The current [Activity](xref:botframework-schema.Activity).
- * @returns The current [Activity](xref:botframework-schema.Activity)'s team's info, or null.
+ * @returns The current [Activity](xref:botframework-schema.Activity)'s team meeting info, or null.
  */
-<<<<<<< HEAD
-
 export function teamsGetTeamMeetingInfo(activity: Activity): TeamsMeetingInfo | null {
     validateActivity(activity);
 
@@ -35,6 +33,11 @@
     return null;
 }
 
+/**
+ * Gets the TenantInfo object from the current [Activity](xref:botframework-schema.Activity).
+ * @param activity The current [Activity](xref:botframework-schema.Activity).
+ * @returns The current [Activity](xref:botframework-schema.Activity)'s tenant info, or null.
+ */
 export function teamsGetTenant(activity: Activity): TenantInfo | null {
     validateActivity(activity);
 
@@ -45,8 +48,11 @@
     return null;
 }
 
-=======
->>>>>>> 1498b812
+/**
+ * Gets the TeamsInfo object from the current [Activity](xref:botframework-schema.Activity).
+ * @param activity The current [Activity](xref:botframework-schema.Activity).
+ * @returns The current [Activity](xref:botframework-schema.Activity)'s team's info, or null.
+ */
 export function teamsGetTeamInfo(activity: Activity): TeamInfo | null {
     validateActivity(activity);
 
