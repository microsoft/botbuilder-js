/**
 * @module botbuilder
 */
/**
 * Copyright (c) Microsoft Corporation. All rights reserved.
 * Licensed under the MIT License.
 */

import { Activity, TeamInfo, TeamsChannelData, TeamsMeetingInfo, TenantInfo } from 'botbuilder-core';

function isTeamsChannelData(channelData: unknown): channelData is TeamsChannelData {
    return typeof channelData === 'object';
}

function validateActivity(activity: Partial<Activity>): void {
    if (!activity) {
        throw new Error('Missing activity parameter');
    }
}

/**
 * Gets the TeamsMeetingInfo object from the current [Activity](xref:botframework-schema.Activity).
 *
 * @param activity The current [Activity](xref:botframework-schema.Activity).
 * @returns The current [Activity](xref:botframework-schema.Activity)'s team meeting info, or null.
 */
export function teamsGetTeamMeetingInfo(activity: Activity): TeamsMeetingInfo | null {
    validateActivity(activity);

    if (isTeamsChannelData(activity.channelData)) {
        return activity.channelData.meeting || null;
    }

    return null;
}

/**
 * Gets the TenantInfo object from the current [Activity](xref:botframework-schema.Activity).
 *
 * @param activity The current [Activity](xref:botframework-schema.Activity).
 * @returns The current [Activity](xref:botframework-schema.Activity)'s tenant info, or null.
 */
export function teamsGetTenant(activity: Activity): TenantInfo | null {
    validateActivity(activity);

    if (isTeamsChannelData(activity.channelData)) {
        return activity.channelData.tenant || null;
    }

    return null;
}

/**
 * Gets the TeamsInfo object from the current [Activity](xref:botframework-schema.Activity).
 *
 * @param activity The current [Activity](xref:botframework-schema.Activity).
 * @returns The current [Activity](xref:botframework-schema.Activity)'s team's info, or null.
 */
export function teamsGetTeamInfo(activity: Activity): TeamInfo | null {
    validateActivity(activity);

    const channelData = activity.channelData;
    if (isTeamsChannelData(channelData)) {
        const team = channelData.team;
        return team || null;
    }

    return null;
}

/**
 * Gets the Team Id from the current [Activity](xref:botframework-schema.Activity).
 *
 * @param activity The current [Activity](xref:botframework-schema.Activity).
 * @returns The current [Activity](xref:botframework-schema.Activity)'s team's Id, or null.
 */
export function teamsGetTeamId(activity: Activity): string | null {
    const team = teamsGetTeamInfo(activity);
    return team && team.id ? team.id : null;
}

/**
 * Activity helper methods for Teams.
 *
 * @param activity The current [Activity](xref:botframework-schema.Activity).
 * @returns The current [Activity](xref:botframework-schema.Activity)'s team's channel id, or null.
 */
export function teamsGetChannelId(activity: Activity): string | null {
    validateActivity(activity);

    const channelData = activity.channelData;
    if (isTeamsChannelData(channelData)) {
        const channel = channelData.channel;
        return channel && channel.id ? channel.id : null;
    }

    return null;
}

/**
 * Configures the current [Activity](xref:botframework-schema.Activity) to generate a notification within Teams.
 *
 * @param activity The current [Activity](xref:botframework-schema.Activity).
 * @param alertInMeeting Sent to a meeting chat, this will cause the Teams client to render it in a notification popup as well as in the chat thread.
 * @param externalResourceUrl Url to external resource. Must be included in manifest's valid domains.
 */
<<<<<<< HEAD
export function teamsNotifyUser(
    activity: Partial<Activity>,
    alertInMeeting?: boolean,
    externalResourceUrl?: string
): void {
=======
export function teamsNotifyUser(activity: Activity, alertInMeeting = false, externalResourceUrl?: string): void {
>>>>>>> 4cedd890
    validateActivity(activity);

    if (!isTeamsChannelData(activity.channelData)) {
        activity.channelData = {};
    }

    if (isTeamsChannelData(activity.channelData)) {
        activity.channelData.notification = { alert: !alertInMeeting, alertInMeeting, externalResourceUrl };
    }
}<|MERGE_RESOLUTION|>--- conflicted
+++ resolved
@@ -104,15 +104,11 @@
  * @param alertInMeeting Sent to a meeting chat, this will cause the Teams client to render it in a notification popup as well as in the chat thread.
  * @param externalResourceUrl Url to external resource. Must be included in manifest's valid domains.
  */
-<<<<<<< HEAD
 export function teamsNotifyUser(
     activity: Partial<Activity>,
-    alertInMeeting?: boolean,
+    alertInMeeting: boolean = false,
     externalResourceUrl?: string
 ): void {
-=======
-export function teamsNotifyUser(activity: Activity, alertInMeeting = false, externalResourceUrl?: string): void {
->>>>>>> 4cedd890
     validateActivity(activity);
 
     if (!isTeamsChannelData(activity.channelData)) {
