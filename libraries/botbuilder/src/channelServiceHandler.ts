--- conflicted
+++ resolved
@@ -27,12 +27,8 @@
     ICredentialProvider,
     JwtTokenValidation
 } from 'botframework-connector';
-<<<<<<< HEAD
-import { StatusCodeError } from './botFrameworkAdapter';
-=======
 import { StatusCodes } from './botFrameworkAdapter';
 import { StatusCodeError } from './statusCodeError';
->>>>>>> b03ef78a
 
 /**
  * The ChannelServiceHandler implements API to forward activity to a skill and
