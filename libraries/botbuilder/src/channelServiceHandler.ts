--- conflicted
+++ resolved
@@ -61,7 +61,6 @@
         this.channelService = channelService || process.env[AuthenticationConstants.ChannelService];
     }
 
-<<<<<<< HEAD
     /**
      * Sends an [Activity](xref:botframework-schema.Activity) to the end of a conversation.
      * @param authHeader The authentication header.
@@ -69,19 +68,15 @@
      * @param activity The [Activity](xref:botframework-schema.Activity) to send.
      * @returns A `Promise` representing the [ResourceResponse](xref:botframework-schema.ResourceResponse) for the operation.
      */
-    public async handleSendToConversation(authHeader: string, conversationId: string, activity: Activity): Promise<ResourceResponse> {
-=======
     public async handleSendToConversation(
         authHeader: string,
         conversationId: string,
         activity: Activity
     ): Promise<ResourceResponse> {
->>>>>>> 9f8f4ec4
         const claimsIdentity = await this.authenticate(authHeader);
         return await this.onSendToConversation(claimsIdentity, conversationId, activity);
     }
 
-<<<<<<< HEAD
     /**
      * Sends a reply to an [Activity](xref:botframework-schema.Activity).
      * @param authHeader The authentication header.
@@ -90,20 +85,16 @@
      * @param activity The [Activity](xref:botframework-schema.Activity) to send.
      * @returns A `Promise` representing the [ResourceResponse](xref:botframework-schema.ResourceResponse) for the operation.
      */
-    public async handleReplyToActivity(authHeader: string, conversationId: string, activityId: string, activity: Activity): Promise<ResourceResponse> {
-=======
     public async handleReplyToActivity(
         authHeader: string,
         conversationId: string,
         activityId: string,
         activity: Activity
     ): Promise<ResourceResponse> {
->>>>>>> 9f8f4ec4
         const claimsIdentity = await this.authenticate(authHeader);
         return await this.onReplyToActivity(claimsIdentity, conversationId, activityId, activity);
     }
 
-<<<<<<< HEAD
     /**
      * Edits a previously sent existing [Activity](xref:botframework-schema.Activity).
      * @param authHeader The authentication header.
@@ -112,15 +103,12 @@
      * @param activity The replacement [Activity](xref:botframework-schema.Activity).
      * @returns A `Promise` representing the [ResourceResponse](xref:botframework-schema.ResourceResponse) for the operation.
      */
-    public async handleUpdateActivity(authHeader: string, conversationId: string, activityId: string, activity: Activity): Promise<ResourceResponse> {
-=======
     public async handleUpdateActivity(
         authHeader: string,
         conversationId: string,
         activityId: string,
         activity: Activity
     ): Promise<ResourceResponse> {
->>>>>>> 9f8f4ec4
         const claimsIdentity = await this.authenticate(authHeader);
         return await this.onUpdateActivity(claimsIdentity, conversationId, activityId, activity);
     }
@@ -136,7 +124,6 @@
         await this.onDeleteActivity(claimsIdentity, conversationId, activityId);
     }
 
-<<<<<<< HEAD
     /**
      * Enumerates the members of an [Activity](xref:botframework-schema.Activity).
      * @param authHeader The authentication header.
@@ -144,37 +131,29 @@
      * @param activityId The activity Id.
      * @returns The enumerated [ChannelAccount](xref:botframework-schema.ChannelAccount) list.
      */
-    public async handleGetActivityMembers(authHeader: string, conversationId: string, activityId: string): Promise<ChannelAccount[]> {
-=======
     public async handleGetActivityMembers(
         authHeader: string,
         conversationId: string,
         activityId: string
     ): Promise<ChannelAccount[]> {
->>>>>>> 9f8f4ec4
         const claimsIdentity = await this.authenticate(authHeader);
         return await this.onGetActivityMembers(claimsIdentity, conversationId, activityId);
     }
 
-<<<<<<< HEAD
     /**
      * Creates a new Conversation.
      * @param authHeader The authentication header.
      * @param parameters [ConversationParameters](xref:botbuilder-core.ConversationParameters) to create the conversation from.
      * @returns A `Promise` representation for the operation.
      */
-    public async handleCreateConversation(authHeader: string, parameters: ConversationParameters): Promise<ConversationResourceResponse> {
-=======
     public async handleCreateConversation(
         authHeader: string,
         parameters: ConversationParameters
     ): Promise<ConversationResourceResponse> {
->>>>>>> 9f8f4ec4
         const claimsIdentity = await this.authenticate(authHeader);
         return await this.onCreateConversation(claimsIdentity, parameters);
     }
 
-<<<<<<< HEAD
     /**
      * Lists the Conversations in which the bot has participated.
      * @param authHeader The authentication header.
@@ -182,14 +161,11 @@
      * @param continuationToken A skip or continuation token.
      * @returns A `Promise` representation for the operation.
      */
-    public async handleGetConversations(authHeader: string, conversationId: string, continuationToken?: string /* some default */): Promise<ConversationsResult> {
-=======
     public async handleGetConversations(
         authHeader: string,
         conversationId: string,
         continuationToken?: string /* some default */
     ): Promise<ConversationsResult> {
->>>>>>> 9f8f4ec4
         const claimsIdentity = await this.authenticate(authHeader);
         return await this.onGetConversations(claimsIdentity, conversationId, continuationToken);
     }
@@ -223,26 +199,21 @@
         return await this.onGetConversationPagedMembers(claimsIdentity, conversationId, pageSize, continuationToken);
     }
 
-<<<<<<< HEAD
     /**
      * Deletes a member from a conversation.
      * @param authHeader The authentication header.
      * @param conversationId The conversation Id.
      * @param memberId Id of the member to delete from this conversation.
      */
-    public async handleDeleteConversationMember(authHeader: string, conversationId: string, memberId: string): Promise<void> {
-=======
     public async handleDeleteConversationMember(
         authHeader: string,
         conversationId: string,
         memberId: string
     ): Promise<void> {
->>>>>>> 9f8f4ec4
         const claimsIdentity = await this.authenticate(authHeader);
         await this.onDeleteConversationMember(claimsIdentity, conversationId, memberId);
     }
 
-<<<<<<< HEAD
     /**
      * Uploads the historic activities of the conversation.
      * @param authHeader The authentication header.
@@ -250,19 +221,15 @@
      * @param transcript [Transcript](xref:botframework-schema.Transcript) of activities.
      * @returns A `Promise` representing the [ResourceResponse](xref:botframework-schema.ResourceResponse) for the operation.
      */
-    public async handleSendConversationHistory(authHeader: string, conversationId: string, transcript: Transcript): Promise<ResourceResponse> {
-=======
     public async handleSendConversationHistory(
         authHeader: string,
         conversationId: string,
         transcript: Transcript
     ): Promise<ResourceResponse> {
->>>>>>> 9f8f4ec4
         const claimsIdentity = await this.authenticate(authHeader);
         return await this.onSendConversationHistory(claimsIdentity, conversationId, transcript);
     }
 
-<<<<<<< HEAD
     /**
      * Stores data in a compliant store when dealing with enterprises.
      * @param authHeader The authentication header.
@@ -270,14 +237,11 @@
      * @param attachmentUpload [AttachmentData](xref:botframework-schema.AttachmentData).
      * @returns A `Promise` representing the [ResourceResponse](xref:botframework-schema.ResourceResponse) for the operation.
      */
-    public async handleUploadAttachment(authHeader: string, conversationId: string, attachmentUpload: AttachmentData): Promise<ResourceResponse> {
-=======
     public async handleUploadAttachment(
         authHeader: string,
         conversationId: string,
         attachmentUpload: AttachmentData
     ): Promise<ResourceResponse> {
->>>>>>> 9f8f4ec4
         const claimsIdentity = await this.authenticate(authHeader);
         return await this.onUploadAttachment(claimsIdentity, conversationId, attachmentUpload);
     }
