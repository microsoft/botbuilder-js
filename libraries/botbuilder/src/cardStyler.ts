/**
 * @module botbuilder
 */
/**
 * Copyright (c) Microsoft Corporation. All rights reserved.
 * Licensed under the MIT License.
 */
import { Attachment, MediaUrl, CardAction, AnimationCard, CardImage, HeroCard, ReceiptCard, SigninCard, ThumbnailCard, VideoCard, ActionTypes } from "botbuilder-schema";

/**
 * A set of utility functions designed to assist with the formatting of the various card types a
 * bot can return. All of these functions return an `Attachment` which can be added to an `Activity`
 * directly or passed as input to a `MessageStyler` function.
 *
 * **Usage Example**
 *
 * ```js
 * const card = CardStyler.heroCard(
 *      'White T-Shirt',
 *      ['https://example.com/whiteShirt.jpg'],
 *      ['buy']
 * );
 * ```
 */
export class CardStyler {
    /** List of content types for each card style. */
    static contentTypes = {
        adaptiveCard: 'application/vnd.microsoft.card.adaptive',
        animationCard: 'application/vnd.microsoft.card.animation',
        audioCard: 'application/vnd.microsoft.card.audio',
        heroCard: 'application/vnd.microsoft.card.hero',
        receiptCard: 'application/vnd.microsoft.card.receipt',
        signinCard: 'application/vnd.microsoft.card.signin',
        thumbnailCard: 'application/vnd.microsoft.card.thumbnail',
        videoCard: 'application/vnd.microsoft.card.video'
    };

    /**
     * Returns an attachment for an adaptive card. The attachment will contain the card and the
     * appropriate `contentType`.
     *
     * Adaptive Cards are a new way for bots to send interactive and immersive card content to
     * users. For channels that don't yet support Adaptive Cards natively, the Bot Framework will
     * down render the card to an image that's been styled to look good on the target channel. For
     * channels that support [hero cards](#herocards) you can continue to include Adaptive Card
     * actions and they will be sent as buttons along with the rendered version of the card.
     *
     * For more information about Adaptive Cards and to download the latest SDK, visit
     * [adaptivecards.io](http://adaptivecards.io/).
     *
     * @param card The adaptive card to return as an attachment.
     */
    static adaptiveCard(card: any): Attachment
    {
        return { contentType: CardStyler.contentTypes.adaptiveCard, content: card };
    }

    /**
     * Returns an attachment for an animation card.
     *
     * @param title The cards title.
     * @param media Media URL's for the card.
     * @param buttons (Optional) set of buttons to include on the card.
     * @param other (Optional) additional properties to include on the card.
     */
    static animationCard(title: string,
                         media: (MediaUrl|string)[],
                         buttons?: (CardAction|string)[],
                         other?: Partial<AnimationCard>): Attachment
    {
        return mediaCard(CardStyler.contentTypes.animationCard, title, media, buttons, other);
    }

    /**
     * Returns an attachment for an audio card.
     *
     * @param title The cards title.
     * @param media Media URL's for the card.
     * @param buttons (Optional) set of buttons to include on the card.
     * @param other (Optional) additional properties to include on the card.
     */
    static audioCard(title: string,
                     media: (MediaUrl|string)[],
                     buttons?: (CardAction|string)[],
                     other?: Partial<AnimationCard>): Attachment
    {
        return mediaCard(CardStyler.contentTypes.audioCard, title, media, buttons, other);
    }

    /**
     * Returns an attachment for a hero card. Hero cards tend to have one dominant full width image
     * and the cards text & buttons can usually be found below the image.
     *
     * @param title The cards title.
     * @param text (Optional) text field for the card.
     * @param images (Optional) set of images to include on the card.
     * @param buttons (Optional) set of buttons to include on the card.
     * @param other (Optional) additional properties to include on the card.
     */
    static heroCard(title: string, images?: (CardImage|string)[], buttons?: (CardAction|string)[], other?: Partial<HeroCard>): Attachment;
    static heroCard(title: string, text: string, images?: (CardImage|string)[], buttons?: (CardAction|string)[], other?: Partial<HeroCard>): Attachment;
    static heroCard(title: string, text?: any, images?: any, buttons?: any, other?: Partial<HeroCard>): Attachment {
        const a = CardStyler.thumbnailCard(title, text, images, buttons, other);
        a.contentType = CardStyler.contentTypes.heroCard;
        return a;
    }

    /**
     * Returns an attachment for a receipt card. The attachment will contain the card and the
     * appropriate `contentType`.
     *
     * @param card The adaptive card to return as an attachment.
     */
    static receiptCard(card: ReceiptCard): Attachment
    {
        return { contentType: CardStyler.contentTypes.receiptCard, content: card };
    }

    /**
     * Returns an attachment for a signin card. For channels that don't natively support signin
     * cards an alternative message will be rendered.
     *
     * @param title The cards title.
     * @param url The link to the signin page the user needs to visit.
     * @param text (Optional) additional text to include on the card.
     */
    static signinCard(title: string, url: string, text?: string): Attachment {
        const card: SigninCard = { buttons: [{ type: ActionTypes.Signin, title: title, value: url }] };
        if (text) { card.text = text; }
        return { contentType: CardStyler.contentTypes.signinCard, content: card };
    }

    /**
     * Returns an attachment for a thumbnail card. Thumbnail cards are similar to [hero cards](#herocard)
     * but instead of a full width image, they're typically rendered with a smaller thumbnail version of
     * the image on either side and the text will be rendered in column next to the image. Any buttons
     * will typically show up under the card.
     *
     * @param title The cards title.
     * @param text (Optional) text field for the card.
     * @param images (Optional) set of images to include on the card.
     * @param buttons (Optional) set of buttons to include on the card.
     * @param other (Optional) additional properties to include on the card.
     */
    static thumbnailCard(title: string, images?: (CardImage|string)[], buttons?: (CardAction|string)[], other?: Partial<ThumbnailCard>): Attachment;
    static thumbnailCard(title: string, text: string, images?: (CardImage|string)[], buttons?: (CardAction|string)[], other?: Partial<ThumbnailCard>): Attachment;
    static thumbnailCard(title: string, text?: any, images?: any, buttons?: any, other?: Partial<ThumbnailCard>): Attachment {
        if (typeof text !== 'string') {
            other = buttons;
            buttons = images;
            images = text;
            text = undefined;
        }
<<<<<<< HEAD
        const card: ThumbnailCard = Object.assign({}, other);
=======
        const card: Partial<ThumbnailCard> = Object.assign({}, other);
>>>>>>> 1debda8d
        if (title) { card.title = title; }
        if (text) { card.text = text; }
        if (images) { card.images = CardStyler.images(images); }
        if (buttons) { card.buttons = CardStyler.actions(buttons); }
        return { contentType: CardStyler.contentTypes.thumbnailCard, content: card };
    }

    /**
     * Returns an attachment for a video card.
     *
     * @param title The cards title.
     * @param media Media URL's for the card.
     * @param buttons (Optional) set of buttons to include on the card.
     * @param other (Optional) additional properties to include on the card.
     */
    static videoCard(title: string,
                     media: (MediaUrl|string)[],
                     buttons?: (CardAction|string)[],
                     other?: Partial<AnimationCard>): Attachment
    {
        return mediaCard(CardStyler.contentTypes.videoCard, title, media, buttons, other);
    }

    /**
     * Returns a properly formatted array of actions. Supports converting strings to `messageBack`
     * actions (note: using 'imBack' for now as 'messageBack' doesn't work properly in emulator.)
     *
     * @param actions Array of card actions or strings. Strings will be converted to `messageBack` actions.
     */
    static actions(actions: (CardAction|string)[]|undefined): CardAction[] {
        const list: CardAction[] = [];
        (actions || []).forEach((a) => {
            if (typeof a === 'object') {
                list.push(a);
            } else {
                list.push({ type: ActionTypes.ImBack, value: a.toString(), title: a.toString() });
            }
        });
        return list;
    }

    /**
     * Returns a properly formatted array of card images.
     *
     * @param images Array of card images or strings. Strings will be converted to card images.
     */
    static images(images: (CardImage|string)[]|undefined): CardImage[] {
        const list: CardImage[] = [];
        (images || []).forEach((img) => {
            if (typeof img === 'object') {
                list.push(img);
            } else {
                list.push({ url: img });
            }
        });
        return list;
    }

    /**
     * Returns a properly formatted array of media url objects.
     *
     * @param links Array of media url objects or strings. Strings will be converted to a media url object.
     */
    static media(links: (MediaUrl|string)[]|undefined): MediaUrl[] {
        const list: MediaUrl[] = [];
        (links || []).forEach((lnk) => {
            if (typeof lnk === 'object') {
                list.push(lnk);
            } else {
                list.push({ url: lnk });
            }
        });
        return list;
    }
}

function mediaCard(contentType: string,
                   title: string,
                   media: (MediaUrl|string)[],
                   buttons?: (CardAction|string)[],
                   other?: any): Attachment
{
    const card: VideoCard = Object.assign({}, other);
    if (title) { card.title = title; }
    if (media) { card.media = CardStyler.media(media); }
    if (buttons) { card.buttons = CardStyler.actions(buttons); }
    return { contentType: contentType, content: card };
}<|MERGE_RESOLUTION|>--- conflicted
+++ resolved
@@ -151,11 +151,7 @@
             images = text;
             text = undefined;
         }
-<<<<<<< HEAD
-        const card: ThumbnailCard = Object.assign({}, other);
-=======
         const card: Partial<ThumbnailCard> = Object.assign({}, other);
->>>>>>> 1debda8d
         if (title) { card.title = title; }
         if (text) { card.text = text; }
         if (images) { card.images = CardStyler.images(images); }
