const assert = require('assert');
const builder = require('../');

describe('bot', function () {
    this.timeout(5000);
    it('should process a received message.', function (done) {
        let tests = 0;
        const testAdapter = new builder.TestAdapter();
        const bot = new builder.Bot(testAdapter).onReceive((context) => {
            assert(context);
            assert(context.request);
            assert(context.responses);
            assert(context.request.type == 'message');
            switch (context.request.text) {
                case 'foo':
                    context.responses.push({ text: 'bar' });
                    return { handled: true };
                case 'bar':
                    context.responses.push({ text: 'foo' });
                    return { handled: true };
                default:
                    assert(false, `Invalid text of '${context.request.text}'`);
                    return { handled: false };
            }
        });
        testAdapter.send('foo').assertReply((a) => {
            tests++;
            assert(a.text == 'bar');
        })
            .send('bar').assertReply((a) => {
                tests++;
                assert(a.text == 'foo');
            })
            .then(() => {
                assert(tests === 2);
                done();
            });
    });
});

describe('middleware', function () {
    this.timeout(5000);
    it('should call contextCreated middleware.', function (done) {
        const testAdapter = new builder.TestAdapter();
        const bot = new builder.Bot(testAdapter)
            .use({
                contextCreated: (context, next) => {
                    context.responses.push({ text: 'called' });
                    return next();
                }
            })
            .onReceive((context) => {
                assert(context.responses.length == 1);
            });
        testAdapter.send('foo').assertReply('called')
            .then(() => done());
    });

    it('should call receiveActivity middleware.', function (done) {
        const testAdapter = new builder.TestAdapter();
        const bot = new builder.Bot(testAdapter)
            .use({
                receiveActivity: (context, next) => {
                    context.responses.push({ text: 'called' });
                    return next();
                }
            })
            .onReceive((context) => {
                assert(context.responses.length == 1);
            });
        testAdapter.send('foo').assertReply('called')
            .then(() => done());
    });

    it('should call postActivity middleware.', function (done) {
        const testAdapter = new builder.TestAdapter();
        const bot = new builder.Bot(testAdapter)
            .use({
                postActivity: (context, activities, next) => {
                    assert(activities);
                    assert(activities.length == 1);
                    assert(activities[0].text == 'foo');
                    activities[0].text = 'called';
                    return next();
                }
            })
            .onReceive((context) => {
                context.responses.push({ text: context.request.text })
            });
        testAdapter.send('foo').assertReply('called')
            .then(() => done());
    });

    it('should aggregate over multiple receivers.', function (done) {
        const testAdapter = new builder.TestAdapter();
        const bot = new builder.Bot(testAdapter)
            .onReceive(
                (context) => {
                    if (context.request.text === 'a') {
                        context.responses.push({ text: 'a' });
                    }
                },
                (context) => {
                    if (!context.responded) {
                        assert(context.request.text === 'b');
                        context.responses.push({ text: 'b' });
                    }
                }
            );
        testAdapter.send('a').assertReply('a')
            .send('b').assertReply('b')
            .then(() => done());
    });
});

describe('context', function () {
    this.timeout(5000);
    it('should reply() a message with just text.', function (done) {
        const testAdapter = new builder.TestAdapter();
        const bot = new builder.Bot(testAdapter)
            .onReceive((context) => {
                context.reply('test');
            });
        testAdapter.send('hi').assertReply('test')
            .then(() => done());
    });

    it('should reply() a message with text+ssml.', function (done) {
        const testAdapter = new builder.TestAdapter();
        const bot = new builder.Bot(testAdapter)
            .onReceive((context) => {
                context.reply('test', 'ssml');
            });
        testAdapter.send('hi')
            .assertReply((a) => {
                assert(a.type == 'message');
                assert(a.text == 'test');
                assert(a.speak == 'ssml');
            })
            .then(() => done());
    });

    it('should reply() a message with text+attachments.', function (done) {
        const testAdapter = new builder.TestAdapter();
        const bot = new builder.Bot(testAdapter)
            .onReceive((context) => {
                context.reply('test', { attachments: [{ contentType: 'text' }] });
            });
        testAdapter.test('hi', (a) => {
            assert(a.type == 'message');
            assert(a.text == 'test');
            assert(a.attachments);
            assert(a.attachments.length == 1);
            assert(a.attachments[0]);
            assert(a.attachments[0].contentType === 'text');
        })
            .then(() => done());
    });

    it('should reply() a message with text+ssml+attachments.', function (done) {
        const testAdapter = new builder.TestAdapter();
        const bot = new builder.Bot(testAdapter)
            .onReceive((context) => {
                context.reply('test', 'ssml', { attachments: [{ contentType: 'text' }] });
            });
        testAdapter.test('hi', (a) => {
            assert(a.type == 'message');
            assert(a.text == 'test');
            assert(a.speak == 'ssml');
            assert(a.attachments);
            assert(a.attachments.length == 1);
            assert(a.attachments[0]);
            assert(a.attachments[0].contentType === 'text');
        })
            .then(() => done());
    });

    it('should reply() with a custom activity.', function (done) {
        const testAdapter = new builder.TestAdapter();
        const bot = new builder.Bot(testAdapter)
            .onReceive((context) => {
                context.reply({ type: 'test' });
            });
        testAdapter.test('hi', (a) => {
            assert(a.type == 'test');
        })
            .then(() => done());
    });

    it('should add a delay()', function (done) {
        const testAdapter = new builder.TestAdapter();
        const bot = new builder.Bot(testAdapter)
            .onReceive((context) => {
                context.delay(2000);
            });
        testAdapter.test('hi', (a) => {
            assert(a.type === 'delay');
            assert(a.value === 2000);
        })
            .then(() => done());
    });

    it('should work to proactively send reply()', function (done) {
        const testAdapter = new builder.TestAdapter();
        const bot = new builder.Bot(testAdapter)
            .onReceive((context) => {
                // in 500 ms send proactive response
                setTimeout(() => {
                    bot.createContext(context.request, (proactiveContext) => {
                        proactiveContext.reply('hello');
                    })
                }, 500);
            });
        testAdapter.send('hi').assertReply('hello')
            .then(() => done());
    });


    it('should showTyping() indicator', function (done) {
        const testAdapter = new builder.TestAdapter();
        const bot = new builder.Bot(testAdapter)
            .onReceive((context) => {
                context.showTyping();
            });
        testAdapter.test('hi', (a) => {
            assert(a.type === 'typing');
        })
            .then(() => done());
    });

    it('should send endOfConversation()', function (done) {
        const testAdapter = new builder.TestAdapter();
        const bot = new builder.Bot(testAdapter)
            .onReceive((context) => {
                context.endOfConversation();
            });
        testAdapter.test('hi', (a) => {
            assert(a.type === 'endOfConversation');
            assert(a.code === builder.EndOfConversationCodes.CompletedSuccessfully)
        })
            .then(() => done());
    });

    it('should send endOfConversation() with a custom code', function (done) {
        const code = builder.EndOfConversationCodes.BotTimedOut;
        const testAdapter = new builder.TestAdapter();
        const bot = new builder.Bot(testAdapter)
            .onReceive((context) => {
                context.endOfConversation(code);
            });
        testAdapter.test('hi', (a) => {
            assert(a.type === 'endOfConversation');
            assert(a.code === code);
        })
            .then(() => done());
    });

<<<<<<< HEAD
    it('should findEntities() of a specific type', function (done) {
        const code = builder.EndOfConversationCodes.BotTimedOut;
        const testAdapter = new builder.TestAdapter();
        const bot = new builder.Bot(testAdapter)
            .use({
                receiveActivity: (ctx, next) => {
                    ctx.topIntent = {
                        name: 'BookFlight',
                        score: 1.0,
                        entities: [
                            { type: 'fromCity', value: 'seattle' },
                            { type: 'toCity', value: 'boston' },
                            { type: 'date', value: '9/20/2017' }
                        ]
                    };
                    return next();
                }
            })
            .onReceive((context) => {
                let msg = 'I found ';
                let testAdapter = '';
                context.findEntities('fromCity').forEach((entity) => {
                    msg += testAdapter + entity.value;
                    testAdapter = ' and ';
                })
                context.reply(msg);
            });
        testAdapter.send('book flight').assertReply('I found seattle')
            .then(() => done());
    });

    it('should findEntities() using a pattern', function (done) {
        const code = builder.EndOfConversationCodes.BotTimedOut;
        const testAdapter = new builder.TestAdapter();
        const bot = new builder.Bot(testAdapter)
            .use({
                receiveActivity: (ctx, next) => {
                    ctx.topIntent = {
                        name: 'BookFlight',
                        score: 1.0,
                        entities: [
                            { type: 'fromCity', value: 'seattle' },
                            { type: 'toCity', value: 'boston' },
                            { type: 'date', value: '9/20/2017' }
                        ]
                    };
                    return next();
                }
            })
            .onReceive((context) => {
                let msg = 'I found ';
                let testAdapter = '';
                context.findEntities(/.*City/).forEach((entity) => {
                    msg += testAdapter + entity.value;
                    testAdapter = ' and ';
                });
                context.reply(msg);
            });
        testAdapter.send('book flight')
            .assertReply('I found seattle and boston')
            .then(() => done());
    });

    it('should return the value of the first match using getEntity()', function (done) {
        const code = builder.EndOfConversationCodes.BotTimedOut;
        const testAdapter = new builder.TestAdapter();
        const bot = new builder.Bot(testAdapter)
            .use({
                receiveActivity: (ctx, next) => {
                    ctx.topIntent = {
                        name: 'BookFlight',
                        score: 1.0,
                        entities: [
                            { type: 'fromCity', value: 'seattle' },
                            { type: 'toCity', value: 'boston' },
                            { type: 'date', value: '9/20/2017' }
                        ]
                    };
                    return next();
                }
            })
            .onReceive((context) => {
                const value = context.getEntity(/.*City/);
                context.reply(`I found ${value}`);
            });
        testAdapter.send('book flight').assertReply('I found seattle')
            .then(() => done());
    });

    it('should return the value of the second match using getEntity()', function (done) {
        const code = builder.EndOfConversationCodes.BotTimedOut;
        const testAdapter = new builder.TestAdapter();
        const bot = new builder.Bot(testAdapter)
            .use({
                receiveActivity: (ctx, next) => {
                    ctx.topIntent = {
                        name: 'BookFlight',
                        score: 1.0,
                        entities: [
                            { type: 'fromCity', value: 'seattle' },
                            { type: 'toCity', value: 'boston' },
                            { type: 'date', value: '9/20/2017' }
                        ]
                    };
                    return next();
                }
            })
            .onReceive((context) => {
                const value = context.getEntity(/.*City/, 1);
                context.reply(`I found ${value}`);
            });
        testAdapter.send('book flight').assertReply('I found boston')
            .then(() => done());
    });

=======
>>>>>>> a0e4c1c7
    it('should send a batch of activities', function (done) {
        const testAdapter = new builder.TestAdapter();
        const bot = new builder.Bot(testAdapter)
            .onReceive((context) => {
                context.showTyping().delay(2000).reply('test');
            });
        testAdapter.send('hi')
            .assertReply((a) => {
                assert(a.type === 'typing');
            })
            .assertReply((a) => {
                assert(a.type === 'delay');
            })
            .assertReply((a) => {
                assert(a.type === 'message');
                assert(a.text === 'test');
            })
            .then(() => done());
    });

    it('should flush responses', function (done) {
        let batch = 0;
        const testAdapter = new builder.TestAdapter();
        const bot = new builder.Bot(testAdapter)
            .onReceive((context) => {
                return context.showTyping().delay(2000).reply('foo').flushResponses().then((r) => {
                    assert(context.responses.length === 0, `Invalid responses length of ${context.responses.length}`);
                    batch = 1;
                    context.reply('bar');
                    return { handled: true };
                });
            });
        testAdapter.send('hi')
            .assertReply((a) => assert(a.type === 'typing'), 'No typing sent', 3000)
            .assertReply((a) => assert(a.type === 'delay'), 'No delay sent', 3000)
            .assertReply('foo')
            .assertReply('bar')
            .then(() => {
                assert(batch === 1, "Batch not sent.");
                done()
            });
    });

    it('should flush changes even when no responses', function (done) {
        let batch = 0;
        const testAdapter = new builder.TestAdapter();
        const bot = new builder.Bot(testAdapter)
            .use({
                postActivity: (context, activities, next) => {
                    batch = 1;
                    return next();
                }
            })
            .onReceive((context) => {
                return context.flushResponses().then((r) => {
                    assert(batch === 1, `Changes not flushed.`);
                    batch = 2;
                    context.reply('bar');
                    return { handled: true };
                });
            });
        testAdapter.send('hi')
            .assertReply('bar')
            .then(() => done());
    });
});<|MERGE_RESOLUTION|>--- conflicted
+++ resolved
@@ -255,124 +255,6 @@
             .then(() => done());
     });
 
-<<<<<<< HEAD
-    it('should findEntities() of a specific type', function (done) {
-        const code = builder.EndOfConversationCodes.BotTimedOut;
-        const testAdapter = new builder.TestAdapter();
-        const bot = new builder.Bot(testAdapter)
-            .use({
-                receiveActivity: (ctx, next) => {
-                    ctx.topIntent = {
-                        name: 'BookFlight',
-                        score: 1.0,
-                        entities: [
-                            { type: 'fromCity', value: 'seattle' },
-                            { type: 'toCity', value: 'boston' },
-                            { type: 'date', value: '9/20/2017' }
-                        ]
-                    };
-                    return next();
-                }
-            })
-            .onReceive((context) => {
-                let msg = 'I found ';
-                let testAdapter = '';
-                context.findEntities('fromCity').forEach((entity) => {
-                    msg += testAdapter + entity.value;
-                    testAdapter = ' and ';
-                })
-                context.reply(msg);
-            });
-        testAdapter.send('book flight').assertReply('I found seattle')
-            .then(() => done());
-    });
-
-    it('should findEntities() using a pattern', function (done) {
-        const code = builder.EndOfConversationCodes.BotTimedOut;
-        const testAdapter = new builder.TestAdapter();
-        const bot = new builder.Bot(testAdapter)
-            .use({
-                receiveActivity: (ctx, next) => {
-                    ctx.topIntent = {
-                        name: 'BookFlight',
-                        score: 1.0,
-                        entities: [
-                            { type: 'fromCity', value: 'seattle' },
-                            { type: 'toCity', value: 'boston' },
-                            { type: 'date', value: '9/20/2017' }
-                        ]
-                    };
-                    return next();
-                }
-            })
-            .onReceive((context) => {
-                let msg = 'I found ';
-                let testAdapter = '';
-                context.findEntities(/.*City/).forEach((entity) => {
-                    msg += testAdapter + entity.value;
-                    testAdapter = ' and ';
-                });
-                context.reply(msg);
-            });
-        testAdapter.send('book flight')
-            .assertReply('I found seattle and boston')
-            .then(() => done());
-    });
-
-    it('should return the value of the first match using getEntity()', function (done) {
-        const code = builder.EndOfConversationCodes.BotTimedOut;
-        const testAdapter = new builder.TestAdapter();
-        const bot = new builder.Bot(testAdapter)
-            .use({
-                receiveActivity: (ctx, next) => {
-                    ctx.topIntent = {
-                        name: 'BookFlight',
-                        score: 1.0,
-                        entities: [
-                            { type: 'fromCity', value: 'seattle' },
-                            { type: 'toCity', value: 'boston' },
-                            { type: 'date', value: '9/20/2017' }
-                        ]
-                    };
-                    return next();
-                }
-            })
-            .onReceive((context) => {
-                const value = context.getEntity(/.*City/);
-                context.reply(`I found ${value}`);
-            });
-        testAdapter.send('book flight').assertReply('I found seattle')
-            .then(() => done());
-    });
-
-    it('should return the value of the second match using getEntity()', function (done) {
-        const code = builder.EndOfConversationCodes.BotTimedOut;
-        const testAdapter = new builder.TestAdapter();
-        const bot = new builder.Bot(testAdapter)
-            .use({
-                receiveActivity: (ctx, next) => {
-                    ctx.topIntent = {
-                        name: 'BookFlight',
-                        score: 1.0,
-                        entities: [
-                            { type: 'fromCity', value: 'seattle' },
-                            { type: 'toCity', value: 'boston' },
-                            { type: 'date', value: '9/20/2017' }
-                        ]
-                    };
-                    return next();
-                }
-            })
-            .onReceive((context) => {
-                const value = context.getEntity(/.*City/, 1);
-                context.reply(`I found ${value}`);
-            });
-        testAdapter.send('book flight').assertReply('I found boston')
-            .then(() => done());
-    });
-
-=======
->>>>>>> a0e4c1c7
     it('should send a batch of activities', function (done) {
         const testAdapter = new builder.TestAdapter();
         const bot = new builder.Bot(testAdapter)
