// Copyright (c) Microsoft Corporation.
// Licensed under the MIT License.

const assert = require('assert');
const httpMocks = require('node-mocks-http');
const net = require('net');
const { expect } = require('chai');
const sinon = require('sinon');
const {
    AuthenticationConfiguration,
    BotFrameworkAuthenticationFactory,
    allowedCallersClaimsValidator,
} = require('botframework-connector');
const {
    CloudAdapter,
    ConfigurationServiceClientCredentialFactory,
    ActivityTypes,
    createBotFrameworkAuthenticationFromConfiguration,
    INVOKE_RESPONSE_KEY,
} = require('..');
const { NamedPipeServer } = require('botframework-streaming');
const { StatusCodes } = require('botframework-schema');

const FakeBuffer = () => Buffer.from([]);
const FakeNodeSocket = () => new net.Socket();
const noop = () => null;

describe('CloudAdapter', function () {
    let sandbox;
    beforeEach(function () {
        sandbox = sinon.createSandbox({ useFakeTimers: false });
    });

    afterEach(function () {
        if (sandbox) {
            sandbox.restore();
        }
    });

    const adapter = new CloudAdapter();

    describe('constructor', function () {
        it('throws for bad args', function () {
            assert.throws(() => new CloudAdapter(null), {
                name: 'TypeError',
                message: '`botFrameworkAuthentication` parameter required',
            });
        });

        it('succeeds', function () {
            new CloudAdapter(BotFrameworkAuthenticationFactory.create());
            new CloudAdapter();
        });
    });

    describe('process', function () {
        it('delegates to connect', async function () {
            const req = {};
            const socket = FakeNodeSocket();
            const head = FakeBuffer();
            const logic = () => Promise.resolve();

            const mock = sandbox.mock(adapter);
            mock.expects('connect').withArgs(req, socket, head, logic).once().resolves();
            mock.expects('processActivity').never();

            await adapter.process(req, socket, head, logic);

            mock.verify();
        });

        it('delegates to processActivity', async function () {
            const authorization = 'Bearer Authorization';
            const activity = { type: ActivityTypes.Invoke, value: 'invoke' };

            const req = httpMocks.createRequest({
                method: 'POST',
                headers: { authorization },
                body: activity,
            });

            const res = httpMocks.createResponse();

            const logic = async (context) => {
                context.turnState.set(INVOKE_RESPONSE_KEY, {
                    type: ActivityTypes.InvokeResponse,
                    value: {
                        status: 200,
                        body: 'invokeResponse',
                    },
                });
            };

            const mock = sandbox.mock(adapter);
            mock.expects('processActivity').withArgs(authorization, activity, logic).once().resolves();
            mock.expects('connect').never();

            await adapter.process(req, res, logic);

            mock.verify();
        });

        it('throws exception on expired token', async function () {
<<<<<<< HEAD
            const consoleSpy = sinon.spy(console, 'error');
=======
>>>>>>> 192d4b24
            // Expired token with removed AppID
            const authorization =
                'Bearer eyJ0eXAiOiJKV1QiLCJhbGciOiJSUzI1NiIsIng1dCI6IjJaUXBKM1VwYmpBWVhZR2FYRUpsOGxWMFRPSSIsImtpZCI6IjJaUXBKM1VwYmpBWVhZR2FYRUpsOGxWMFRPSSJ9.eyJhdWQiOiJodHRwczovL2FwaS5ib3RmcmFtZXdvcmsuY29tIiwiaXNzIjoiaHR0cHM6Ly9zdHMud2luZG93cy5uZXQvZDZkNDk0MjAtZjM5Yi00ZGY3LWExZGMtZDU5YTkzNTg3MWRiLyIsImlhdCI6MTY3MDM1MDQxNSwibmJmIjoxNjcwMzUwNDE1LCJleHAiOjE2NzA0MzcxMTUsImFpbyI6IkUyWmdZTkJONEpWZmxlOTJUc2wxYjhtOHBjOWpBQT09IiwiYXBwaWQiOiI5ZGRmM2QwZS02ZDRlLTQ2MWEtYjM4Yi0zMTYzZWQ3Yjg1NmIiLCJhcHBpZGFjciI6IjEiLCJpZHAiOiJodHRwczovL3N0cy53aW5kb3dzLm5ldC9kNmQ0OTQyMC1mMzliLTRkZjctYTFkYy1kNTlhOTM1ODcxZGIvIiwicmgiOiIwLkFXNEFJSlRVMXB2ejkwMmgzTldhazFoeDIwSXpMWTBwejFsSmxYY09EcS05RnJ4dUFBQS4iLCJ0aWQiOiJkNmQ0OTQyMC1mMzliLTRkZjctYTFkYy1kNTlhOTM1ODcxZGIiLCJ1dGkiOiJIWDlncld2bU1rMlhESTRkS3BHSEFBIiwidmVyIjoiMS4wIn0.PBLuja5sCcDfFjweoy-VucvbfHEyEcs1GyqXjekzBqgvK-mSc1UrEfqr5834qY6dLNsXVIMJzMFuH6WyPbnAfIfRcabdiVSOAl8N8e9Tex6vHfPi4h4P2F96VkXU80EtZX4QMjsJMDJ5eXbJlIDEAxXoJbAdHqgy-lHcVBx8XK7toJ_W7vSsFhis3C4CPCHI1cf1WuHVwfFXBiNwsOzj9cnRUKpea6UELV89q4C0L6aeSNdWYXehZmgq-wlo2wIaGgQ7rOXx4MlIrc83LBzMMc6TWvBJecK6O8pJWLe6BTwOltBI8Tmo2hWnY1OnsbOhbSSlfwLaZqKI7QpA50_2GQ';

            const activity = { type: ActivityTypes.Invoke, value: 'invoke' };

            const req = httpMocks.createRequest({
                method: 'POST',
                headers: { authorization },
                body: activity,
            });

            const res = httpMocks.createResponse();

            const logic = async (context) => {
                context.turnState.set(INVOKE_RESPONSE_KEY, {
                    type: ActivityTypes.InvokeResponse,
                    value: {
                        status: 200,
                        body: 'invokeResponse',
                    },
                });
            };

            const validTokenIssuers = [];
            const claimsValidators = allowedCallersClaimsValidator(['*']);
            const authConfig = new AuthenticationConfiguration([], claimsValidators, validTokenIssuers);
            const credentialsFactory = new ConfigurationServiceClientCredentialFactory({
                MicrosoftAppId: '',
                MicrosoftAppPassword: '',
                MicrosoftAppType: '',
                MicrosoftAppTenantId: '',
            });

            const botFrameworkAuthentication = createBotFrameworkAuthenticationFromConfiguration(
                null,
                credentialsFactory,
                authConfig,
                undefined,
                undefined
            );

            const adapter = new CloudAdapter(botFrameworkAuthentication);

            await adapter.process(req, res, logic);

            assert.equal(StatusCodes.UNAUTHORIZED, res.statusCode);
<<<<<<< HEAD

            expect(consoleSpy.calledWithMatch({ message: 'The token has expired' })).to.be.true;
=======
>>>>>>> 192d4b24
        });
    });

    describe('connectNamedPipe', function () {
        it('throws for bad args', async function () {
            const includesParam = (param) => (err) => {
                assert(err.message.includes(`at ${param}`), err.message);
                return true;
            };

            await assert.rejects(
                adapter.connectNamedPipe(undefined, noop, 'appId', 'audience', 'callerId'),
                includesParam('pipeName')
            );

            await assert.rejects(
                adapter.connectNamedPipe('pipeName', undefined, 'appId', 'audience', 'callerId'),
                includesParam('logic')
            );

            await assert.rejects(
                adapter.connectNamedPipe('pipeName', noop, undefined, 'audience', 'callerId'),
                includesParam('appId')
            );

            await assert.rejects(
                adapter.connectNamedPipe('pipeName', noop, 'appId', undefined, 'callerId'),
                includesParam('audience')
            );

            await assert.rejects(
                adapter.connectNamedPipe('pipeName', noop, 'appId', 'audience', 10),
                includesParam('callerId')
            );
        });

        it('succeeds', async function () {
            sandbox.stub(NamedPipeServer.prototype, 'start').resolves();
            await adapter.connectNamedPipe('pipeName', noop, 'appId', 'audience');
        });
    });
});<|MERGE_RESOLUTION|>--- conflicted
+++ resolved
@@ -101,10 +101,8 @@
         });
 
         it('throws exception on expired token', async function () {
-<<<<<<< HEAD
             const consoleSpy = sinon.spy(console, 'error');
-=======
->>>>>>> 192d4b24
+
             // Expired token with removed AppID
             const authorization =
                 'Bearer eyJ0eXAiOiJKV1QiLCJhbGciOiJSUzI1NiIsIng1dCI6IjJaUXBKM1VwYmpBWVhZR2FYRUpsOGxWMFRPSSIsImtpZCI6IjJaUXBKM1VwYmpBWVhZR2FYRUpsOGxWMFRPSSJ9.eyJhdWQiOiJodHRwczovL2FwaS5ib3RmcmFtZXdvcmsuY29tIiwiaXNzIjoiaHR0cHM6Ly9zdHMud2luZG93cy5uZXQvZDZkNDk0MjAtZjM5Yi00ZGY3LWExZGMtZDU5YTkzNTg3MWRiLyIsImlhdCI6MTY3MDM1MDQxNSwibmJmIjoxNjcwMzUwNDE1LCJleHAiOjE2NzA0MzcxMTUsImFpbyI6IkUyWmdZTkJONEpWZmxlOTJUc2wxYjhtOHBjOWpBQT09IiwiYXBwaWQiOiI5ZGRmM2QwZS02ZDRlLTQ2MWEtYjM4Yi0zMTYzZWQ3Yjg1NmIiLCJhcHBpZGFjciI6IjEiLCJpZHAiOiJodHRwczovL3N0cy53aW5kb3dzLm5ldC9kNmQ0OTQyMC1mMzliLTRkZjctYTFkYy1kNTlhOTM1ODcxZGIvIiwicmgiOiIwLkFXNEFJSlRVMXB2ejkwMmgzTldhazFoeDIwSXpMWTBwejFsSmxYY09EcS05RnJ4dUFBQS4iLCJ0aWQiOiJkNmQ0OTQyMC1mMzliLTRkZjctYTFkYy1kNTlhOTM1ODcxZGIiLCJ1dGkiOiJIWDlncld2bU1rMlhESTRkS3BHSEFBIiwidmVyIjoiMS4wIn0.PBLuja5sCcDfFjweoy-VucvbfHEyEcs1GyqXjekzBqgvK-mSc1UrEfqr5834qY6dLNsXVIMJzMFuH6WyPbnAfIfRcabdiVSOAl8N8e9Tex6vHfPi4h4P2F96VkXU80EtZX4QMjsJMDJ5eXbJlIDEAxXoJbAdHqgy-lHcVBx8XK7toJ_W7vSsFhis3C4CPCHI1cf1WuHVwfFXBiNwsOzj9cnRUKpea6UELV89q4C0L6aeSNdWYXehZmgq-wlo2wIaGgQ7rOXx4MlIrc83LBzMMc6TWvBJecK6O8pJWLe6BTwOltBI8Tmo2hWnY1OnsbOhbSSlfwLaZqKI7QpA50_2GQ';
@@ -152,11 +150,7 @@
             await adapter.process(req, res, logic);
 
             assert.equal(StatusCodes.UNAUTHORIZED, res.statusCode);
-<<<<<<< HEAD
-
             expect(consoleSpy.calledWithMatch({ message: 'The token has expired' })).to.be.true;
-=======
->>>>>>> 192d4b24
         });
     });
 
