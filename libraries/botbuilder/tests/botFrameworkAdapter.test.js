const assert = require('assert');
const { ActivityTypes, TurnContext } = require('botbuilder-core');
const connector = require('botframework-connector');
<<<<<<< HEAD
const { AuthenticationConstants, CertificateAppCredentials, ConnectorClient, MicrosoftAppCredentials } = require('botframework-connector');
=======
const { AuthenticationConstants, CertificateAppCredentials, ConnectorClient, GovernmentConstants, MicrosoftAppCredentials } = require('botframework-connector');
>>>>>>> 573100fe
const { BotFrameworkAdapter } = require('../');

const reference = {
    activityId: '1234',
    channelId: 'test',
    serviceUrl: 'https://example.org/channel',
    user: { id: 'user', name: 'User Name' },
    bot: { id: 'bot', name: 'Bot Name' },
    conversation: { 
        id: 'convo1',
        properties: {
            'foo': 'bar'
        }
    }
};
const incomingMessage = TurnContext.applyConversationReference({ text: 'test', type: 'message' }, reference, true);
const outgoingMessage = TurnContext.applyConversationReference({ text: 'test', type: 'message' }, reference);
const incomingInvoke = TurnContext.applyConversationReference({ type: 'invoke' }, reference, true);

class AdapterUnderTest extends BotFrameworkAdapter {
    constructor(settings) {
        super(settings);
        this.failAuth = false;
        this.failOperation = false;
        this.expectAuthHeader = '';
        this.newServiceUrl = undefined;
    }

<<<<<<< HEAD
=======
    getOAuthScope() {
        return this.credentials.oAuthScope;
    }

>>>>>>> 573100fe
    async testAuthenticateRequest(request, authHeader) {
        const claims = await super.authenticateRequestInternal(request, authHeader);
        if (!claims.isAuthenticated) { throw new Error('Unauthorized Access. Request is not authorized'); }
    }
    testCreateConnectorClient(serviceUrl) { return super.createConnectorClient(serviceUrl) }

    authenticateRequest(request, authHeader) {
        return this.authenticateRequestInternal.bind(this)(request, authHeader);
    }

    authenticateRequestInternal(request, authHeader) {
        assert(request, `authenticateRequestInternal() not passed request.`);
        assert(authHeader === this.expectAuthHeader, `authenticateRequestInternal() not passed expected authHeader.`);
<<<<<<< HEAD
        return this.failAuth ? Promise.reject(new Error('failed auth')) : Promise.resolve({});
=======
        return this.failAuth ? Promise.reject(new Error('failed auth')) : Promise.resolve({ claims: [] });
>>>>>>> 573100fe
    }

    createConnectorClient(serviceUrl) {
        assert(serviceUrl, `createConnectorClient() not passed serviceUrl.`);
        return this.mockConnectorClient.bind(this)();
    }

    createConnectorClientWithIdentity(serviceUrl, identity) {
        assert(serviceUrl, `createConnectorClientWithIdentity() not passed serviceUrl.`);
        assert(identity, `createConnectorClientWithIdentity() not passed identity.`);
        return this.mockConnectorClient.bind(this)();
    }

    createConnectorClientInternal(serviceUrl, credentials) {
        assert(serviceUrl, `createConnectorClientInternal() not passed serviceUrl.`);
        assert(credentials, `createConnectorClientInternal() not passed credentials.`);
        return this.mockConnectorClient.bind(this)();
    }
    getOrCreateConnectorClient(context, serviceUrl, credentials) {
        assert(context, `createConnectorClient() not passed context.`);
        assert(serviceUrl, `createConnectorClient() not passed serviceUrl.`);
        assert(credentials, `createConnectorClient() not passed credentials.`);
        return this.mockConnectorClient.bind(this)();
    }

    mockConnectorClient() {
        return {
            conversations: {
                replyToActivity: (conversationId, activityId, activity) => {
                    assert(conversationId, `replyToActivity() not passed conversationId.`);
                    assert(activityId, `replyToActivity() not passed activityId.`);
                    assert(activity, `replyToActivity() not passed activity.`);
                    return this.failOperation ? Promise.reject(new Error(`failed`)) : Promise.resolve({ id: '5678' });
                },
                sendToConversation: (conversationId, activity) => {
                    assert(conversationId, `sendToConversation() not passed conversationId.`);
                    assert(activity, `sendToConversation() not passed activity.`);
                    return this.failOperation ? Promise.reject(new Error(`failed`)) : Promise.resolve({ id: '5678' });
                },
                updateActivity: (conversationId, activityId, activity) => {
                    assert(conversationId, `updateActivity() not passed conversationId.`);
                    assert(activityId, `updateActivity() not passed activityId.`);
                    assert(activity, `updateActivity() not passed activity.`);
                    return this.failOperation ? Promise.reject(new Error(`failed`)) : Promise.resolve({ id: '5678' });
                },
                deleteActivity: (conversationId, activityId) => {
                    assert(conversationId, `deleteActivity() not passed conversationId.`);
                    assert(activityId, `deleteActivity() not passed activityId.`);
                    return this.failOperation ? Promise.reject(new Error(`failed`)) : Promise.resolve();
                },
                createConversation: (parameters) => {
                    assert(parameters, `createConversation() not passed parameters.`);
                    return this.failOperation ? Promise.reject(new Error(`failed`)) : Promise.resolve({ id: 'convo2', serviceUrl: this.newServiceUrl });
                }
            }
        };
    }
}

class MockRequest {
    constructor(body, headers) {
        this.data = JSON.stringify(body);
        this.headers = headers || {};
    }

    on(event, handler) {
        switch (event) {
            case 'data':
                handler(this.data);
                break;
            case 'end':
                handler();
                break;
        }
    }
}

class MockBodyRequest {
    constructor(body, headers) {
        this.body = body;
        this.headers = headers || {};
    }

    on(event, handler) {
        assert(false, `unexpected call to request.on().`);
    }
}

class MockResponse {
    constructor() {
        this.ended = false;
        this.statusCode = undefined;
        this.body = undefined;
    }

    status(status) {
        this.statusCode = status;
    }

    send(body) {
        assert(!this.ended, `response.send() called after response.end().`);
        this.body = body;
    }

    end() {
        assert(!this.ended, `response.end() called twice.`);
        assert(this.statusCode !== undefined, `response.end() called before response.send().`);
        this.ended = true;
    }
}

function assertResponse(res, statusCode, hasBody) {
    assert(res.ended, `response not ended.`);
    assert.strictEqual(res.statusCode, statusCode);
    if (hasBody) {
        assert(res.body, `response missing body.`);
    } else {
        assert.strictEqual(res.body, undefined);
    }
}

describe(`BotFrameworkAdapter`, function () {
    this.timeout(5000);
    describe('constructor()', () => {
        it(`should use CertificateAppCredentials when certificateThumbprint and certificatePrivateKey are provided`, () => {
            const certificatePrivateKey = 'key';
            const certificateThumbprint = 'thumbprint';
            const appId = '11111111-7777-8888-9999-333333333333';

            const adapter = new BotFrameworkAdapter({ appId, certificatePrivateKey, certificateThumbprint });
            assert(adapter.credentials instanceof CertificateAppCredentials);
            assert.strictEqual(adapter.credentials.appId, appId);
            assert.strictEqual(adapter.credentials.certificatePrivateKey, certificatePrivateKey);
            assert.strictEqual(adapter.credentials.certificateThumbprint, certificateThumbprint);

            assert.strictEqual(adapter.settings.appId, appId);
            assert.strictEqual(adapter.settings.appPassword, '');
        });

        it(`should use CertificateAppCredentials over MicrosoftAppCredentials when certificateThumbprint and certificatePrivateKey are provided`, () => {
            const certificatePrivateKey = 'key';
            const certificateThumbprint = 'thumbprint';
            const appId = '11111111-7777-8888-9999-333333333333';
            const appPassword = 'password';
    
            const adapter = new BotFrameworkAdapter({
                appId,
                certificatePrivateKey,
                certificateThumbprint,
                appPassword
            });

            assert(adapter.credentials instanceof CertificateAppCredentials);
            assert.strictEqual(adapter.credentials.appId, appId);
            assert.strictEqual(adapter.credentials.certificatePrivateKey, certificatePrivateKey);
            assert.strictEqual(adapter.credentials.certificateThumbprint, certificateThumbprint);
            // adapter.credentialsProvider should have an empty string for a password.
            assert.strictEqual(adapter.credentialsProvider.appPassword, '');
            // appPassword should still be stored in BotFrameworkAdapter.settings through the spread syntax.
            assert.strictEqual(adapter.settings.appPassword, appPassword);
        });

        it(`should read ChannelService and BotOpenIdMetadata env var if they exist`, function () {
            process.env.ChannelService = 'https://botframework.azure.us';
            process.env.BotOpenIdMetadata = 'https://someEndpoint.com';
            const adapter = new AdapterUnderTest();
    
            assert(adapter.settings.channelService === 'https://botframework.azure.us', `Adapter should have read process.env.ChannelService`);
            assert(adapter.settings.openIdMetadata === 'https://someEndpoint.com', `Adapter should have read process.env.ChannelService`);
            delete process.env.ChannelService;
            delete process.env.BotOpenIdMetadata;
        });
    });

    describe('authenticateRequest()', () => {
        it(`should work if no appId or appPassword.`, async () => {
            const req = new MockRequest(incomingMessage);
            const adapter = new AdapterUnderTest();
            await adapter.testAuthenticateRequest(req, '');
        });
    
        it(`should fail if appId+appPassword and no headers.`, async () => {
            const req = new MockRequest(incomingMessage);
            const adapter = new AdapterUnderTest({ appId: 'bogusApp', appPassword: 'bogusPassword' });
            try {
                await adapter.testAuthenticateRequest(req, '');
            } catch (e) {
                assert.strictEqual(e.message, 'Unauthorized Access. Request is not authorized');
            }
        });
    });

    describe('buildCredentials()', () => {
        it('should return credentials with correct parameters', async () => {
            const adapter = new BotFrameworkAdapter({appId: 'appId', appPassword: 'appPassword'});
            const creds = await adapter.buildCredentials('appId', 'scope');
            assert.strictEqual(creds.appId, 'appId');
            assert.strictEqual(creds.appPassword, 'appPassword');
            assert.strictEqual(creds.oAuthScope, 'scope');
        });
    
        it('should return credentials with default public Azure values', async () => {
            const adapter = new BotFrameworkAdapter({appId: 'appId', appPassword: 'appPassword'});
            const creds = await adapter.buildCredentials('appId');
            assert.strictEqual(creds.appId, 'appId');
            assert.strictEqual(creds.appPassword, 'appPassword');
            assert.strictEqual(creds.oAuthScope, AuthenticationConstants.ToBotFromChannelTokenIssuer);
    
            const oAuthEndpoint = AuthenticationConstants.ToChannelFromBotLoginUrlPrefix + AuthenticationConstants.DefaultChannelAuthTenant;
            assert.strictEqual(creds.oAuthEndpoint, oAuthEndpoint);
        });
    });

    describe('get/create ConnectorClient methods', () => {
        it(`should createConnectorClient().`, function (done) {
            const req = new MockRequest(incomingMessage);
            const adapter = new AdapterUnderTest();
            const client = adapter.testCreateConnectorClient(reference.serviceUrl);
            assert(client, `client not returned.`);
            assert(client.conversations, `invalid client returned.`);
            done();
        });

        it('getOrCreateConnectorClient should create a new client if the cached serviceUrl does not match the provided one', () => {
            const adapter = new BotFrameworkAdapter();
            const context = new TurnContext(adapter, { type: ActivityTypes.Message, text: 'hello', serviceUrl: 'http://bing.com' });
            const cc = new ConnectorClient(new MicrosoftAppCredentials('', ''), {baseUri: 'http://bing.com'});
            context.turnState.set(adapter.ConnectorClientKey, cc);

            const client = adapter.getOrCreateConnectorClient(context, 'https://botframework.com', adapter.credentials);
            assert.notEqual(client.baseUri, cc.baseUri);
        });
    });

<<<<<<< HEAD
    it(`processActivity() should respect bufferedReplies if it's set via logic`, async () => {
=======
    it(`processActivity() should respect expectReplies if it's set via logic`, async () => {
>>>>>>> 573100fe
        const req = new MockRequest(incomingMessage);
        const res = new MockResponse();
        const adapter = new AdapterUnderTest();
        await adapter.processActivity(req, res, async (context) => {
<<<<<<< HEAD
            context.activity.deliveryMode = 'bufferedReplies';
=======
            context.activity.deliveryMode = 'expectReplies';
>>>>>>> 573100fe
            await context.sendActivity({ type: 'message', text: 'Hello Buffered World!' });
        });
        assertResponse(res, 200, true);
    });

    it(`processActivity() should not respect invokeResponses if the incoming request was of type "invoke"`, async () => {
        const req = new MockRequest(incomingMessage);
        const res = new MockResponse();
        const adapter = new AdapterUnderTest();
        await adapter.processActivity(req, res, async (context) => {
            await context.sendActivity({ type: 'invokeResponse', text: 'InvokeResponse Test' });
        });
        assertResponse(res, 200, false);
    });

    it(`should processActivity().`, function (done) {
        let called = false;
        const req = new MockRequest(incomingMessage);
        const res = new MockResponse();
        const adapter = new AdapterUnderTest();
        adapter.processActivity(req, res, (context) => {
            assert(context, `context not passed.`);
            called = true;
        }).then(() => {
            assert(called, `bot logic not called.`);
            assertResponse(res, 200);
            done();
        });
    });

    it(`should processActivity() sent as body.`, function (done) {
        let called = false;
        const req = new MockBodyRequest(incomingMessage);
        const res = new MockResponse();
        const adapter = new AdapterUnderTest();
        adapter.processActivity(req, res, (context) => {
            assert(context, `context not passed.`);
            called = true;
        }).then(() => {
            assert(called, `bot logic not called.`);
            assertResponse(res, 200);
            done();
        });
    });

    it(`should check timestamp in processActivity() sent as body.`, function (done) {
        let called = false;
        let message = incomingMessage;
        message.timestamp = '2018-10-01T14:14:54.790Z';
        message.localTimestamp = '2018-10-01T14:14:54.790Z';
        const req = new MockBodyRequest(message);
        const res = new MockResponse();
        const adapter = new AdapterUnderTest();
        adapter.processActivity(req, res, (context) => {
            assert(context, `context not passed.`);
            assert.equal(typeof context.activity.timestamp, 'object', `'context.activity.timestamp' is not a date`);
            assert(context.activity.timestamp instanceof Date, `'context.activity.timestamp' is not a date`);
            assert.equal(typeof context.activity.localTimestamp, 'object', `'context.activity.localTimestamp' is not a date`);
            assert(context.activity.localTimestamp instanceof Date, `'context.activity.localTimestamp' is not a date`);
            called = true;
        }).then(() => {
            assert(called, `bot logic not called.`);
            assertResponse(res, 200);
            done();
        });
    });

    it(`should reject a bogus request sent to processActivity().`, function (done) {
        const req = new MockRequest('bogus');
        const res = new MockResponse();
        const adapter = new AdapterUnderTest();
        adapter.processActivity(req, res, (context) => {
            assert(false, `shouldn't have called bot logic.`);
        }).then(() => {
            assert(false, `shouldn't have passed.`);
        }, (err) => {
            assert(err, `error not returned.`);
            assertResponse(res, 400, true);
            done();
        });
    });

    it(`should reject a request without activity type sent to processActivity().`, function (done) {
        const req = new MockBodyRequest({ text: 'foo' });
        const res = new MockResponse();
        const adapter = new AdapterUnderTest();
        adapter.processActivity(req, res, (context) => {
            assert(false, `shouldn't have called bot logic.`);
        }).then(() => {
            assert(false, `shouldn't have passed.`);
        }, (err) => {
            assert(err, `error not returned.`);
            assertResponse(res, 400, true);
            done();
        });
    });

    it(`should migrate location of tenantId for MS Teams processActivity().`, function (done) {
        const incoming = TurnContext.applyConversationReference({ type: 'message', text: 'foo', channelData: { tenant: { id: '1234' } } }, reference, true);
        incoming.channelId = 'msteams';
        const req = new MockBodyRequest(incoming);
        const res = new MockResponse();
        const adapter = new AdapterUnderTest();
        adapter.processActivity(req, res, (context) => {
            assert(context.activity.conversation.tenantId === '1234', `should have copied tenant id from channelData to conversation address`);
            done();
        });
    });

    it(`receive a semanticAction with a state property on the activity in processActivity().`, function (done) {
        const incoming = TurnContext.applyConversationReference({ type: 'message', text: 'foo', semanticAction: { state: 'start' } }, reference, true);
        incoming.channelId = 'msteams';
        const req = new MockBodyRequest(incoming);
        const res = new MockResponse();
        const adapter = new AdapterUnderTest();
        adapter.processActivity(req, res, (context) => {
            assert(context.activity.semanticAction.state === 'start');
            done();
        });
    });

    it(`receive a callerId property on the activity in processActivity().`, function (done) {
        const incoming = TurnContext.applyConversationReference({ type: 'message', text: 'foo', callerId: 'foo' }, reference, true);
        incoming.channelId = 'msteams';
        const req = new MockBodyRequest(incoming);
        const res = new MockResponse();
        const adapter = new AdapterUnderTest();
        adapter.processActivity(req, res, (context) => {
            assert(context.activity.callerId === 'foo');
            done();
        });
    });

    it(`should receive a properties property on the conversation object in processActivity().`, async () => {
        const incoming = TurnContext.applyConversationReference({ type: 'message', text: 'foo', callerId: 'foo' }, reference, true);
        incoming.channelId = 'msteams';
        const req = new MockBodyRequest(incoming);
        const res = new MockResponse();
        const adapter = new AdapterUnderTest();
        await adapter.processActivity(req, res, async (context) => {
            assert(context.activity.conversation.properties.foo === 'bar');
        });
    });

    it(`should fail to auth on call to processActivity().`, function (done) {
        const req = new MockRequest(incomingMessage);
        const res = new MockResponse();
        const adapter = new AdapterUnderTest();
        adapter.failAuth = true;
        adapter.processActivity(req, res, (context) => {
            assert(false, `shouldn't have called bot logic.`);
        }).then(() => {
            assert(false, `shouldn't have passed.`);
        }, (err) => {
            try {
                assert(err, `error not returned.`);
                assertResponse(res, 401, true);
                done();
            } catch (e) {
                done(e);
            }
        });
    });

    it(`should return 500 error on bot logic exception during processActivity().`, function (done) {
        const req = new MockRequest(incomingMessage);
        const res = new MockResponse();
        const adapter = new AdapterUnderTest();
        adapter.processActivity(req, res, (context) => {
            throw new Error(`bot exception`);
        }).then(() => {
            done(new Error(`shouldn't have passed.`));
        }, (err) => {
            assert(err, `error not returned.`);
            assertResponse(res, 500, true);
            done();
        });
    });

    it(`should createConversation().`, function (done) {
        let called = false;
        const adapter = new AdapterUnderTest();
        adapter.createConversation(reference, (context) => {
            assert(context, `context not passed.`);
            assert(context.activity, `context has no request.`);
            assert(context.activity.conversation && context.activity.conversation.id === 'convo2', `request has invalid conversation.id.`);
            called = true;
        }).then(() => {
            assert(called, `bot logic not called.`);
            done();
        });
    });

    it(`should createConversation() and assign new serviceUrl.`, function (done) {
        let called = false;
        const adapter = new AdapterUnderTest();
        adapter.newServiceUrl = 'https://example.org/channel2';
        adapter.createConversation(reference, (context) => {
            assert(context, `context not passed.`);
            assert(context.activity, `context has no request.`);
            assert(context.activity.conversation && context.activity.conversation.id === 'convo2', `request has invalid conversation.id.`);
            assert(context.activity.serviceUrl === 'https://example.org/channel2', `request has invalid conversation.id.`);
            called = true;
        }).then(() => {
            assert(called, `bot logic not called.`);
            done();
        });
    });

    it(`should fail to createConversation() if serviceUrl missing.`, function (done) {
        const adapter = new AdapterUnderTest();
        const bogus = Object.assign({}, reference);
        delete bogus.serviceUrl;
        adapter.createConversation(bogus, (context) => {
            assert(false, `bot logic shouldn't be called.`);
        }).then(() => {
            assert(false, `shouldn't have passed.`);
        }, (err) => {
            assert(err, `error not returned.`);
            done();
        });
    });

    it(`should createConversation() for Teams.`, function (done) {
        const adapter = new AdapterUnderTest();
        adapter.createConversation(reference, (context) => {
            try{
                assert(context, `context not passed.`);
                assert(context.activity, `context has no request.`);
                assert(context.activity.conversation, `request has invalid conversation.`);
                assert.strictEqual(context.activity.conversation.id, 'convo2', `request has invalid conversation.id.`);
                assert.strictEqual(context.activity.conversation.tenantId, reference.conversation.tenantId, `request has invalid tenantId on conversation.`);
                assert.strictEqual(context.activity.channelData.tenant.id, reference.conversation.tenantId, `request has invalid tenantId in channelData.`);
                done();
            } catch(err) {
                done(err);
            }
        });
    });

    it(`should deliver a single activity using sendActivities().`, function (done) {
        const adapter = new AdapterUnderTest();
        const context = new TurnContext(adapter, incomingMessage);
        adapter.sendActivities(context, [outgoingMessage]).then((responses) => {
            try {
                assert(Array.isArray(responses), `array of responses not returned.`);
                assert(responses.length === 1, `invalid number of responses returned.`);
                assert(responses[0].id === '5678', `invalid response returned.`);
                done();
            } catch (e) {
                done(e);
            }
        });
    });

    it(`should deliver multiple activities using sendActivities().`, function (done) {
        const adapter = new AdapterUnderTest();
        const context = new TurnContext(adapter, incomingMessage);
        adapter.sendActivities(context, [outgoingMessage, outgoingMessage]).then((responses) => {
            try {
                assert(Array.isArray(responses), `array of responses not returned.`);
                assert(responses.length === 2, `invalid number of responses returned.`);
                done();
            } catch (e) {
                done(e);
            }
        });
    });

    it(`should wait for a 'delay' using sendActivities().`, function (done) {
        const start = new Date().getTime();
        const adapter = new AdapterUnderTest();
        const context = new TurnContext(adapter, incomingMessage);
        adapter.sendActivities(context, [outgoingMessage, { type: 'delay', value: 600 }, outgoingMessage]).then((responses) => {
            const end = new Date().getTime();
            assert(Array.isArray(responses), `array of responses not returned.`);
            assert(responses.length === 3, `invalid number of responses returned.`);
            assert((end - start) >= 500, `didn't pause for delay.`);
            done();
        });
    });

    it(`should wait for a 'delay' withut a value using sendActivities().`, function (done) {
        const start = new Date().getTime();
        const adapter = new AdapterUnderTest();
        const context = new TurnContext(adapter, incomingMessage);
        adapter.sendActivities(context, [outgoingMessage, { type: 'delay' }, outgoingMessage]).then((responses) => {
            const end = new Date().getTime();
            assert(Array.isArray(responses), `array of responses not returned.`);
            assert(responses.length === 3, `invalid number of responses returned.`);
            assert((end - start) >= 500, `didn't pause for delay.`);
            done();
        });
    });

    it(`should return bots 'invokeResponse'.`, function (done) {
        const req = new MockRequest(incomingInvoke);
        const res = new MockResponse();
        const adapter = new AdapterUnderTest();
        adapter.processActivity(req, res, (context) => {
            return context.sendActivity({ type: 'invokeResponse', value: { status: 200, body: 'body' }});
        }).then(() => {
            try {
                assertResponse(res, 200, true);
                done();
            } catch (e) {
                done(e);
            }
        });
    });

    it(`should return 501 error if bot fails to return an 'invokeResponse'.`, function (done) {
        const req = new MockRequest(incomingInvoke);
        const res = new MockResponse();
        const adapter = new AdapterUnderTest();
        adapter.processActivity(req, res, (context) => {
            // don't return anything
        }).then(() => {
            assert(false, `processActivtiy with InvokeResponse shouldn't passed.`);
        }, (err) => {
            try {
                assert.notStrictEqual(err.message, `processActivtiy with InvokeResponse shouldn't passed.`);
                assert(err, `error not returned.`);
                assertResponse(res, 501, false);
                done();
            } catch (e) {
                done(e);
            }
        });
    });

    it(`should fail to sendActivities().`, function (done) {
        const adapter = new AdapterUnderTest();
        const context = new TurnContext(adapter, incomingMessage);
        adapter.failOperation = true;
        const cpy = Object.assign({}, outgoingMessage);
        adapter.sendActivities(context, [cpy]).then((responses) => {
            assert(false, `shouldn't succeed`);
        }, (err) => {
            assert(err, `error not returned.`);
            done();
        });
    });

    it(`should fail to sendActivities() without a serviceUrl.`, function (done) {
        const adapter = new AdapterUnderTest();
        const context = new TurnContext(adapter, incomingMessage);
        const cpy = Object.assign({}, outgoingMessage, { serviceUrl: undefined });
        adapter.sendActivities(context, [cpy]).then((responses) => {
            assert(false, `shouldn't succeed`);
        }, (err) => {
            assert(err, `error not returned.`);
            done();
        });
    });

    it(`should fail to sendActivities() without a conversation.id.`, function (done) {
        const adapter = new AdapterUnderTest();
        const context = new TurnContext(adapter, incomingMessage);
        const cpy = Object.assign({}, outgoingMessage, { conversation: undefined });
        adapter.sendActivities(context, [cpy]).then((responses) => {
            assert(false, `shouldn't succeed`);
        }, (err) => {
            assert(err, `error not returned.`);
            done();
        });
    });

    it(`should post to a whole conversation using sendActivities() if replyToId missing.`, function (done) {
        const adapter = new AdapterUnderTest();
        const context = new TurnContext(adapter, incomingMessage);
        const cpy = Object.assign({}, outgoingMessage, { replyToId: undefined });
        adapter.sendActivities(context, [cpy]).then((responses) => {
            assert(Array.isArray(responses), `array of responses not returned.`);
            assert(responses.length === 1, `invalid number of responses returned.`);
            assert(responses[0].id === '5678', `invalid response returned.`);
            done();
        });
    });

    it(`should updateActivity().`, async () => {
        const adapter = new AdapterUnderTest();
        const context = new TurnContext(adapter, incomingMessage);
        await adapter.updateActivity(context, incomingMessage);
    });

    it(`should fail to updateActivity() if serviceUrl missing.`, function (done) {
        const adapter = new AdapterUnderTest();
        const context = new TurnContext(adapter, incomingMessage);
        const cpy = Object.assign({}, incomingMessage, { serviceUrl: undefined });
        adapter.updateActivity(context, cpy).then((responses) => {
            assert(false, `shouldn't succeed`);
        }, (err) => {
            assert(err, `error not returned.`);
            done();
        });
    });

    it(`should fail to updateActivity() if conversation missing.`, function (done) {
        const adapter = new AdapterUnderTest();
        const context = new TurnContext(adapter, incomingMessage);
        const cpy = Object.assign({}, incomingMessage, { conversation: undefined });
        adapter.updateActivity(context, cpy).then((responses) => {
            assert(false, `shouldn't succeed`);
        }, (err) => {
            assert(err, `error not returned.`);
            done();
        });
    });

    it(`should fail to updateActivity() if activity.id missing.`, function (done) {
        const adapter = new AdapterUnderTest();
        const context = new TurnContext(adapter, incomingMessage);
        const cpy = Object.assign({}, incomingMessage, { id: undefined });
        adapter.updateActivity(context, cpy).then((responses) => {
            assert(false, `shouldn't succeed`);
        }, (err) => {
            assert(err, `error not returned.`);
            done();
        });
    });

    it(`should deleteActivity().`, async () => {
        const adapter = new AdapterUnderTest();
        const context = new TurnContext(adapter, incomingMessage);
        await adapter.deleteActivity(context, reference);
    });

    it(`should fail to deleteActivity() if serviceUrl missing.`, function (done) {
        const adapter = new AdapterUnderTest();
        const context = new TurnContext(adapter, incomingMessage);
        const cpy = Object.assign({}, reference, { serviceUrl: undefined });
        adapter.deleteActivity(context, cpy).then((responses) => {
            assert(false, `shouldn't succeed`);
        }, (err) => {
            assert(err, `error not returned.`);
            done();
        });
    });

    it(`should fail to deleteActivity() if conversation missing.`, function (done) {
        const adapter = new AdapterUnderTest();
        const context = new TurnContext(adapter, incomingMessage);
        const cpy = Object.assign({}, reference, { conversation: undefined });
        adapter.deleteActivity(context, cpy).then((responses) => {
            assert(false, `shouldn't succeed`);
        }, (err) => {
            assert(err, `error not returned.`);
            done();
        });
    });

    it(`should fail to deleteActivity() if activityId missing.`, function (done) {
        const adapter = new AdapterUnderTest();
        const context = new TurnContext(adapter, incomingMessage);
        const cpy = Object.assign({}, reference, { activityId: undefined });
        adapter.deleteActivity(context, cpy).then((responses) => {
            assert(false, `shouldn't succeed`);
        }, (err) => {
            assert(err, `error not returned.`);
            done();
        });
    });

    // This unit test doesn't work anymore because client.UserAgentInfo was removed, so we can't inspect the user agent string
    xit(`should create a User-Agent header with the same info as the host machine.`, function (done) {
        const adapter = new BotFrameworkAdapter();
        const client = adapter.createConnectorClient('https://example.com');
        //const userAgentHeader = client.userAgentInfo.value;
        const pjson = require('../package.json');
        const userAgent = 'Microsoft-BotFramework/3.1 BotBuilder/' + pjson.version + ' (Node.js,Version=' + process.version + '; ' + os.type() + ' ' + os.release() + '; ' + os.arch() + ')';
        // assert(userAgentHeader.includes(userAgent), `ConnectorClient doesn't have user-agent header created by BotFrameworkAdapter or header is incorrect.`);
        done();
    });

    it(`should set openIdMetadata property on ChannelValidation`, function (done) {
        const testEndpoint = "http://rainbows.com";
        const original = connector.ChannelValidation.OpenIdMetadataEndpoint;
        const adapter = new BotFrameworkAdapter({openIdMetadata: testEndpoint});
        assert(testEndpoint === connector.ChannelValidation.OpenIdMetadataEndpoint, `ChannelValidation.OpenIdMetadataEndpoint was not set.`);
	    connector.ChannelValidation.OpenIdMetadataEndpoint = original;
        done();
    });

    it(`should set openIdMetadata property on GovernmentChannelValidation`, function (done) {
        const testEndpoint = "http://azure.com/configuration";
        const original = connector.GovernmentChannelValidation.OpenIdMetadataEndpoint;
        const adapter = new BotFrameworkAdapter({openIdMetadata: testEndpoint});
        assert(testEndpoint === connector.GovernmentChannelValidation.OpenIdMetadataEndpoint, `GovernmentChannelValidation.OpenIdMetadataEndpoint was not set.`);
	    connector.GovernmentChannelValidation.OpenIdMetadataEndpoint = original;
        done();
    });

    it(`should set oAuthEndpoint property on connector client`, function (done) {
        const testEndpoint = "http://rainbows.com";
        const adapter = new BotFrameworkAdapter({oAuthEndpoint: testEndpoint});
        const url = adapter.oauthApiUrl();
        assert(testEndpoint === url, `adapter.oauthApiUrl is incorrect.`);
        done();
    });

    it(`should throw error if missing serviceUrl in deleteConversationMember()`, async function () {
        try {
            const adapter = new AdapterUnderTest();
            await adapter.deleteConversationMember({ activity: {} });
        } catch (err) {
            assert(err.message === 'BotFrameworkAdapter.deleteConversationMember(): missing serviceUrl',
                `expected "BotFrameworkAdapter.deleteConversationMember(): missing serviceUrl" Error message, not "${ err.message }"`);
            return;
        }
        assert(false, `should have thrown an error message`);
    });

    it(`should throw error if missing conversation in deleteConversationMember()`, async function () {
        try {
            const adapter = new AdapterUnderTest();
            await adapter.deleteConversationMember({ activity: { serviceUrl: 'https://test.com' } });
        } catch (err) {
            assert(err.message === 'BotFrameworkAdapter.deleteConversationMember(): missing conversation or conversation.id',
                `expected "BotFrameworkAdapter.deleteConversationMember(): missing conversation or conversation.id" Error message, not "${ err.message }"`);
            return;
        }
        assert(false, `should have thrown an error message`);
    });

    it(`should throw error if missing conversation.id in deleteConversationMember()`, async function () {
        try {
            const adapter = new AdapterUnderTest();
            await adapter.deleteConversationMember({ activity: { serviceUrl: 'https://test.com', conversation: {} } });
        } catch (err) {
            assert(err.message === 'BotFrameworkAdapter.deleteConversationMember(): missing conversation or conversation.id',
                `expected "BotFrameworkAdapter.deleteConversationMember(): missing conversation or conversation.id" Error message, not "${ err.message }"`);
            return;
        }
        assert(false, `should have thrown an error message`);
    });

    it(`should throw error if missing serviceUrl in getActivityMembers()`, async function () {
        try {
            const adapter = new AdapterUnderTest();
            await adapter.getActivityMembers({ activity: {} });
        } catch (err) {
            assert(err.message === 'BotFrameworkAdapter.getActivityMembers(): missing serviceUrl',
                `expected "BotFrameworkAdapter.getActivityMembers(): missing serviceUrl" Error message, not "${ err.message }"`);
            return;
        }
        assert(false, `should have thrown an error message`);
    });

    it(`should throw error if missing conversation in getActivityMembers()`, async function () {
        try {
            const adapter = new AdapterUnderTest();
            await adapter.getActivityMembers({ activity: { serviceUrl: 'https://test.com' } });
        } catch (err) {
            assert(err.message === 'BotFrameworkAdapter.getActivityMembers(): missing conversation or conversation.id',
                `expected "BotFrameworkAdapter.getActivityMembers(): missing conversation or conversation.id" Error message, not "${ err.message }"`);
            return;
        }
        assert(false, `should have thrown an error message`);
    });

    it(`should throw error if missing conversation.id in getActivityMembers()`, async function () {
        try {
            const adapter = new AdapterUnderTest();
            await adapter.getActivityMembers({ activity: { serviceUrl: 'https://test.com', conversation: {} } });
        } catch (err) {
            assert(err.message === 'BotFrameworkAdapter.getActivityMembers(): missing conversation or conversation.id',
                `expected "BotFrameworkAdapter.getActivityMembers(): missing conversation or conversation.id" Error message, not "${ err.message }"`);
            return;
        }
        assert(false, `should have thrown an error message`);
    });

    it(`should throw error if missing activityId in getActivityMembers()`, async function () {
        try {
            const adapter = new AdapterUnderTest();
            await adapter.getActivityMembers({ activity: { serviceUrl: 'https://test.com', conversation: { id: '1' } } });
        } catch (err) {
            assert(err.message === 'BotFrameworkAdapter.getActivityMembers(): missing both activityId and context.activity.id',
                `expected "BotFrameworkAdapter.getActivityMembers(): missing both activityId and context.activity.id" Error message, not "${ err.message }"`);
            return;
        }
        assert(false, `should have thrown an error message`);
    });

    it(`should throw error if missing serviceUrl in getConversationMembers()`, async function () {
        try {
            const adapter = new AdapterUnderTest();
            await adapter.getConversationMembers({ activity: {} });
        } catch (err) {
            assert(err.message === 'BotFrameworkAdapter.getConversationMembers(): missing serviceUrl',
                `expected "BotFrameworkAdapter.getConversationMembers(): missing serviceUrl" Error message, not "${ err.message }"`);
            return;
        }
        assert(false, `should have thrown an error message`);
    });

    it(`should throw error if missing conversation in getConversationMembers()`, async function () {
        try {
            const adapter = new AdapterUnderTest();
            await adapter.getConversationMembers({ activity: { serviceUrl: 'https://test.com' } });
        } catch (err) {
            assert(err.message === 'BotFrameworkAdapter.getConversationMembers(): missing conversation or conversation.id',
                `expected "BotFrameworkAdapter.getConversationMembers(): missing conversation or conversation.id" Error message, not "${ err.message }"`);
            return;
        }
        assert(false, `should have thrown an error message`);
    });

    it(`should throw error if missing conversation.id in getConversationMembers()`, async function () {
        try {
            const adapter = new AdapterUnderTest();
            await adapter.getConversationMembers({ activity: { serviceUrl: 'https://test.com', conversation: {} } });
        } catch (err) {
            assert(err.message === 'BotFrameworkAdapter.getConversationMembers(): missing conversation or conversation.id',
                `expected "BotFrameworkAdapter.getConversationMembers(): missing conversation or conversation.id" Error message, not "${ err.message }"`);
            return;
        }
        assert(false, `should have thrown an error message`);
    });
    
    it(`should throw error if missing from in getUserToken()`, async function () {
        try {
            const adapter = new AdapterUnderTest();
            await adapter.getUserToken({ activity: {}, turnState: new Map() });
        } catch (err) {
            assert(err.message === 'BotFrameworkAdapter.getUserToken(): missing from or from.id',
                `expected "BotFrameworkAdapter.getUserToken(): missing from or from.id" Error message, not "${ err.message }"`);
            return;
        }
        assert(false, `should have thrown an error message`);
    });

    it(`should throw error if missing from.id in getUserToken()`, async function () {
        try {
            const adapter = new AdapterUnderTest();
            await adapter.getUserToken({ activity: { from: {} }, turnState: new Map() });
        } catch (err) {
            assert(err.message === 'BotFrameworkAdapter.getUserToken(): missing from or from.id',
                `expected "BotFrameworkAdapter.getUserToken(): missing from or from.id" Error message, not "${ err.message }"`);
            return;
        }
        assert(false, `should have thrown an error message`);
    });

	it(`should throw error if missing connectionName`, async function () {
		try {
			const adapter = new AdapterUnderTest();
			await adapter.getUserToken({ activity: { from: {id: 'some id'} }, turnState: new Map() });
		} catch (err) {
			assert(err.message === 'getUserToken() requires a connectionName but none was provided.',
				`expected "getUserToken() requires a connectionName but none was provided." Error message, not "${ err.message }"`);
			return;
		}
		assert(false, `should have thrown an error message`);
	});

	it(`should get the user token when all params are provided`, async function () {
		const argsPassedToMockClient = [];
		class MockTokenApiClient {
			constructor() {
				this.userToken = {
					getToken: async (...args) => {
						argsPassedToMockClient.push({getToken: args});
						return {
							token: 'yay! a token!',
							_response: {status: 200}
						}
					}
				}
			}

		}
		const {TokenApiClient} = connector;
		connector.TokenApiClient = MockTokenApiClient;
		const adapter = new AdapterUnderTest();
		const token = await adapter.getUserToken(
            { activity: { channelId: 'The Facebook', from: {id: 'some id'} }, turnState: new Map() },
			'aConnectionName');

		assert.ok(JSON.stringify(token) === JSON.stringify({
			'token': 'yay! a token!',
			'_response': {
				'status': 200
			}
		}));
		assert.ok(argsPassedToMockClient.length === 1);
		assert.ok(JSON.stringify(argsPassedToMockClient[0]) === JSON.stringify({getToken: [
			'some id',
			'aConnectionName',
			{
				'channelId': 'The Facebook'
			}
		]}));
		connector.TokenApiClient = TokenApiClient; // restore
	});

    it(`should throw error if missing from in signOutUser()`, async function () {
        try {
            const adapter = new AdapterUnderTest();
            await adapter.signOutUser({ activity: {}, turnState: new Map() });
        } catch (err) {
            assert(err.message === 'BotFrameworkAdapter.signOutUser(): missing from or from.id',
                `expected "BotFrameworkAdapter.signOutUser(): missing from or from.id" Error message, not "${ err.message }"`);
            return;
        }
        assert(false, `should have thrown an error message`);
    });

    it(`should throw error if missing from.id in signOutUser()`, async function () {
        try {
            const adapter = new AdapterUnderTest();
            await adapter.signOutUser({ activity: { from: {} }, turnState: new Map() });
        } catch (err) {
            assert(err.message === 'BotFrameworkAdapter.signOutUser(): missing from or from.id',
                `expected "BotFrameworkAdapter.signOutUser(): missing from or from.id" Error message, not "${ err.message }"`);
            return;
        }
        assert(false, `should have thrown an error message`);
    });

    it(`should throw error if missing from in getAadTokens()`, async function () {
        try {
            const adapter = new AdapterUnderTest();
            await adapter.getAadTokens({ activity: {}, turnState: new Map() });
        } catch (err) {
            assert(err.message === 'BotFrameworkAdapter.getAadTokens(): missing from or from.id',
                `expected "BotFrameworkAdapter.getAadTokens(): missing from or from.id" Error message, not "${ err.message }"`);
            return;
        }
        assert(false, `should have thrown an error message`);
    });

    it(`should throw error if missing from.id in getAadTokens()`, async function () {
        try {
            const adapter = new AdapterUnderTest();
            await adapter.getAadTokens({ activity: { from: {} }, turnState: new Map() });
        } catch (err) {
            assert(err.message === 'BotFrameworkAdapter.getAadTokens(): missing from or from.id',
                `expected "BotFrameworkAdapter.getAadTokens(): missing from or from.id" Error message, not "${ err.message }"`);
            return;
        }
        assert(false, `should have thrown an error message`);
    });

    describe('getSignInLink()', () => {
        it(`should throw if userName != from.id`, async () => {
            const adapter = new BotFrameworkAdapter();
            const context = new TurnContext(adapter, incomingMessage);
            try {
                const response = await adapter.getSignInLink(context, 'aConnectionName', new MicrosoftAppCredentials('abc', 'abc'), 'invalidId');
            } catch (err) {
                assert(err.message === `cannot retrieve OAuth signin link for a user that's different from the conversation`);
                return;
            }
            assert(false, `should have thrown an error message`);
        });
        it(`should return return a sign-in URL with context and connectionName`, async () => {
            const argsPassedToMockClient = [];
            class MockTokenApiClient {
                constructor() {
                    this.botSignIn = {
                        getSignInUrl: async (...args) => {
                            argsPassedToMockClient.push({getSignInUrl: args});
                            return {
                                _response: {status: 200, bodyAsText: 'http://mockedurl.com' }
                            }
                        }
                    };
                    this.credentials = new MicrosoftAppCredentials('abc', 'abc');
                }
    
            }
            const {TokenApiClient} = connector;
            connector.TokenApiClient = MockTokenApiClient;

            const adapter = new BotFrameworkAdapter();
            const context = new TurnContext(adapter, incomingMessage);
            const response = await adapter.getSignInLink(context, 'aConnectionName');
            assert(response, 'http://mockedurl.com');

            connector.TokenApiClient = TokenApiClient; // restore
        });
        it(`should return return a sign-in URL with context connectionName, oauthAppCredentials`, async () => {
            const argsPassedToMockClient = [];
            class MockTokenApiClient {
                constructor() {
                    this.botSignIn = {
                        getSignInUrl: async (...args) => {
                            argsPassedToMockClient.push({getSignInUrl: args});
                            return {
                                _response: {status: 200, bodyAsText: 'http://mockedurl.com' }
                            }
                        }
                    };
                    this.credentials = new MicrosoftAppCredentials('abc', 'abc');
                }
    
            }
            const {TokenApiClient} = connector;
            connector.TokenApiClient = MockTokenApiClient;

            const adapter = new BotFrameworkAdapter();
            const context = new TurnContext(adapter, incomingMessage);
            const response = await adapter.getSignInLink(context, 'aConnectionName', new MicrosoftAppCredentials('abc', 'abc'));
            assert(response, 'http://mockedurl.com');

            connector.TokenApiClient = TokenApiClient; // restore
        });
        it(`should return return a sign-in URL with context connectionName, oauthAppCredentials, userId, finalRedirect`, async () => {
            const argsPassedToMockClient = [];
            class MockTokenApiClient {
                constructor() {
                    this.botSignIn = {
                        getSignInUrl: async (...args) => {
                            argsPassedToMockClient.push({getSignInUrl: args});
                            return {
                                _response: {status: 200, bodyAsText: 'http://mockedurl.com' }
                            }
                        }
                    };
                    this.credentials = new MicrosoftAppCredentials('abc', 'abc');
                }
    
            }
            const {TokenApiClient} = connector;
            connector.TokenApiClient = MockTokenApiClient;

            const adapter = new BotFrameworkAdapter();
            const context = new TurnContext(adapter, incomingMessage);
            const response = await adapter.getSignInLink(context, 'aConnectionName', new MicrosoftAppCredentials('abc', 'abc'), incomingMessage.from.id, 'http://finalredirect.com');
            assert(response, 'http://mockedurl.com');

            connector.TokenApiClient = TokenApiClient; // restore
        });
    });

    describe('getTokenStatus()', () => {
        xit(`should return the status of every connection the user has`, async () => {
            const adapter = new AdapterUnderTest();
            const context = new TurnContext(adapter, incomingMessage);
            const responses = await adapter.getTokenStatus(context);
            assert(responses.length > 0);
        });

        it(`should throw error if missing from in getTokenStatus()`, async function () {
            try {
                const adapter = new AdapterUnderTest();
    
                await adapter.getTokenStatus({ activity: {}, turnState: new Map() });
            } catch (err) {
                assert(err.message === 'BotFrameworkAdapter.getTokenStatus(): missing from or from.id',
                    `expected "BotFrameworkAdapter.getTokenStatus(): missing from or from.id" Error message, not "${ err.message }"`);
                return;
            }
            assert(false, `should have thrown an error message`);
        });

        it(`should throw error if missing from.id in getTokenStatus()`, async function () {
            try {
                const adapter = new AdapterUnderTest();
                await adapter.getTokenStatus({ activity: { from: {} }, turnState: new Map() });
            } catch (err) {
                assert(err.message === 'BotFrameworkAdapter.getTokenStatus(): missing from or from.id',
                    `expected "BotFrameworkAdapter.getTokenStatus(): missing from or from.id" Error message, not "${ err.message }"`);
                return;
            }
            assert(false, `should have thrown an error message`);
        });
    });
<<<<<<< HEAD
=======

    it('getOAuthScope', async () => {
        const adapter = new BotFrameworkAdapter({});
        // Missing botAppId
        assert.strictEqual(AuthenticationConstants.ToChannelFromBotOAuthScope, await adapter.getOAuthScope());

        // Empty Claims
        assert.strictEqual(AuthenticationConstants.ToChannelFromBotOAuthScope, await adapter.getOAuthScope('botAppId', []));

        // Non-skill Claims
        assert.strictEqual(AuthenticationConstants.ToChannelFromBotOAuthScope, await adapter.getOAuthScope('botAppId', [{type: 'aud', value: 'botAppId'}, {type: 'azp', value: 'botAppId'}]));

        const govAdapter = new BotFrameworkAdapter({ channelService: GovernmentConstants.ChannelService });
        // Missing botAppId
        assert.strictEqual(GovernmentConstants.ToChannelFromBotOAuthScope, await govAdapter.getOAuthScope(''));
        
        // Empty Claims
        assert.strictEqual(GovernmentConstants.ToChannelFromBotOAuthScope, await govAdapter.getOAuthScope('botAppId', []));
        
        // Non-skill Claims
        assert.strictEqual(GovernmentConstants.ToChannelFromBotOAuthScope, await govAdapter.getOAuthScope('botAppId', [{type: 'aud', value: 'botAppId'}, {type: 'azp', value: 'botAppId'}]));
    });

    describe('continueConversation', function() {
        it(`should succeed.`, function (done) {
            let called = false;
            const adapter = new AdapterUnderTest();
            adapter.continueConversation(reference, (context) => {
                assert(context, `context not passed.`);
                assert(context.activity, `context has no request.`);
                assert(context.activity.type === 'event', `request has invalid type.`);
                assert(context.activity.from && context.activity.from.id === reference.user.id, `request has invalid from.id.`);
                assert(context.activity.recipient && context.activity.recipient.id === reference.bot.id, `request has invalid recipient.id.`);
                called = true;
            }).then(() => {
                assert(called, `bot logic not called.`);
                done();
            });
        });

        it(`should not trust reference.serviceUrl if there is no AppId on the credentials.`, function (done) {
            let called = false;
            const adapter = new AdapterUnderTest();
            adapter.continueConversation(reference, (context) => {
                assert(context, `context not passed.`);
                assert(context.activity, `context has no request.`);
                assert(context.activity.type === 'event', `request has invalid type.`);
                assert(context.activity.from && context.activity.from.id === reference.user.id, `request has invalid from.id.`);
                assert(context.activity.recipient && context.activity.recipient.id === reference.bot.id, `request has invalid recipient.id.`);
                assert(!MicrosoftAppCredentials.isTrustedServiceUrl('https://example.org/channel'));
                called = true;
            }).then(() => {
                assert(called, `bot logic not called.`);
                done();
            });
        });

        it(`should trust reference.serviceUrl if there is an AppId on the credentials.`, function (done) {
            let called = false;
            const adapter = new AdapterUnderTest({ appId: '2id', appPassword: '2pw' });
            adapter.continueConversation(reference, (context) => {
                assert(context, `context not passed.`);
                assert(context.activity, `context has no request.`);
                assert(context.activity.type === 'event', `request has invalid type.`);
                assert(context.activity.from && context.activity.from.id === reference.user.id, `request has invalid from.id.`);
                assert(context.activity.recipient && context.activity.recipient.id === reference.bot.id, `request has invalid recipient.id.`);
                assert(MicrosoftAppCredentials.isTrustedServiceUrl('https://example.org/channel'));
                called = true;
            }).then(() => {
                assert(called, `bot logic not called.`);
                done();
            });
        });

        it(`should work with oAuthScope and logic passed in.`, async () => {
            let called = false;
            const adapter = new AdapterUnderTest();
            // Change the adapter's credentials' oAuthScope value.
            const testOAuthScope = 'TestTest';
            adapter.credentials.oAuthScope = testOAuthScope;
            await adapter.continueConversation(reference, testOAuthScope, (context) => {
                assert(context, `context not passed.`);
                assert(context.activity, `context has no request.`);
                assert.strictEqual(context.activity.type, 'event');
                assert.strictEqual((context.activity.from && context.activity.from.id), reference.user.id);
                assert.strictEqual((context.activity.recipient && context.activity.recipient.id), reference.bot.id);
                assert.strictEqual(context.turnState.get(context.adapter.OAuthScopeKey), testOAuthScope);
                called = true;
            });
            assert(called, `bot logic not called.`);
        });

        it(`should work with Gov cloud and only logic passed in.`, async () => {
            let called = false;
            const adapter = new AdapterUnderTest({ channelService: GovernmentConstants.ChannelService });
            await adapter.continueConversation(reference, (context) => {
                assert(context, `context not passed.`);
                assert(context.activity, `context has no request.`);
                assert.strictEqual(context.activity.type, 'event');
                assert.strictEqual((context.activity.from && context.activity.from.id), reference.user.id);
                assert.strictEqual((context.activity.recipient && context.activity.recipient.id), reference.bot.id);
                assert.strictEqual(context.turnState.get(context.adapter.OAuthScopeKey), GovernmentConstants.ToChannelFromBotOAuthScope);
                called = true;
            });
            assert(called, `bot logic not called.`);
        });
    });
>>>>>>> 573100fe
});<|MERGE_RESOLUTION|>--- conflicted
+++ resolved
@@ -1,11 +1,7 @@
 const assert = require('assert');
 const { ActivityTypes, TurnContext } = require('botbuilder-core');
 const connector = require('botframework-connector');
-<<<<<<< HEAD
-const { AuthenticationConstants, CertificateAppCredentials, ConnectorClient, MicrosoftAppCredentials } = require('botframework-connector');
-=======
 const { AuthenticationConstants, CertificateAppCredentials, ConnectorClient, GovernmentConstants, MicrosoftAppCredentials } = require('botframework-connector');
->>>>>>> 573100fe
 const { BotFrameworkAdapter } = require('../');
 
 const reference = {
@@ -34,13 +30,10 @@
         this.newServiceUrl = undefined;
     }
 
-<<<<<<< HEAD
-=======
     getOAuthScope() {
         return this.credentials.oAuthScope;
     }
 
->>>>>>> 573100fe
     async testAuthenticateRequest(request, authHeader) {
         const claims = await super.authenticateRequestInternal(request, authHeader);
         if (!claims.isAuthenticated) { throw new Error('Unauthorized Access. Request is not authorized'); }
@@ -54,11 +47,7 @@
     authenticateRequestInternal(request, authHeader) {
         assert(request, `authenticateRequestInternal() not passed request.`);
         assert(authHeader === this.expectAuthHeader, `authenticateRequestInternal() not passed expected authHeader.`);
-<<<<<<< HEAD
-        return this.failAuth ? Promise.reject(new Error('failed auth')) : Promise.resolve({});
-=======
         return this.failAuth ? Promise.reject(new Error('failed auth')) : Promise.resolve({ claims: [] });
->>>>>>> 573100fe
     }
 
     createConnectorClient(serviceUrl) {
@@ -293,20 +282,12 @@
         });
     });
 
-<<<<<<< HEAD
-    it(`processActivity() should respect bufferedReplies if it's set via logic`, async () => {
-=======
     it(`processActivity() should respect expectReplies if it's set via logic`, async () => {
->>>>>>> 573100fe
         const req = new MockRequest(incomingMessage);
         const res = new MockResponse();
         const adapter = new AdapterUnderTest();
         await adapter.processActivity(req, res, async (context) => {
-<<<<<<< HEAD
-            context.activity.deliveryMode = 'bufferedReplies';
-=======
             context.activity.deliveryMode = 'expectReplies';
->>>>>>> 573100fe
             await context.sendActivity({ type: 'message', text: 'Hello Buffered World!' });
         });
         assertResponse(res, 200, true);
@@ -1177,8 +1158,6 @@
             assert(false, `should have thrown an error message`);
         });
     });
-<<<<<<< HEAD
-=======
 
     it('getOAuthScope', async () => {
         const adapter = new BotFrameworkAdapter({});
@@ -1286,5 +1265,4 @@
             assert(called, `bot logic not called.`);
         });
     });
->>>>>>> 573100fe
 });