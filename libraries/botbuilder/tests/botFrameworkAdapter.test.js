const assert = require('assert');
const nock = require('nock');
const os = require('os');
const pjson = require('../package.json');
const sinon = require('sinon');
const { BotFrameworkAdapter } = require('../');
const { Conversations } = require('botframework-connector/lib/connectorApi/operations');
const { UserToken, BotSignIn } = require('botframework-connector/lib/tokenApi/operations');
const { HttpHeaders } = require('botbuilder-stdlib/lib/azureCoreHttpCompat');
const { createPipelineRequest, createHttpHeaders } = require('@azure/core-rest-pipeline');

const {
    ActivityTypes,
    CallerIdConstants,
    Channels,
    DeliveryModes,
    StatusCodes,
    TurnContext,
} = require('botbuilder-core');

const connector = require('botframework-connector');

const {
    AuthenticationConstants,
    CertificateAppCredentials,
    ClaimsIdentity,
    ConnectorClient,
    GovernmentConstants,
    JwtTokenValidation,
    MicrosoftAppCredentials,
    ChannelValidation,
    GovernmentChannelValidation,
} = require('botframework-connector');

const reference = {
    activityId: '1234',
    channelId: 'test',
    serviceUrl: 'https://example.org/channel',
    user: { id: 'user', name: 'User Name' },
    bot: { id: 'bot', name: 'Bot Name' },
    conversation: {
        id: 'convo1',
        properties: {
            foo: 'bar',
        },
    },
};

const incomingMessage = TurnContext.applyConversationReference({ text: 'test', type: 'message' }, reference, true);
const outgoingMessage = TurnContext.applyConversationReference({ text: 'test', type: 'message' }, reference);
const incomingInvoke = TurnContext.applyConversationReference({ type: 'invoke' }, reference, true);

const testTraceMessage = {
    type: 'trace',
    name: 'TestTrace',
    valueType: 'https://example.org/test/trace',
    label: 'Test Trace',
};

class AdapterUnderTest extends BotFrameworkAdapter {
    constructor(settings, { failAuth = false, failOperation = false, expectAuthHeader = '', newServiceUrl } = {}) {
        super(settings);
        this.failAuth = failAuth;
        this.failOperation = failOperation;
        this.expectAuthHeader = expectAuthHeader;
        this.newServiceUrl = newServiceUrl;
    }

    getOAuthScope() {
        return this.credentials.oAuthScope;
    }

    async testAuthenticateRequest(request, authHeader) {
        const claims = await super.authenticateRequestInternal(request, authHeader);
        if (!claims.isAuthenticated) {
            throw new Error('Unauthorized Access. Request is not authorized');
        }
    }

    testCreateConnectorClient(serviceUrl) {
        return super.createConnectorClient(serviceUrl);
    }

    authenticateRequest(request, authHeader) {
        return this.authenticateRequestInternal.bind(this)(request, authHeader);
    }

    authenticateRequestInternal(request, authHeader) {
        assert(request, 'authenticateRequestInternal() not passed request.');
        assert.strictEqual(
            authHeader,
            this.expectAuthHeader,
            'authenticateRequestInternal() not passed expected authHeader.',
        );
        return this.failAuth ? Promise.reject(new Error('failed auth')) : Promise.resolve({ claims: [] });
    }

    createConnectorClient(serviceUrl) {
        assert(serviceUrl, 'createConnectorClient() not passed serviceUrl.');
        return this.mockConnectorClient.bind(this)();
    }

    createConnectorClientWithIdentity(serviceUrl, identity) {
        assert(serviceUrl, 'createConnectorClientWithIdentity() not passed serviceUrl.');
        assert(identity, 'createConnectorClientWithIdentity() not passed identity.');
        return this.mockConnectorClient.bind(this)();
    }

    createConnectorClientInternal(serviceUrl, credentials) {
        assert(serviceUrl, 'createConnectorClientInternal() not passed serviceUrl.');
        assert(credentials, 'createConnectorClientInternal() not passed credentials.');
        return this.mockConnectorClient.bind(this)();
    }
    getOrCreateConnectorClient(context, serviceUrl, credentials) {
        assert(context, 'createConnectorClient() not passed context.');
        assert(serviceUrl, 'createConnectorClient() not passed serviceUrl.');
        assert(credentials, 'createConnectorClient() not passed credentials.');
        return this.mockConnectorClient.bind(this)();
    }

    mockConnectorClient() {
        return {
            conversations: {
                replyToActivity: (conversationId, activityId, activity) => {
                    assert(conversationId, 'replyToActivity() not passed conversationId.');
                    assert(activityId, 'replyToActivity() not passed activityId.');
                    assert(activity, 'replyToActivity() not passed activity.');
                    return this.failOperation ? Promise.reject(new Error('failed')) : Promise.resolve({ id: '5678' });
                },
                sendToConversation: (conversationId, activity) => {
                    assert(conversationId, 'sendToConversation() not passed conversationId.');
                    assert(activity, 'sendToConversation() not passed activity.');
                    return this.failOperation ? Promise.reject(new Error('failed')) : Promise.resolve({ id: '5678' });
                },
                updateActivity: (conversationId, activityId, activity) => {
                    assert(conversationId, 'updateActivity() not passed conversationId.');
                    assert(activityId, 'updateActivity() not passed activityId.');
                    assert(activity, 'updateActivity() not passed activity.');
                    return this.failOperation ? Promise.reject(new Error('failed')) : Promise.resolve({ id: '5678' });
                },
                deleteActivity: (conversationId, activityId) => {
                    assert(conversationId, 'deleteActivity() not passed conversationId.');
                    assert(activityId, 'deleteActivity() not passed activityId.');
                    return this.failOperation ? Promise.reject(new Error('failed')) : Promise.resolve();
                },
                createConversation: (parameters) => {
                    assert(parameters, 'createConversation() not passed parameters.');
                    return this.failOperation
                        ? Promise.reject(new Error('failed'))
                        : Promise.resolve({ id: 'convo2', serviceUrl: this.newServiceUrl });
                },
            },
        };
    }
}

class MockRequest {
    constructor(body, headers) {
        this.data = JSON.stringify(body);
        this.headers = headers || {};
    }

    on(event, handler) {
        switch (event) {
            case 'data':
                handler(this.data);
                break;
            case 'end':
                handler();
                break;
        }
    }
}

class MockBodyRequest {
    constructor(body, headers) {
        this.body = body;
        this.headers = headers || {};
    }

    on() {
        assert.fail('unexpected call to request.on()');
    }
}

class MockResponse {
    constructor() {
        this.ended = false;
        this.statusCode = undefined;
        this.body = undefined;
    }

    status(status) {
        this.statusCode = status;
    }

    send(body) {
        assert(!this.ended, 'response.send() called after response.end().');
        this.body = body;
    }

    end() {
        assert(!this.ended, 'response.end() called twice.');
        assert.notStrictEqual(this.statusCode, undefined, 'response.end() called before response.send().');
        this.ended = true;
    }
}

class MockConnector extends ConnectorClient {
    constructor(conversations) {
        super(new MicrosoftAppCredentials('', ''));
        this.conversations = conversations;
    }
}

function assertResponse(res, statusCode, hasBody) {
    assert(res.ended, 'response not ended.');
    assert.strictEqual(res.statusCode, statusCode);
    if (hasBody) {
        assert(res.body, 'response missing body.');
    } else {
        assert.strictEqual(res.body, undefined);
    }
}

function createActivity() {
    const account1 = {
        id: 'ChannelAccount_Id_1',
        name: 'ChannelAccount_Name_1',
        role: 'ChannelAccount_Role_1',
    };

    const account2 = {
        id: 'ChannelAccount_Id_2',
        name: 'ChannelAccount_Name_2',
        role: 'ChannelAccount_Role_2',
    };

    const conversationAccount = {
        conversationType: 'a',
        id: '123',
        isGroup: true,
        name: 'Name',
        role: 'ConversationAccount_Role',
    };

    return {
        id: '123',
        from: account1,
        recipient: account2,
        conversation: conversationAccount,
        channelId: 'ChannelId123',
        locale: 'en-uS', // Intentionally oddly-cased to check that it isn't defaulted somewhere, but tests stay in English
        serviceUrl: 'ServiceUrl123',
    };
}

describe('BotFrameworkAdapter', function () {
    let sandbox;

    beforeEach(function () {
        sandbox = sinon.createSandbox();
    });

    afterEach(function () {
        sandbox.restore();
    });

    const mockReturns = (obj, method, returns) => sandbox.mock(obj).expects(method).returns(returns).once();

    const mockResponse = (obj, method, status = 200, parsedBody) =>
        mockReturns(obj, method, { _response: { status, parsedBody } });

    const processActivity = async (logic, { activity = incomingMessage, adapterArgs, testAdapterArgs } = {}) => {
        const request = new MockRequest(activity);
        const response = new MockResponse();

        const adapter = new AdapterUnderTest(adapterArgs, testAdapterArgs);
        const fake = sandbox.fake(logic);

        try {
            await adapter.processActivity(request, response, fake);
            return { fake, response, verify: () => assert(fake.called, 'bot logic not called') };
        } catch (err) {
            err.fake = fake;
            err.response = response;
            throw err;
        }
    };

    describe('constructor()', function () {
        it('should use CertificateAppCredentials when certificateThumbprint and certificatePrivateKey are provided', function () {
            const certificatePrivateKey = 'key';
            const certificateThumbprint = 'thumbprint';
            const appId = '11111111-7777-8888-9999-333333333333';

            const adapter = new BotFrameworkAdapter({ appId, certificatePrivateKey, certificateThumbprint });
            assert(adapter.credentials instanceof CertificateAppCredentials);
            assert.strictEqual(adapter.credentials.appId, appId);
            assert.strictEqual(adapter.credentials.certificatePrivateKey, certificatePrivateKey);
            assert.strictEqual(adapter.credentials.certificateThumbprint, certificateThumbprint);

            assert.strictEqual(adapter.settings.appId, appId);
            assert.strictEqual(adapter.settings.appPassword, '');
        });

        it('should use CertificateAppCredentials over MicrosoftAppCredentials when certificateThumbprint and certificatePrivateKey are provided', function () {
            const certificatePrivateKey = 'key';
            const certificateThumbprint = 'thumbprint';
            const appId = '11111111-7777-8888-9999-333333333333';
            const appPassword = 'password';

            const adapter = new BotFrameworkAdapter({
                appId,
                certificatePrivateKey,
                certificateThumbprint,
                appPassword,
            });

            assert(adapter.credentials instanceof CertificateAppCredentials);
            assert.strictEqual(adapter.credentials.appId, appId);
            assert.strictEqual(adapter.credentials.certificatePrivateKey, certificatePrivateKey);
            assert.strictEqual(adapter.credentials.certificateThumbprint, certificateThumbprint);

            // adapter.credentialsProvider should have an empty string for a password.
            assert.strictEqual(adapter.credentialsProvider.appPassword, '');

            // appPassword should still be stored in BotFrameworkAdapter.settings through the spread syntax.
            assert.strictEqual(adapter.settings.appPassword, appPassword);
        });

        it('should read ChannelService and BotOpenIdMetadata env var if they exist', function () {
            process.env.ChannelService = 'https://botframework.azure.us';
            process.env.BotOpenIdMetadata = 'https://someEndpoint.com';

            const adapter = new AdapterUnderTest();
            assert.strictEqual(adapter.settings.channelService, 'https://botframework.azure.us');
            assert.strictEqual(adapter.settings.openIdMetadata, 'https://someEndpoint.com');

            delete process.env.ChannelService;
            delete process.env.BotOpenIdMetadata;
        });

        it('should read webSocketFactory from the settings if it exists', function () {
            const adapter = new AdapterUnderTest({ webSocketFactory: 'test-web-socket' });
            assert.strictEqual(
                adapter.webSocketFactory,
                'test-web-socket',
                'Adapter should have read settings.webSocketFactory',
            );
        });
    });

    describe('authenticateRequest()', function () {
        it('should work if no appId or appPassword.', async function () {
            mockReturns(JwtTokenValidation, 'authenticateRequest', new ClaimsIdentity([], true));

            const req = new MockRequest(incomingMessage);
            const adapter = new AdapterUnderTest();

            await adapter.testAuthenticateRequest(req, '');

            sandbox.verify();
        });

        it('should work if no appId or appPassword and discard callerId', async function () {
            mockReturns(JwtTokenValidation, 'authenticateRequest', new ClaimsIdentity([], true));

            // Create activity with callerId
            const incoming = TurnContext.applyConversationReference(
                { type: 'message', text: 'foo', callerId: 'foo' },
                reference,
                true,
            );
            incoming.channelId = 'msteams';

            // Create Adapter, stub and spy for indirectly called methods
            const adapter = new BotFrameworkAdapter();

            await adapter.authenticateRequest(incoming, 'authHeader');
            assert.strictEqual(incoming.callerId, undefined);

            sandbox.verify();
        });

        it('should stamp over received callerId', async function () {
            mockReturns(JwtTokenValidation, 'authenticateRequest', new ClaimsIdentity([], true));

            // Create activity with callerId
            const incoming = TurnContext.applyConversationReference(
                { type: 'message', text: 'foo', callerId: 'foo' },
                reference,
                true,
            );
            incoming.channelId = 'msteams';

            // Create Adapter, stub and spy for indirectly called methods
            const adapter = new BotFrameworkAdapter();
            mockReturns(adapter.credentialsProvider, 'isAuthenticationDisabled', Promise.resolve(false));

            await adapter.authenticateRequest(incoming, 'authHeader');
            assert.strictEqual(incoming.callerId, CallerIdConstants.PublicAzureChannel);

            sandbox.verify();
        });

        it('should fail if appId+appPassword and no headers.', async function () {
            const req = new MockRequest(incomingMessage);
            const adapter = new AdapterUnderTest({ appId: 'bogusApp', appPassword: 'bogusPassword' });
            await assert.rejects(
                adapter.testAuthenticateRequest(req, ''),
                new Error('Unauthorized Access. Request is not authorized'),
            );
        });
    });

    describe('buildCredentials()', function () {
        it('should return credentials with correct parameters', async function () {
            const adapter = new BotFrameworkAdapter({ appId: 'appId', appPassword: 'appPassword' });
            const creds = await adapter.buildCredentials('appId', 'scope');
            assert.strictEqual(creds.appId, 'appId');
            assert.strictEqual(creds.appPassword, 'appPassword');
            assert.strictEqual(creds.oAuthScope, 'scope');
        });

        it('should return credentials with default public Azure values', async function () {
            const adapter = new BotFrameworkAdapter({ appId: 'appId', appPassword: 'appPassword' });
            const creds = await adapter.buildCredentials('appId');
            assert.strictEqual(creds.appId, 'appId');
            assert.strictEqual(creds.appPassword, 'appPassword');
            assert.strictEqual(creds.oAuthScope, AuthenticationConstants.ToBotFromChannelTokenIssuer);

            const oAuthEndpoint =
                AuthenticationConstants.ToChannelFromBotLoginUrlPrefix +
                AuthenticationConstants.DefaultChannelAuthTenant;
            assert.strictEqual(creds.oAuthEndpoint, oAuthEndpoint);
        });
    });

    describe('get/create ConnectorClient methods', function () {
        it('should createConnectorClient().', function () {
            const adapter = new AdapterUnderTest();
            const client = adapter.testCreateConnectorClient(reference.serviceUrl);
            assert(client, 'client not returned.');
            assert(client.conversations, 'invalid client returned.');
        });

        it('getOrCreateConnectorClient should create a new client if the cached serviceUrl does not match the provided one', function () {
            const adapter = new BotFrameworkAdapter();
            const context = new TurnContext(adapter, {
                type: ActivityTypes.Message,
                text: 'hello',
                serviceUrl: 'http://bing.com',
            });
            const cc = new ConnectorClient(new MicrosoftAppCredentials('', ''), { baseUri: 'http://bing.com' });
            context.turnState.set(adapter.ConnectorClientKey, cc);

            const client = adapter.getOrCreateConnectorClient(context, 'https://botframework.com', adapter.credentials);
            assert.notStrictEqual(client.baseUri, cc.baseUri);
        });

        it('ConnectorClient should add userAgent header from clientOptions', async function () {
            const userAgent = 'test user agent';

            nock(reference.serviceUrl)
                .matchHeader('user-agent', (val) => val.includes(userAgent))
                .post('/v3/conversations/convo1/activities/1234')
                .reply(200, { id: 'abc123id' });

            const adapter = new BotFrameworkAdapter({ clientOptions: { userAgent } });

            await adapter.continueConversation(reference, async (turnContext) => {
                await turnContext.sendActivity(outgoingMessage);
            });
        });

        it('ConnectorClient should use httpClient from clientOptions', async function () {
            const outgoingMessageLocale = JSON.parse(JSON.stringify(outgoingMessage));
            outgoingMessageLocale.locale = 'en-uS'; // Intentionally oddly-cased to check that it isn't defaulted somewhere, but tests stay in English

            const sendRequest = sandbox.fake((request) =>
                Promise.resolve({
                    request,
                    status: 200,
                    headers: new HttpHeaders(),
                    readableStreamBody: undefined,
                    bodyAsText: '',
                }),
            );

            const adapter = new BotFrameworkAdapter({ clientOptions: { httpClient: { sendRequest } } });

            const referenceWithLocale = JSON.parse(JSON.stringify(reference));
            referenceWithLocale.locale = 'en-uS'; // Intentionally oddly-cased to check that it isn't defaulted somewhere, but tests stay in English

            await adapter.continueConversation(referenceWithLocale, async (turnContext) => {
                await turnContext.sendActivity(outgoingMessage);
            });

            assert(
                sendRequest.called,
                'sendRequest on HttpClient provided to BotFrameworkAdapter.clientOptions was not called when sending an activity',
            );

            const [request] = sendRequest.args[0];
            assert.deepStrictEqual(
                JSON.parse(request.body),
                outgoingMessageLocale,
                'sentActivity should flow through custom httpClient.sendRequest',
            );
        });

        it('ConnectorClient should use requestPolicyFactories from clientOptions', async function () {
            const policy = {
                create(){
                    return {
                        sendRequest(){}
                    }
                }
            };
            const adapter = new BotFrameworkAdapter({ clientOptions: { requestPolicyFactories: [policy] } });

            await adapter.continueConversation(reference, async (turnContext) => {
                const connectorClient = turnContext.turnState.get(turnContext.adapter.ConnectorClientKey);

                assert(
<<<<<<< HEAD
                    connectorClient._requestPolicyFactories.find((policy) => policy === policy),
=======
                    connectorClient._requestPolicyFactories.find((policy) => policy === setUserAgent),
>>>>>>> 4c055b7f
                    'requestPolicyFactories from clientOptions parameter is not used.',
                );
            });
        });

        it('ConnectorClient should add requestPolicyFactory for accept header', async function () {
            let hasAcceptHeader = false;
            const client = new BotFrameworkAdapter().createConnectorClient('https://localhost');
            const length = client._requestPolicyFactories.length;
            for (let i = 0; i < length; i++) {
                const mockHttp = createPipelineRequest({
                    headers: createHttpHeaders(),
                });

                const result = client._requestPolicyFactories[i];

                await result.sendRequest(mockHttp, (request) => ({ request, headers: mockHttp.headers }));
                if (mockHttp.headers.get('accept') == '*/*') {
                    hasAcceptHeader = true;
                    break;
                }
            }

            assert(hasAcceptHeader, 'accept header from connector client should be */*');
        });

        it('createConnectorClientWithIdentity should throw without identity', async function () {
            const adapter = new BotFrameworkAdapter();
            await assert.rejects(
                adapter.createConnectorClientWithIdentity('https://serviceurl.com'),
                new Error('BotFrameworkAdapter.createConnectorClientWithIdentity(): invalid identity parameter.'),
            );
        });

        it('createConnectorClientWithIdentity should use valid passed-in audience', async function () {
            const adapter = new BotFrameworkAdapter();
            const appId = '00000000-0000-0000-0000-000000000001';
            const serviceUrl = 'https://serviceurl.com';
            const audience = 'not-a-bot-or-channel';
            const identity = new ClaimsIdentity([
                { type: AuthenticationConstants.AudienceClaim, value: appId },
                { type: AuthenticationConstants.VersionClaim, value: '2.0' },
            ]);

            sandbox.mock(adapter).expects('getOAuthScope').never();

            sandbox
                .mock(adapter)
                .expects('buildCredentials')
                .callsFake((appId, oAuthScope) =>
                    Promise.resolve(new MicrosoftAppCredentials(appId, '', undefined, oAuthScope)),
                )
                .once();

            const client = await adapter.createConnectorClientWithIdentity(serviceUrl, identity, audience);

            sandbox.verify();

            assert.strictEqual(client.credentials.appId, appId);
            assert.strictEqual(client.credentials.oAuthScope, audience);
        });

        it('createConnectorClientWithIdentity should use claims with invalid audience', async function () {
            const adapter = new BotFrameworkAdapter();
            const appId = '00000000-0000-0000-0000-000000000001';
            const skillAppId = '00000000-0000-0000-0000-000000000002';
            const serviceUrl = 'https://serviceurl.com';
            const audience = ' ';

            const identity = new ClaimsIdentity([
                { type: AuthenticationConstants.AudienceClaim, value: appId },
                { type: AuthenticationConstants.VersionClaim, value: '2.0' },
                { type: AuthenticationConstants.AuthorizedParty, value: skillAppId },
            ]);

            sandbox.mock(adapter).expects('getOAuthScope').withArgs(appId, identity.claims).once().callThrough();

            sandbox
                .mock(adapter)
                .expects('buildCredentials')
                .callsFake((appId, oAuthScope) =>
                    Promise.resolve(new MicrosoftAppCredentials(appId, '', undefined, oAuthScope)),
                )
                .once();

            const client = await adapter.createConnectorClientWithIdentity(serviceUrl, identity, audience);

            sandbox.verify();

            assert.strictEqual(client.credentials.appId, appId);
            assert.strictEqual(client.credentials.oAuthScope, skillAppId);
        });

        it('createConnectorClientWithIdentity should use credentials.oAuthScope with bad invalid audience and non-skill claims', async function () {
            const adapter = new BotFrameworkAdapter();
            const appId = '00000000-0000-0000-0000-000000000001';
            const serviceUrl = 'https://serviceurl.com';
            const audience = ' ';

            const identity = new ClaimsIdentity([
                { type: AuthenticationConstants.AudienceClaim, value: appId },
                { type: AuthenticationConstants.VersionClaim, value: '2.0' },
            ]);

            sandbox.mock(adapter).expects('getOAuthScope').once().callThrough();

            sandbox
                .mock(adapter)
                .expects('buildCredentials')
                .callsFake((appId, oAuthScope) =>
                    Promise.resolve(new MicrosoftAppCredentials(appId, '', undefined, oAuthScope)),
                )
                .once();

            const client = await adapter.createConnectorClientWithIdentity(serviceUrl, identity, audience);

            sandbox.verify();

            assert.strictEqual(client.credentials.appId, appId);
            assert.strictEqual(client.credentials.oAuthScope, AuthenticationConstants.ToChannelFromBotOAuthScope);
        });

        it('createConnectorClientWithIdentity should create a ConnectorClient with CertificateAppCredentials when certificateThumbprint and certificatePrivatekey are provided', async function () {
            const appId = '01234567-4242-aaaa-bbbb-cccccccccccc';
            const certificatePrivateKey = 'key';
            const certificateThumbprint = 'thumbprint';
            const adapter = new BotFrameworkAdapter({ appId, certificatePrivateKey, certificateThumbprint });

            const connector = await adapter.createConnectorClientWithIdentity(
                'https://serviceurl.com',
                new ClaimsIdentity([{ type: AuthenticationConstants.AppIdClaim, value: appId }]),
            );
            const credentials = connector.credentials;

            assert(credentials instanceof CertificateAppCredentials);
            assert.strictEqual(credentials.appId, appId);
            assert.strictEqual(credentials.certificatePrivateKey, certificatePrivateKey);
            assert.strictEqual(credentials.certificateThumbprint, certificateThumbprint);
        });

        it('createConnectorClientWithIdentity should create a ConnectorClient with MicrosoftAppCredentials when certificateThumbprint and certificatePrivatekey are absent and ClaimsIdenity has AppIdClaim', async function () {
            const appId = '01234567-4242-aaaa-bbbb-cccccccccccc';
            // [SuppressMessage("Microsoft.Security", "CS002:SecretInNextLine", Justification="This is a fake password.")]
            const appPassword = 'password123';
            const adapter = new BotFrameworkAdapter({ appId, appPassword });

            const connector = await adapter.createConnectorClientWithIdentity(
                'https://serviceurl.com',
                new ClaimsIdentity([{ type: AuthenticationConstants.AppIdClaim, value: appId }]),
            );

            const credentials = connector.credentials;

            assert(credentials instanceof MicrosoftAppCredentials);
            assert.strictEqual(credentials.appId, appId);
            assert.strictEqual(credentials.certificatePrivateKey, undefined);
            assert.strictEqual(credentials.certificateThumbprint, undefined);
        });

        it('createConnectorClientWithIdentity should create a ConnectorClient with MicrosoftAppCredentials when certificateThumbprint and certificatePrivatekey are absent and ClaimsIdenity has AudienceClaim', async function () {
            const appId = '01234567-4242-aaaa-bbbb-cccccccccccc';
            // [SuppressMessage("Microsoft.Security", "CS002:SecretInNextLine", Justification="This is a fake password.")]
            const appPassword = 'password123';
            const adapter = new BotFrameworkAdapter({ appId, appPassword });

            const connector = await adapter.createConnectorClientWithIdentity(
                'https://serviceurl.com',
                new ClaimsIdentity([{ type: AuthenticationConstants.AudienceClaim, value: appId }]),
            );

            const credentials = connector.credentials;

            assert(credentials instanceof MicrosoftAppCredentials);
            assert.strictEqual(credentials.appId, appId);
            assert.strictEqual(credentials.certificatePrivateKey, undefined);
            assert.strictEqual(credentials.certificateThumbprint, undefined);
        });
    });

    it("processActivity() should respect expectReplies if it's set via logic", async function () {
        const { response, verify } = await processActivity(async (context) => {
            context.activity.deliveryMode = 'expectReplies';
            await context.sendActivity({ type: 'message', text: 'Hello Buffered World!' });
        });

        assertResponse(response, StatusCodes.OK, true);
        verify();
    });

    it('processActivity() should send only bufferedActivities when both expectReplies and invoke are set', async function () {
        const activity = {
            ...JSON.parse(JSON.stringify(incomingMessage)),
            type: ActivityTypes.Invoke,
            deliveryMode: DeliveryModes.ExpectReplies,
        };

        const { response, verify } = await processActivity(
            async (context) => {
                await context.sendActivity({ type: 'invokeResponse', text: '1st message' });
                await context.sendActivity({ type: 'invokeResponse', text: '2nd message' });
            },
            { activity },
        );

        assertResponse(response, StatusCodes.OK, true);
        verify();

        assert.deepStrictEqual(
            response.body.activities.map(({ text, type }) => ({ text, type })),
            [
                {
                    text: '1st message',
                    type: 'invokeResponse',
                },
                {
                    text: '2nd message',
                    type: 'invokeResponse',
                },
            ],
        );
    });

    it('should remove trace activities from bufferedReplyActivities if request.channelId !== Channels.Emulator', async function () {
        const activity = {
            ...JSON.parse(JSON.stringify(incomingMessage)),
            type: ActivityTypes.Invoke,
            deliveryMode: DeliveryModes.ExpectReplies,
            channelId: Channels.Msteams,
        };

        const { response, verify } = await processActivity(
            async (context) => {
                await context.sendActivity({ type: 'invokeResponse', text: 'message' });
                await context.sendActivity(testTraceMessage);
            },
            { activity },
        );

        assertResponse(response, StatusCodes.OK, true);
        verify();

        assert.deepStrictEqual(
            response.body.activities.map(({ text, type }) => ({ text, type })),
            [
                {
                    text: 'message',
                    type: 'invokeResponse',
                },
            ],
        );
    });

    it('should keep trace activities from bufferedReplyActivities if request.channelId === Channels.Emulator', async function () {
        const activity = {
            ...JSON.parse(JSON.stringify(incomingMessage)),
            type: ActivityTypes.Invoke,
            deliveryMode: DeliveryModes.ExpectReplies,
            channelId: Channels.Emulator,
        };

        const { response, verify } = await processActivity(
            async (context) => {
                await context.sendActivity({ type: 'invokeResponse', text: 'message' });
                await context.sendActivity(testTraceMessage);
            },
            { activity },
        );

        assertResponse(response, StatusCodes.OK, true);
        verify();

        assert.deepStrictEqual(
            response.body.activities.map(({ type }) => type),
            ['invokeResponse', 'trace'],
        );
    });

    it('processActivity() should not respect invokeResponses if the incoming request wasn\'t of type "invoke"', async function () {
        const { response, verify } = await processActivity(async (context) => {
            await context.sendActivity({ type: 'invokeResponse', text: 'InvokeResponse Test' });
        });

        assertResponse(response, StatusCodes.OK, false);
        verify();
    });

    it('should processActivity().', async function () {
        const { response, verify } = await processActivity((context) => {
            assert(context, 'context not passed.');
        });

        assertResponse(response, StatusCodes.OK);
        verify();
    });

    it('should processActivity() sent as body.', async function () {
        const { response, verify } = await processActivity((context) => {
            assert(context, 'context not passed.');
        });

        assertResponse(response, StatusCodes.OK);
        verify();
    });

    it('should check timestamp in processActivity() sent as body.', async function () {
        const activity = {
            ...incomingMessage,
            timestamp: '2018-10-01T14:14:54.790Z',
            localTimestamp: '2018-10-01T14:14:54.790Z',
        };

        const { response, verify } = await processActivity(
            (context) => {
                assert(context, 'context not passed.');

                assert.strictEqual(
                    typeof context.activity.timestamp,
                    'object',
                    "'context.activity.timestamp' is not a date",
                );

                assert(context.activity.timestamp instanceof Date, "'context.activity.timestamp' is not a date");

                assert.strictEqual(
                    typeof context.activity.localTimestamp,
                    'object',
                    "'context.activity.localTimestamp' is not a date",
                );

                assert(
                    context.activity.localTimestamp instanceof Date,
                    "'context.activity.localTimestamp' is not a date",
                );
            },
            { activity },
        );

        assertResponse(response, StatusCodes.OK);
        verify();
    });

    it('should reject a bogus request sent to processActivity().', async function () {
        await assert.rejects(
            processActivity(() => null, { activity: 'bogus' }),
            (err) => {
                const { fake, response } = err;
                assert(!fake.called);
                assertResponse(response, 400, true);
                return true;
            },
        );
    });

    it('should reject a request without activity type sent to processActivity().', async function () {
        await assert.rejects(
            processActivity(() => null, { activity: { text: 'foo' } }),
            (err) => {
                const { fake, response } = err;
                assert(!fake.called);
                assertResponse(response, 400, true);
                return true;
            },
        );
    });

    it('should migrate location of tenantId for MS Teams processActivity().', async function () {
        const activity = TurnContext.applyConversationReference(
            { type: 'message', text: 'foo', channelData: { tenant: { id: '1234' } } },
            reference,
            true,
        );
        activity.channelId = 'msteams';

        const { response, verify } = await processActivity(
            (context) => {
                assert.strictEqual(
                    context.activity.conversation.tenantId,
                    '1234',
                    'should have copied tenant id from channelData to conversation address',
                );
            },
            { activity },
        );

        assertResponse(response, StatusCodes.OK);
        verify();
    });

    it('receive a semanticAction with a state property on the activity in processActivity().', async function () {
        const activity = TurnContext.applyConversationReference(
            { type: 'message', text: 'foo', semanticAction: { state: 'start' } },
            reference,
            true,
        );
        activity.channelId = 'msteams';

        const { response, verify } = await processActivity(
            (context) => {
                assert(context.activity.semanticAction.state === 'start');
            },
            { activity },
        );

        assertResponse(response, StatusCodes.OK);
        verify();
    });

    describe('callerId generation', function () {
        const processIncoming = async (
            incoming,
            handler,
            { adapterArgs = {}, authDisabled = false, claims = [] } = {},
        ) => {
            // Sets up expectation for JWT validation to pass back claims
            mockReturns(JwtTokenValidation, 'authenticateRequest', new ClaimsIdentity(claims, true));

            const adapter = new BotFrameworkAdapter(adapterArgs);

            // Sets up expectation for whether auth is enabled or disabled
            mockReturns(adapter.credentialsProvider, 'isAuthenticationDisabled', Promise.resolve(authDisabled));

            // Ensures that generateCalledId is invoked
            sandbox.mock(adapter).expects('generateCallerId').once().callThrough();

            // Construct the things, invoke processActivity
            const fake = sandbox.fake(handler);
            const req = new MockBodyRequest(incoming);
            const res = new MockResponse();
            await adapter.processActivity(req, res, fake);

            // Ensure expectations were met and handler was called
            sandbox.verify();
            assertResponse(res, StatusCodes.OK);
            assert(fake.called, 'bot handler was not called');
        };

        it('should ignore received and generate callerId on parsed activity in processActivity()', async function () {
            const incoming = TurnContext.applyConversationReference(
                { type: 'message', text: 'foo', callerId: 'foo' },
                reference,
                true,
            );
            incoming.channelId = 'msteams';

            await processIncoming(incoming, (context) => {
                assert.strictEqual(context.activity.callerId, CallerIdConstants.PublicAzureChannel);
            });
        });

        it('should generate a skill callerId property on the activity in processActivity()', async function () {
            const skillAppId = '00000000-0000-0000-0000-000000000000';
            const skillConsumerAppId = '00000000-0000-0000-0000-000000000001';

            const incoming = TurnContext.applyConversationReference({ type: 'message', text: 'foo' }, reference, true);
            incoming.channelId = 'msteams';

            await processIncoming(
                incoming,
                (context) => {
                    assert.strictEqual(
                        context.activity.callerId,
                        `${CallerIdConstants.BotToBotPrefix}${skillConsumerAppId}`,
                    );
                },
                {
                    claims: [
                        { type: AuthenticationConstants.AudienceClaim, value: skillAppId },
                        { type: AuthenticationConstants.AppIdClaim, value: skillConsumerAppId },
                        { type: AuthenticationConstants.VersionClaim, value: '1.0' },
                    ],
                },
            );
        });

        it('should discard & not generate callerId on the parsed activity with disabledAuth', async function () {
            const incoming = TurnContext.applyConversationReference(
                { type: 'message', text: 'foo', callerId: 'foo' },
                reference,
                true,
            );
            incoming.channelId = 'msteams';

            await processIncoming(
                incoming,
                (context) => {
                    assert.strictEqual(context.activity.callerId, undefined);
                },
                { authDisabled: true },
            );
        });

        it('should generate a US Gov cloud callerId property on the activity in processActivity()', async function () {
            const skillAppId = '00000000-0000-0000-0000-000000000000';

            const incoming = TurnContext.applyConversationReference({ type: 'message', text: 'foo' }, reference, true);
            incoming.channelId = 'directline';

            await processIncoming(
                incoming,
                (context) => {
                    assert.strictEqual(context.activity.callerId, CallerIdConstants.USGovChannel);
                },
                {
                    adapterArgs: { channelService: GovernmentConstants.ChannelService },
                    claims: [
                        { type: AuthenticationConstants.AudienceClaim, value: skillAppId },
                        { type: AuthenticationConstants.VersionClaim, value: '1.0' },
                    ],
                },
            );
        });
    });

    it('should receive a properties property on the conversation object in processActivity().', async function () {
        const incoming = TurnContext.applyConversationReference(
            { type: 'message', text: 'foo', callerId: 'foo' },
            reference,
            true,
        );
        incoming.channelId = 'msteams';

        const { response, verify } = await processActivity((context) => {
            assert(context.activity.conversation.properties.foo === 'bar');
        }, incoming);

        assertResponse(response, StatusCodes.OK);
        verify();
    });

    it('should fail to auth on call to processActivity().', async function () {
        await assert.rejects(
            processActivity(() => null, { testAdapterArgs: { failAuth: true } }),
            (err) => {
                const { fake, response } = err;
                assertResponse(response, 401, true);
                assert(!fake.called);

                return true;
            },
        );
    });

    it('should return 500 error on bot logic exception during processActivity().', async function () {
        await assert.rejects(
            processActivity(() => {
                throw new Error('bot exception');
            }),
            (err) => {
                const { fake, response } = err;
                assertResponse(response, 500, true);
                assert(fake.called);

                return true;
            },
        );
    });

    describe('createConversation()', function () {
        const createConversation = async (
            reference,
            handler,
            { adapterArgs, createConversationParams, testAdapterArgs } = {},
        ) => {
            const adapter = new AdapterUnderTest(adapterArgs, testAdapterArgs);

            const fake = sandbox.fake(handler);

            try {
                await adapter.createConversation(reference, createConversationParams, fake);
            } catch (err) {
                err.fake = fake;
                throw err;
            }

            sandbox.verify();
            assert(fake.called);
        };

        it('should createConversation().', async function () {
            await createConversation(reference, (context) => {
                assert(context, 'context not passed.');
                assert(context.activity, 'context has no request.');
                assert.strictEqual(context.activity.conversation.id, 'convo2', 'request has invalid conversation.id.');
            });
        });

        it('should createConversation() with parameters.', async function () {
            await createConversation(
                reference,
                (context) => {
                    assert(context, 'context not passed.');
                    assert(context.activity, 'context has no request.');
                    assert(context.activity.conversation, 'activity has no conversation');
                    assert(context.activity.conversation.isGroup, 'activity isGroup is not true');
                },
                { createConversationParams: { isGroup: true } },
            );
        });

        it('should createConversation() and assign new serviceUrl.', async function () {
            await createConversation(
                reference,
                (context) => {
                    assert(context, 'context not passed.');
                    assert(context.activity, 'context has no request.');
                    assert.strictEqual(
                        context.activity.conversation.id,
                        'convo2',
                        'request has invalid conversation.id.',
                    );
                    assert.strictEqual(
                        context.activity.serviceUrl,
                        'https://example.org/channel2',
                        'request has invalid conversation.id.',
                    );
                },
                {
                    testAdapterArgs: { newServiceUrl: 'https://example.org/channel2' },
                },
            );
        });

        it('should fail to createConversation() if serviceUrl missing.', async function () {
            // eslint-disable-next-line @typescript-eslint/no-unused-vars
            const { serviceUrl, ...bogusReference } = Object.assign({}, reference);

            await assert.rejects(
                createConversation(bogusReference, () => null),
                (err) => {
                    const { fake } = err;
                    assert(!fake.called);

                    return true;
                },
            );
        });

        it('should createConversation() for Teams.', async function () {
            const tenantReference = {
                ...reference,
                channelId: 'msteams',
                conversation: { ...reference.conversation, tenantId: 'tenantId' },
            };

            await createConversation(tenantReference, (context) => {
                assert(context, 'context not passed.');
                assert(context.activity, 'context has no request.');
                assert(context.activity.conversation, 'request has invalid conversation.');

                assert.strictEqual(context.activity.conversation.id, 'convo2', 'request has invalid conversation.id.');

                assert.strictEqual(
                    context.activity.conversation.tenantId,
                    tenantReference.conversation.tenantId,
                    'request has invalid tenantId on conversation.',
                );

                assert.strictEqual(
                    context.activity.channelData.tenant.id,
                    tenantReference.conversation.tenantId,
                    'request has invalid tenantId in channelData.',
                );
            });
        });
    });

    describe('sendActivities()', function () {
        it('should deliver a single activity using sendActivities().', async function () {
            const adapter = new AdapterUnderTest();
            const context = new TurnContext(adapter, incomingMessage);
            const responses = await adapter.sendActivities(context, [outgoingMessage]);
            assert.deepStrictEqual(
                responses.map(({ id }) => id),
                ['5678'],
            );
        });

        it('should deliver multiple activities using sendActivities().', async function () {
            const adapter = new AdapterUnderTest();
            const context = new TurnContext(adapter, incomingMessage);
            const responses = await adapter.sendActivities(context, [outgoingMessage, outgoingMessage]);
            assert(responses.length === 2, 'invalid number of responses returned.');
        });

        describe('with delay', function () {
            this.timeout(1500);

            it("should wait for a 'delay' using sendActivities().", async function () {
                const start = new Date().getTime();
                const adapter = new AdapterUnderTest();
                const context = new TurnContext(adapter, incomingMessage);

                const responses = await adapter.sendActivities(context, [
                    outgoingMessage,
                    { type: 'delay', value: 600 },
                    outgoingMessage,
                ]);

                const end = new Date().getTime();

                assert(responses.length === 3, 'invalid number of responses returned.');
                assert(end - start >= 500, "didn't pause for delay.");
            });

            it("should wait for a 'delay' withut a value using sendActivities().", async function () {
                const start = new Date().getTime();
                const adapter = new AdapterUnderTest();
                const context = new TurnContext(adapter, incomingMessage);

                const responses = await adapter.sendActivities(context, [
                    outgoingMessage,
                    { type: 'delay' },
                    outgoingMessage,
                ]);

                const end = new Date().getTime();

                assert(responses.length === 3, 'invalid number of responses returned.');
                assert(end - start >= 500, "didn't pause for delay.");
            });
        });
    });

    it('should return bots invokeResponse', async function () {
        const { response, verify } = await processActivity(
            (context) => context.sendActivity({ type: 'invokeResponse', value: { status: 200, body: 'body' } }),
            { activity: incomingInvoke },
        );
        assertResponse(response, StatusCodes.OK, true);
        verify();
    });

    it("should return 501 error if bot fails to return an 'invokeResponse'.", async function () {
        await assert.rejects(
            processActivity(() => undefined, { activity: incomingInvoke }),
            (err) => {
                const { fake, response } = err;
                assertResponse(response, 501, false);
                assert(fake.called);

                return true;
            },
        );
    });

    it('should fail to sendActivities().', async function () {
        const adapter = new AdapterUnderTest(undefined, { failOperation: true });
        const context = new TurnContext(adapter, incomingMessage);
        const copy = Object.assign({}, outgoingMessage);
        await assert.rejects(adapter.sendActivities(context, [copy]));
    });

    it('should fail to sendActivities() without a serviceUrl.', async function () {
        const adapter = new AdapterUnderTest();
        const context = new TurnContext(adapter, incomingMessage);
        const copy = Object.assign({}, outgoingMessage, { serviceUrl: undefined });
        await assert.rejects(adapter.sendActivities(context, [copy]));
    });

    it('should fail to sendActivities() without a conversation.id.', async function () {
        const adapter = new AdapterUnderTest();
        const context = new TurnContext(adapter, incomingMessage);
        const copy = Object.assign({}, outgoingMessage, { conversation: undefined });
        await assert.rejects(adapter.sendActivities(context, [copy]));
    });

    it('should post to a whole conversation using sendActivities() if replyToId missing.', async function () {
        const adapter = new AdapterUnderTest();
        const context = new TurnContext(adapter, incomingMessage);
        const copy = Object.assign({}, outgoingMessage, { replyToId: undefined });
        const responses = await adapter.sendActivities(context, [copy]);
        assert.deepStrictEqual(
            responses.map(({ id }) => id),
            ['5678'],
        );
    });

    it('should updateActivity().', async function () {
        const adapter = new AdapterUnderTest();
        const context = new TurnContext(adapter, incomingMessage);
        const result = await adapter.updateActivity(context, incomingMessage);
        assert.deepStrictEqual(result, { id: '5678' }, 'result is expected');
    });

    it('should fail to updateActivity() if serviceUrl missing.', async function () {
        const adapter = new AdapterUnderTest();
        const context = new TurnContext(adapter, incomingMessage);
        const copy = Object.assign({}, incomingMessage, { serviceUrl: undefined });
        await assert.rejects(adapter.updateActivity(context, copy));
    });

    it('should fail to updateActivity() if conversation missing.', async function () {
        const adapter = new AdapterUnderTest();
        const context = new TurnContext(adapter, incomingMessage);
        const copy = Object.assign({}, incomingMessage, { conversation: undefined });
        await assert.rejects(adapter.updateActivity(context, copy));
    });

    it('should fail to updateActivity() if activity.id missing.', async function () {
        const adapter = new AdapterUnderTest();
        const context = new TurnContext(adapter, incomingMessage);
        const copy = Object.assign({}, incomingMessage, { id: undefined });
        await assert.rejects(adapter.updateActivity(context, copy));
    });

    it('should deleteActivity().', async function () {
        const adapter = new AdapterUnderTest();
        const context = new TurnContext(adapter, incomingMessage);
        await adapter.deleteActivity(context, reference);
    });

    it('should fail to deleteActivity() if serviceUrl missing.', async function () {
        const adapter = new AdapterUnderTest();
        const context = new TurnContext(adapter, incomingMessage);
        const copy = Object.assign({}, reference, { serviceUrl: undefined });
        await assert.rejects(adapter.deleteActivity(context, copy));
    });

    it('should fail to deleteActivity() if conversation missing.', async function () {
        const adapter = new AdapterUnderTest();
        const context = new TurnContext(adapter, incomingMessage);
        const copy = Object.assign({}, reference, { conversation: undefined });
        await assert.rejects(adapter.deleteActivity(context, copy));
    });

    it('should fail to deleteActivity() if activityId missing.', async function () {
        const adapter = new AdapterUnderTest();
        const context = new TurnContext(adapter, incomingMessage);
        const copy = Object.assign({}, reference, { activityId: undefined });
        await assert.rejects(adapter.deleteActivity(context, copy));
    });

    const userAgent = `Microsoft-BotFramework/3.1 BotBuilder/${pjson.version} (Node.js,Version=${
        process.version
    }; ${os.type()} ${os.release()}; ${os.arch()})`;

    it('should create a User-Agent header with the same info as the host machine.', async function () {
        nock(reference.serviceUrl)
            .matchHeader('user-agent', (val) => val.includes(userAgent))
            .post('/v3/conversations/convo1/activities/1234')
            .reply(200, { id: 'abc123id' });

        const adapter = new BotFrameworkAdapter();

        await adapter.continueConversation(reference, async (turnContext) => {
            await turnContext.sendActivity(outgoingMessage);
        });
    });

    it('should still add Botbuilder User-Agent header when custom requestPolicyFactories are provided.', async function () {
        nock(reference.serviceUrl)
            .matchHeader('user-agent', (val) => val.includes(userAgent))
            .post('/v3/conversations/convo1/activities/1234')
            .reply(200, { id: 'abc123id' });

        const adapter = new BotFrameworkAdapter({ clientOptions: { requestPolicyFactories: [] } });

        await adapter.continueConversation(reference, async (turnContext) => {
            await turnContext.sendActivity(outgoingMessage);
        });
    });

    describe('ChannelValidation and GovernmentChannelValidation', function () {
        const channelValidationOidMetadataEndpoint = ChannelValidation.OpenIdMetadataEndpoint;
        const govChannelValidationOidMetadataEndpoint = GovernmentChannelValidation.OpenIdMetadataEndpoint;

        afterEach(function () {
            connector.ChannelValidation.OpenIdMetadataEndpoint = channelValidationOidMetadataEndpoint;
            connector.GovernmentChannelValidation.OpenIdMetadataEndpoint = govChannelValidationOidMetadataEndpoint;
        });

        it('should set openIdMetadata property on ChannelValidation', function () {
            const testEndpoint = 'http://rainbows.com';

            new BotFrameworkAdapter({ openIdMetadata: testEndpoint });

            assert.strictEqual(
                testEndpoint,
                connector.ChannelValidation.OpenIdMetadataEndpoint,
                'ChannelValidation.OpenIdMetadataEndpoint was not set.',
            );
        });

        it('should set openIdMetadata property on GovernmentChannelValidation', function () {
            const testEndpoint = 'http://azure.com/configuration';
            new BotFrameworkAdapter({ openIdMetadata: testEndpoint });

            assert.strictEqual(
                testEndpoint,
                connector.GovernmentChannelValidation.OpenIdMetadataEndpoint,
                'GovernmentChannelValidation.OpenIdMetadataEndpoint was not set.',
            );
        });
    });

    it('should set oAuthEndpoint property on connector client', function () {
        const testEndpoint = 'http://rainbows.com';
        const adapter = new BotFrameworkAdapter({ oAuthEndpoint: testEndpoint });
        const url = adapter.oauthApiUrl();
        assert.strictEqual(testEndpoint, url, 'adapter.oauthApiUrl is incorrect.');
    });

    it('should throw error if missing serviceUrl in deleteConversationMember()', async function () {
        const adapter = new AdapterUnderTest();
        await assert.rejects(
            adapter.deleteConversationMember({ activity: {} }),
            new Error('BotFrameworkAdapter.deleteConversationMember(): missing serviceUrl'),
        );
    });

    it('should throw error if missing conversation in deleteConversationMember()', async function () {
        const adapter = new AdapterUnderTest();
        await assert.rejects(
            adapter.deleteConversationMember({ activity: { serviceUrl: 'https://test.com' } }),
            new Error('BotFrameworkAdapter.deleteConversationMember(): missing conversation or conversation.id'),
        );
    });

    it('should throw error if missing conversation.id in deleteConversationMember()', async function () {
        const adapter = new AdapterUnderTest();
        await assert.rejects(
            adapter.deleteConversationMember({ activity: { serviceUrl: 'https://test.com', conversation: {} } }),
            new Error('BotFrameworkAdapter.deleteConversationMember(): missing conversation or conversation.id'),
        );
    });

    it('should call client.conversations deleteConversationMember()', async function () {
        const conversations = new Conversations({ id: 'convo1' });
        mockResponse(conversations, 'deleteConversationMember', 200);

        const connector = new MockConnector(conversations);
        const adapter = new BotFrameworkAdapter();
        mockReturns(adapter, 'getOrCreateConnectorClient', connector);

        await adapter.deleteConversationMember(
            { activity: { serviceUrl: 'https://test.com', conversation: { id: 'convo1' } } },
            'test-member',
        );

        sandbox.verify();
    });

    it('should throw error if missing serviceUrl in getActivityMembers()', async function () {
        const adapter = new AdapterUnderTest();
        await assert.rejects(
            adapter.getActivityMembers({ activity: {} }),
            new Error('BotFrameworkAdapter.getActivityMembers(): missing serviceUrl'),
        );
    });

    it('should throw error if missing conversation in getActivityMembers()', async function () {
        const adapter = new AdapterUnderTest();
        await assert.rejects(
            adapter.getActivityMembers({ activity: { serviceUrl: 'https://test.com' } }),
            new Error('BotFrameworkAdapter.getActivityMembers(): missing conversation or conversation.id'),
        );
    });

    it('should throw error if missing conversation.id in getActivityMembers()', async function () {
        const adapter = new AdapterUnderTest();
        await assert.rejects(
            adapter.getActivityMembers({ activity: { serviceUrl: 'https://test.com', conversation: {} } }),
            new Error('BotFrameworkAdapter.getActivityMembers(): missing conversation or conversation.id'),
        );
    });

    it('should throw error if missing activityId in getActivityMembers()', async function () {
        const adapter = new AdapterUnderTest();
        await assert.rejects(
            adapter.getActivityMembers({
                activity: { serviceUrl: 'https://test.com', conversation: { id: '1' } },
            }),
            new Error('BotFrameworkAdapter.getActivityMembers(): missing both activityId and context.activity.id'),
        );
    });

    it('should call client.conversations getActivityMembers()', async function () {
        const conversations = new Conversations({ id: 'convo1' });
        mockResponse(conversations, 'getActivityMembers', 200);

        const connector = new MockConnector(conversations);

        const adapter = new BotFrameworkAdapter();
        mockReturns(adapter, 'getOrCreateConnectorClient', connector);

        await adapter.getActivityMembers(
            { activity: { serviceUrl: 'https://test.com', conversation: { id: 'convo1' } } },
            'activityId',
        );

        sandbox.verify();
    });

    it('should throw error if missing serviceUrl in getConversationMembers()', async function () {
        const adapter = new AdapterUnderTest();
        await assert.rejects(
            adapter.getConversationMembers({ activity: {} }),
            new Error('BotFrameworkAdapter.getConversationMembers(): missing serviceUrl'),
        );
    });

    it('should throw error if missing conversation in getConversationMembers()', async function () {
        const adapter = new AdapterUnderTest();
        await assert.rejects(
            adapter.getConversationMembers({ activity: { serviceUrl: 'https://test.com' } }),
            new Error('BotFrameworkAdapter.getConversationMembers(): missing conversation or conversation.id'),
        );
    });

    it('should throw error if missing conversation.id in getConversationMembers()', async function () {
        const adapter = new AdapterUnderTest();
        await assert.rejects(
            adapter.getConversationMembers({ activity: { serviceUrl: 'https://test.com', conversation: {} } }),
            new Error('BotFrameworkAdapter.getConversationMembers(): missing conversation or conversation.id'),
        );
    });

    it('should call client.conversations getConversationMembers()', async function () {
        const conversations = new Conversations({ id: 'convo1' });
        mockResponse(conversations, 'getConversationMembers', 200);

        const connector = new MockConnector(conversations);
        const adapter = new BotFrameworkAdapter();
        mockReturns(adapter, 'getOrCreateConnectorClient', connector);

        await adapter.getConversationMembers({
            activity: { serviceUrl: 'https://test.com', conversation: { id: 'convo1' } },
        });

        sandbox.verify();
    });

    it('should throw error if missing from in getUserToken()', async function () {
        const adapter = new AdapterUnderTest();
        await assert.rejects(
            adapter.getUserToken({ activity: {}, turnState: new Map() }),
            new Error('BotFrameworkAdapter.getUserToken(): missing from or from.id'),
        );
    });

    it('should throw error if missing from.id in getUserToken()', async function () {
        const adapter = new AdapterUnderTest();
        await assert.rejects(
            adapter.getUserToken({ activity: { from: {} }, turnState: new Map() }),
            new Error('BotFrameworkAdapter.getUserToken(): missing from or from.id'),
        );
    });

    it('should throw error if missing connectionName', async function () {
        const adapter = new AdapterUnderTest();
        await assert.rejects(
            adapter.getUserToken({ activity: { from: { id: 'some id' } }, turnState: new Map() }),
            new Error('getUserToken() requires a connectionName but none was provided.'),
        );
    });

    it('should get the user token when all params are provided', async function () {
        const expectedToken = { token: 'yay! a token!', _response: { status: 200 } };
        const getToken = sandbox.fake(() => Promise.resolve(expectedToken));

        const adapter = new AdapterUnderTest();
        mockReturns(adapter, 'createTokenApiClient', { userToken: { getToken } });

        const token = await adapter.getUserToken(
            { activity: { channelId: 'The Facebook', from: { id: 'some id' } }, turnState: new Map() },
            'aConnectionName',
        );

        sandbox.verify();
        assert(getToken.called);

        assert.deepStrictEqual(token, expectedToken);

        const [id, connection, channelData] = getToken.args[0];
        assert.strictEqual(id, 'some id');
        assert.strictEqual(connection, 'aConnectionName');
        assert.deepStrictEqual(channelData, { channelId: 'The Facebook', code: undefined });
    });

    it('should throw error if missing from in signOutUser()', async function () {
        const adapter = new AdapterUnderTest();
        await assert.rejects(
            adapter.signOutUser({ activity: {}, turnState: new Map() }),
            new Error('BotFrameworkAdapter.signOutUser(): missing from or from.id'),
        );
    });

    it('should throw error if missing from.id in signOutUser()', async function () {
        const adapter = new AdapterUnderTest();
        await assert.rejects(
            adapter.signOutUser({ activity: { from: {} }, turnState: new Map() }),
            new Error('BotFrameworkAdapter.signOutUser(): missing from or from.id'),
        );
    });

    it('should call client.userToken signOut()', async function () {
        const userToken = new UserToken('token');
        mockResponse(userToken, 'signOut', 200);

        const adapter = new BotFrameworkAdapter();
        mockReturns(adapter, 'createTokenApiClient', { userToken });

        const context = new TurnContext(adapter, createActivity());
        await adapter.signOutUser(context);

        sandbox.verify();
    });

    it('should throw error if missing from in getAadTokens()', async function () {
        const adapter = new AdapterUnderTest();
        await assert.rejects(
            adapter.getAadTokens({ activity: {}, turnState: new Map() }),
            new Error('BotFrameworkAdapter.getAadTokens(): missing from or from.id'),
        );
    });

    it('should throw error if missing from.id in getAadTokens()', async function () {
        const adapter = new AdapterUnderTest();
        await assert.rejects(
            adapter.getAadTokens({ activity: { from: {} }, turnState: new Map() }),
            new Error('BotFrameworkAdapter.getAadTokens(): missing from or from.id'),
        );
    });

    it('should call client.userToken getAadTokens()', async function () {
        const userToken = new UserToken('token');
        mockResponse(userToken, 'getAadTokens', 200);

        const adapter = new BotFrameworkAdapter();
        mockReturns(adapter, 'createTokenApiClient', { userToken });

        const context = new TurnContext(adapter, createActivity());
        await adapter.getAadTokens(context);

        sandbox.verify();
    });

    describe('getSignInLink()', function () {
        const mockedUrl = 'http://mockedurl.com';

        const getMockedAdapter = () => {
            const credentials = new MicrosoftAppCredentials('abc', 'abc');

            const getSignInUrl = sandbox.fake(() => Promise.resolve({ _response: { bodyAsText: mockedUrl } }));

            const adapter = new BotFrameworkAdapter();
            mockReturns(adapter, 'createTokenApiClient', { credentials, botSignIn: { getSignInUrl } });

            const context = new TurnContext(adapter, incomingMessage);

            return {
                adapter,
                context,
                verify: () => {
                    sandbox.verify();
                    assert(getSignInUrl.called);
                },
            };
        };

        it('should throw if userName != from.id', async function () {
            const { adapter, context } = getMockedAdapter();

            await assert.rejects(
                adapter.getSignInLink(
                    context,
                    'aConnectionName',
                    new MicrosoftAppCredentials('abc', 'abc'),
                    'invalidId',
                ),
                ReferenceError("cannot retrieve OAuth signin link for a user that's different from the conversation"),
            );
        });

        it('should return return a sign-in URL with context and connectionName', async function () {
            const { adapter, context, verify } = getMockedAdapter();
            const response = await adapter.getSignInLink(context, 'aConnectionName');
            assert(response, mockedUrl);
            verify();
        });

        it('should return return a sign-in URL with context connectionName, oauthAppCredentials', async function () {
            const { adapter, context, verify } = getMockedAdapter();
            const response = await adapter.getSignInLink(
                context,
                'aConnectionName',
                new MicrosoftAppCredentials('abc', 'abc'),
            );
            assert(response, mockedUrl);
            verify();
        });

        it('should return return a sign-in URL with context connectionName, oauthAppCredentials, userId, finalRedirect', async function () {
            const { adapter, context, verify } = getMockedAdapter();
            const response = await adapter.getSignInLink(
                context,
                'aConnectionName',
                new MicrosoftAppCredentials('abc', 'abc'),
                incomingMessage.from.id,
                'http://finalredirect.com',
            );
            assert(response, mockedUrl);
            verify();
        });
    });

    describe('getSignInResource()', function () {
        const getMockedAdapter = (incomingMessage = createActivity()) => {
            const botSignIn = new BotSignIn('botSignIn');
            mockResponse(botSignIn, 'getSignInResource', 200);

            const adapter = new BotFrameworkAdapter();
            mockReturns(adapter, 'createTokenApiClient', {
                botSignIn,
                credentials: new MicrosoftAppCredentials('appId', 'appPassword'),
            });

            const context = new TurnContext(adapter, incomingMessage);

            return {
                adapter,
                context,
                verify: () => sandbox.verify(),
            };
        };

        it('should throw error if missingConnectionName in getSignInResource', async function () {
            const { adapter, context } = getMockedAdapter();
            await assert.rejects(
                adapter.getSignInResource(context),
                new Error('getUserToken() requires a connectionName but none was provided.'),
            );
        });

        it('should throw error if missing Activity.from in getSignInResource', async function () {
            const activity = createActivity();
            activity.from = undefined;

            const { adapter, context } = getMockedAdapter(activity);
            await assert.rejects(
                adapter.getSignInResource(context, 'TestConnectionName'),
                new Error('BotFrameworkAdapter.getSignInResource(): missing from or from.id'),
            );
        });

        it('should throw error if missing Activity.from.id in getSignInResource', async function () {
            const activity = createActivity();
            activity.from.id = undefined;

            const { adapter, context } = getMockedAdapter(activity);
            await assert.rejects(
                adapter.getSignInResource(context, 'TestConnectionName'),
                new Error('BotFrameworkAdapter.getSignInResource(): missing from or from.id'),
            );
        });

        it('should throw error if userId does not match Activity.from.id in getSignInResource', async function () {
            const { adapter, context } = getMockedAdapter();
            await assert.rejects(
                adapter.getSignInResource(context, 'TestConnectionName', 'OtherUserId'),
                new Error(
                    'BotFrameworkAdapter.getSiginInResource(): cannot get signin resource for a user that is different from the conversation',
                ),
            );
        });

        it('should call client.botSignIn getSignInResource()', async function () {
            const { adapter, context, verify } = getMockedAdapter();
            await adapter.getSignInResource(context, 'TestConnectionName', 'ChannelAccount_Id_1');
            verify();
        });
    });

    describe('exchangeToken()', function () {
        const getMockedAdapter = (incomingMessage = createActivity()) => {
            const userToken = new UserToken('token');
            mockResponse(userToken, 'exchangeAsync', 200);

            const adapter = new BotFrameworkAdapter();
            mockReturns(adapter, 'createTokenApiClient', { userToken });

            const context = new TurnContext(adapter, incomingMessage);

            return { adapter, context, verify: () => sandbox.verify() };
        };

        it('should throw error if missing ConnectionName in exchangeToken', async function () {
            const { adapter, context } = getMockedAdapter();
            await assert.rejects(
                adapter.exchangeToken(context),
                new Error('exchangeToken() requires a connectionName but none was provided.'),
            );
        });

        it('should throw error if missing userId in exchangeToken', async function () {
            const { adapter, context } = getMockedAdapter();
            await assert.rejects(
                adapter.exchangeToken(context, 'TestConnectionName'),
                new Error('exchangeToken() requires an userId but none was provided.'),
            );
        });

        it('should throw error if missing Uri and Token properties of TokenExchangeRequest in exchangeToken', async function () {
            const { adapter, context } = getMockedAdapter();
            await assert.rejects(
                adapter.exchangeToken(context, 'TestConnectionName', 'TestUser', {}),
                new Error(
                    'BotFrameworkAdapter.exchangeToken(): Either a Token or Uri property is required on the TokenExchangeRequest',
                ),
            );
        });

        it('should call client.userToken exchangeAsync()', async function () {
            const { adapter, context, verify } = getMockedAdapter();
            await adapter.exchangeToken(context, 'TestConnectionName', 'userId', { uri: 'http://test' });
            verify();
        });
    });

    describe('getTokenStatus()', function () {
        const getMockedAdapter = (incomingMessage = createActivity()) => {
            const tokenStatus = {
                channelId: 'mockChannel',
                connectionName: 'mockConnectionName',
                hasToken: true,
                serviceProviderDisplayName: 'mockDisplayName',
            };

            const userToken = new UserToken('token');
            mockResponse(userToken, 'getTokenStatus', 200, [tokenStatus]);

            const adapter = new BotFrameworkAdapter();
            mockReturns(adapter, 'createTokenApiClient', { userToken });

            const context = new TurnContext(adapter, incomingMessage);

            return { adapter, context, tokenStatus, verify: () => sandbox.verify() };
        };

        it('should return the status of every connection the user has', async function () {
            const { adapter, context, tokenStatus, verify } = getMockedAdapter();
            const responses = await adapter.getTokenStatus(context, 'userId');
            verify();
            assert.deepStrictEqual(responses, [tokenStatus]);
        });

        it('should call client.userToken getTokenStatus()', async function () {
            const { adapter, context, verify } = getMockedAdapter();
            await adapter.getTokenStatus(context, 'userId');
            verify();
        });

        it('should throw error if missing from in getTokenStatus()', async function () {
            const adapter = new AdapterUnderTest();
            await assert.rejects(
                adapter.getTokenStatus({ activity: {}, turnState: new Map() }),
                new Error('BotFrameworkAdapter.getTokenStatus(): missing from or from.id'),
            );
        });

        it('should throw error if missing from.id in getTokenStatus()', async function () {
            const adapter = new AdapterUnderTest();
            await assert.rejects(
                adapter.getTokenStatus({ activity: { from: {} }, turnState: new Map() }),
                new Error('BotFrameworkAdapter.getTokenStatus(): missing from or from.id'),
            );
        });
    });

    it('getOAuthScope', async function () {
        const adapter = new BotFrameworkAdapter({});
        // Missing botAppId
        assert.strictEqual(AuthenticationConstants.ToChannelFromBotOAuthScope, await adapter.getOAuthScope());

        // Empty Claims
        assert.strictEqual(
            AuthenticationConstants.ToChannelFromBotOAuthScope,
            await adapter.getOAuthScope('botAppId', []),
        );

        // Non-skill Claims
        assert.strictEqual(
            AuthenticationConstants.ToChannelFromBotOAuthScope,
            await adapter.getOAuthScope('botAppId', [
                { type: 'aud', value: 'botAppId' },
                { type: 'azp', value: 'botAppId' },
            ]),
        );

        const govAdapter = new BotFrameworkAdapter({ channelService: GovernmentConstants.ChannelService });
        // Missing botAppId
        assert.strictEqual(GovernmentConstants.ToChannelFromBotOAuthScope, await govAdapter.getOAuthScope(''));

        // Empty Claims
        assert.strictEqual(
            GovernmentConstants.ToChannelFromBotOAuthScope,
            await govAdapter.getOAuthScope('botAppId', []),
        );

        // Non-skill Claims
        assert.strictEqual(
            GovernmentConstants.ToChannelFromBotOAuthScope,
            await govAdapter.getOAuthScope('botAppId', [
                { type: 'aud', value: 'botAppId' },
                { type: 'azp', value: 'botAppId' },
            ]),
        );
    });

    describe('continueConversation', function () {
        const continueConversation = async (reference, handler, { adapterArgs, testAdapterArgs, oauthScope } = {}) => {
            const fake = sandbox.fake(handler);

            const adapter = new AdapterUnderTest(adapterArgs, testAdapterArgs);

            if (oauthScope) {
                adapter.credentials.oauthScope = oauthScope;
                await adapter.continueConversation(reference, oauthScope, fake);
            } else {
                await adapter.continueConversation(reference, fake);
            }

            sandbox.verify();
            assert(fake.called);
        };

        it('should succeed.', async function () {
            await continueConversation(reference, (context) => {
                assert(context, 'context not passed.');
                assert(context.activity, 'context has no request.');
                assert.strictEqual(context.activity.type, 'event', 'request has invalid type.');
                assert.strictEqual(context.activity.from.id, reference.user.id, 'request has invalid from.id.');
                assert.strictEqual(
                    context.activity.recipient.id,
                    reference.bot.id,
                    'request has invalid recipient.id.',
                );
            });
        });

        it('should not trust reference.serviceUrl if there is no AppId on the credentials.', async function () {
            await continueConversation(reference, (context) => {
                assert(context, 'context not passed.');
                assert(context.activity, 'context has no request.');
                assert.strictEqual(context.activity.type, 'event', 'request has invalid type.');
                assert.strictEqual(context.activity.from.id, reference.user.id, 'request has invalid from.id.');
                assert.strictEqual(
                    context.activity.recipient.id,
                    reference.bot.id,
                    'request has invalid recipient.id.',
                );
            });
        });

        it('should trust reference.serviceUrl if there is an AppId on the credentials.', async function () {
            await continueConversation(reference, (context) => {
                assert(context, 'context not passed.');
                assert(context.activity, 'context has no request.');
                assert.strictEqual(context.activity.type, 'event', 'request has invalid type.');
                assert.strictEqual(context.activity.from.id, reference.user.id, 'request has invalid from.id.');
                assert.strictEqual(
                    context.activity.recipient.id,
                    reference.bot.id,
                    'request has invalid recipient.id.',
                );
            });
        });

        it('should work with oAuthScope and logic passed in.', async function () {
            const oauthScope = 'TestTest';

            await continueConversation(
                reference,
                (context) => {
                    assert(context, 'context not passed.');
                    assert(context.activity, 'context has no request.');
                    assert.strictEqual(context.activity.type, 'event');
                    assert.strictEqual(context.activity.from.id, reference.user.id);
                    assert.strictEqual(context.activity.recipient.id, reference.bot.id);
                    assert.strictEqual(context.turnState.get(context.adapter.OAuthScopeKey), oauthScope);
                },
                { oauthScope },
            );
        });

        it('should work with Gov cloud and only logic passed in.', async function () {
            await continueConversation(
                reference,
                (context) => {
                    assert(context, 'context not passed.');
                    assert(context.activity, 'context has no request.');

                    assert.strictEqual(context.activity.type, 'event');
                    assert.strictEqual(context.activity.from.id, reference.user.id);
                    assert.strictEqual(context.activity.recipient.id, reference.bot.id);

                    assert.strictEqual(
                        context.turnState.get(context.adapter.OAuthScopeKey),
                        GovernmentConstants.ToChannelFromBotOAuthScope,
                    );
                },
                {
                    adapterArgs: { channelService: GovernmentConstants.ChannelService },
                },
            );
        });
    });

    describe('getConversations', function () {
        it('should throw error if missing serviceUrl parameter in getConversations()', async function () {
            const adapter = new AdapterUnderTest();
            await assert.rejects(adapter.getConversations(), {
                message: 'createConnectorClient() not passed serviceUrl.',
            });
        });

        it('should throw error if missing Activity.serviceUrl in getConversations()', async function () {
            const adapter = new AdapterUnderTest();
            await assert.rejects(adapter.getConversations({ activity: {} }), {
                message: 'createConnectorClient() not passed serviceUrl.',
            });
        });

        it('should call client.conversations getConversations after getOrCreateConnectorClient', async function () {
            const conversations = new Conversations({ id: 'convo1' });
            mockResponse(conversations, 'getConversations', 200);

            const connector = new MockConnector(conversations);

            const adapter = new BotFrameworkAdapter();
            mockReturns(adapter, 'getOrCreateConnectorClient', connector);

            await adapter.getConversations({
                activity: { serviceUrl: 'https://test.com', conversation: { id: 'convo1' } },
            });

            sandbox.verify();
        });

        it('should call client.conversations getConversations after createConnectorClient', async function () {
            const conversations = new Conversations({ id: 'convo1' });
            mockResponse(conversations, 'getConversations', 200);

            const connector = new MockConnector(conversations);

            const adapter = new BotFrameworkAdapter();
            mockReturns(adapter, 'createConnectorClient', connector);

            await adapter.getConversations('test-context');

            sandbox.verify();
        });
    });

    describe('processActivityDirect', function () {
        it('should throw error with stack when runMiddleware() fails', async function () {
            const adapter = new BotFrameworkAdapter();
            sandbox.stub(adapter, 'runMiddleware').throws({ stack: 'test-error' });

            await assert.rejects(
                adapter.processActivityDirect(createActivity(), () => null),
                new Error('BotFrameworkAdapter.processActivityDirect(): ERROR\n test-error'),
            );

            sandbox.verify();
        });

        it('should throw generic error when runMiddleware() fails', async function () {
            const adapter = new BotFrameworkAdapter();
            sandbox.stub(adapter, 'runMiddleware').throws({ message: 'test-error' });

            await assert.rejects(
                adapter.processActivityDirect(createActivity(), 'callbackLogic'),
                new Error('BotFrameworkAdapter.processActivityDirect(): ERROR'),
            );

            sandbox.verify();
        });
    });
});<|MERGE_RESOLUTION|>--- conflicted
+++ resolved
@@ -524,11 +524,7 @@
                 const connectorClient = turnContext.turnState.get(turnContext.adapter.ConnectorClientKey);
 
                 assert(
-<<<<<<< HEAD
-                    connectorClient._requestPolicyFactories.find((policy) => policy === policy),
-=======
-                    connectorClient._requestPolicyFactories.find((policy) => policy === setUserAgent),
->>>>>>> 4c055b7f
+                    connectorClient._requestPolicyFactories.find((e) => e === policy),
                     'requestPolicyFactories from clientOptions parameter is not used.',
                 );
             });
