{
  "name": "botbuilder",
  "author": "Microsoft Corp.",
  "description": "Bot Builder is a framework for building rich bots on virtually any platform.",
  "version": "4.1.6",
  "license": "MIT",
  "keywords": [
    "botbuilder",
    "botframework",
    "bots",
    "chatbots"
  ],
  "bugs": {
    "url": "https://github.com/Microsoft/botbuilder-js/issues"
  },
  "repository": {
    "type": "git",
    "url": "https://github.com/Microsoft/botbuilder-js.git"
  },
  "main": "./lib/index.js",
  "types": "./lib/index.d.ts",
  "typesVersions": {
    "<3.9": {
      "*": [
        "_ts3.4/*"
      ]
    }
  },
  "dependencies": {
    "@azure/core-http": "^3.0.4",
    "@azure/msal-node": "^2.13.1",
    "axios": "^1.7.7",
    "botbuilder-core": "4.1.6",
    "botbuilder-stdlib": "4.1.6",
    "botframework-connector": "4.1.6",
    "botframework-schema": "4.1.6",
    "botframework-streaming": "4.1.6",
    "dayjs": "^1.11.13",
    "filenamify": "^6.0.0",
    "fs-extra": "^11.2.0",
    "htmlparser2": "^9.0.1",
    "uuid": "^10.0.0",
    "zod": "^3.23.8"
  },
  "devDependencies": {
<<<<<<< HEAD
    "chai": "^5.1.2",
=======
    "chai": "^4.5.0",
    "jsonwebtoken": "^9.0.2",
>>>>>>> 62112c0f
    "lodash": "^4.17.20",
    "nock": "^13.5.5",
    "node-forge": "^1.3.1",
    "node-mocks-http": "^1.16.0"
  },
  "scripts": {
    "build": "tsc -b",
    "build-docs": "typedoc --theme markdown --entryPoint botbuilder --excludePrivate --includeDeclarations --ignoreCompilerErrors --module amd --out ..\\..\\doc\\botbuilder .\\lib\\index.d.ts ..\\botbuilder-core\\lib\\index.d.ts ..\\botframework-schema\\lib\\index.d.ts --hideGenerator --name \"Bot Builder SDK\" --readme none",
    "build:rollup": "yarn clean && yarn build && api-extractor run --verbose --local",
    "clean": "rimraf _ts3.4 lib vendors tsconfig.tsbuildinfo",
    "depcheck": "depcheck --config ../../.depcheckrc",
    "lint": "eslint . --config ../../eslint.config.cjs",
    "prebuild": "yarn prebuild-filenamify && yarn prebuild-chai",
    "prebuild-filenamify": "tsup ./node_modules/filenamify/*.js --format cjs --dts --out-dir vendors/filenamify --clean --sourcemap",
    "prebuild-chai": "tsup ./node_modules/chai/*.js --format cjs --dts --out-dir vendors/chai --clean --sourcemap --target es2020 --external jiti --external @web/dev-server-rollup --external @rollup/plugin-commonjs",
    "postbuild": "downlevel-dts lib _ts3.4/lib --checksum",
    "test": "npm-run-all build test:mocha",
    "test:compat": "api-extractor run --verbose",
    "test:mocha": "nyc mocha tests"
  },
  "mocha": {
    "checkLeaks": true,
    "exit": true,
    "recursive": true
  },
  "files": [
    "_ts3.4",
    "lib",
    "src",
    "vendors"
  ]
}<|MERGE_RESOLUTION|>--- conflicted
+++ resolved
@@ -43,12 +43,8 @@
     "zod": "^3.23.8"
   },
   "devDependencies": {
-<<<<<<< HEAD
     "chai": "^5.1.2",
-=======
-    "chai": "^4.5.0",
     "jsonwebtoken": "^9.0.2",
->>>>>>> 62112c0f
     "lodash": "^4.17.20",
     "nock": "^13.5.5",
     "node-forge": "^1.3.1",
