{
  "name": "botbuilder",
  "author": "Microsoft Corp.",
  "description": "Bot Builder is a framework for building rich bots on virtually any platform.",
  "version": "4.1.6",
  "license": "MIT",
  "keywords": [
    "botbuilder",
    "botframework",
    "bots",
    "chatbots"
  ],
  "bugs": {
    "url": "https://github.com/Microsoft/botbuilder-js/issues"
  },
  "repository": {
    "type": "git",
    "url": "https://github.com/Microsoft/botbuilder-js.git"
  },
  "main": "./lib/index.js",
  "types": "./lib/index.d.ts",
  "typesVersions": {
    "<3.9": {
      "*": [
        "_ts3.4/*"
      ]
    }
  },
  "dependencies": {
    "@azure/core-http": "^3.0.2",
<<<<<<< HEAD
    "@azure/msal-node": "^1.2.0",
    "axios": "^1.6.0",
=======
    "@azure/msal-node": "^1.18.4",
    "axios": "^0.28.0",
>>>>>>> dfb6043f
    "botbuilder-core": "4.1.6",
    "botbuilder-stdlib": "4.1.6",
    "botframework-connector": "4.1.6",
    "botframework-schema": "4.1.6",
    "botframework-streaming": "4.1.6",
    "dayjs": "^1.10.3",
    "filenamify": "^4.1.0",
    "fs-extra": "^7.0.1",
    "htmlparser2": "^6.0.1",
    "uuid": "^8.3.2",
    "zod": "^3.22.4"
  },
  "devDependencies": {
    "chai": "^4.2.0",
    "lodash": "^4.17.20",
    "nock": "^11.9.1",
    "node-mocks-http": "^1.10.1"
  },
  "scripts": {
    "build": "tsc -b",
    "build-docs": "typedoc --theme markdown --entryPoint botbuilder --excludePrivate --includeDeclarations --ignoreCompilerErrors --module amd --out ..\\..\\doc\\botbuilder .\\lib\\index.d.ts ..\\botbuilder-core\\lib\\index.d.ts ..\\botframework-schema\\lib\\index.d.ts --hideGenerator --name \"Bot Builder SDK\" --readme none",
    "build:rollup": "yarn clean && yarn build && api-extractor run --verbose --local",
    "clean": "rimraf _ts3.4 lib tsconfig.tsbuildinfo",
    "depcheck": "depcheck --config ../../.depcheckrc",
    "lint": "eslint . --ext .js,.ts",
    "postbuild": "downlevel-dts lib _ts3.4/lib --checksum",
    "test": "npm-run-all build test:mocha",
    "test:compat": "api-extractor run --verbose",
    "test:mocha": "nyc mocha tests"
  },
  "mocha": {
    "checkLeaks": true,
    "exit": true,
    "recursive": true
  },
  "files": [
    "_ts3.4",
    "lib",
    "src"
  ]
}<|MERGE_RESOLUTION|>--- conflicted
+++ resolved
@@ -28,13 +28,8 @@
   },
   "dependencies": {
     "@azure/core-http": "^3.0.2",
-<<<<<<< HEAD
-    "@azure/msal-node": "^1.2.0",
-    "axios": "^1.6.0",
-=======
     "@azure/msal-node": "^1.18.4",
     "axios": "^0.28.0",
->>>>>>> dfb6043f
     "botbuilder-core": "4.1.6",
     "botbuilder-stdlib": "4.1.6",
     "botframework-connector": "4.1.6",
