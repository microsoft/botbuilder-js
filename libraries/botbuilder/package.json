--- conflicted
+++ resolved
@@ -36,12 +36,8 @@
     "botframework-schema": "4.1.6",
     "botframework-streaming": "4.1.6",
     "dayjs": "^1.11.13",
-<<<<<<< HEAD
+    "eslint-plugin-only-warn": "^1.1.0",
     "filenamify": "^6.0.0",
-=======
-    "eslint-plugin-only-warn": "^1.1.0",
-    "filenamify": "^4.3.0",
->>>>>>> 2bdedaae
     "fs-extra": "^11.2.0",
     "htmlparser2": "^9.0.1",
     "import-sync": "^2.2.2",
