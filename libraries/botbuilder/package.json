{
  "name": "botbuilder",
  "author": "Microsoft Corp.",
  "description": "Bot Builder is a framework for building rich bots on virtually any platform.",
  "version": "4.1.6",
  "license": "MIT",
  "keywords": [
    "botbuilder",
    "botframework",
    "bots",
    "chatbots"
  ],
  "bugs": {
    "url": "https://github.com/Microsoft/botbuilder-js/issues"
  },
  "repository": {
    "type": "git",
    "url": "https://github.com/Microsoft/botbuilder-js.git"
  },
  "main": "./lib/index.js",
  "types": "./lib/index.d.ts",
  "typesVersions": {
    "<3.9": {
      "*": [
        "_ts3.4/*"
      ]
    }
  },
  "dependencies": {
    "@azure/core-http": "^3.0.4",
    "@azure/msal-node": "^2.13.1",
    "axios": "^1.7.7",
    "botbuilder-core": "4.1.6",
    "botbuilder-stdlib": "4.1.6",
    "botframework-connector": "4.1.6",
    "botframework-schema": "4.1.6",
    "botframework-streaming": "4.1.6",
    "dayjs": "^1.11.13",
    "eslint-plugin-only-warn": "^1.1.0",
    "filenamify": "^6.0.0",
    "fs-extra": "^11.2.0",
    "htmlparser2": "^9.0.1",
    "uuid": "^10.0.0",
    "zod": "^3.23.8"
  },
  "devDependencies": {
    "chai": "^4.5.0",
    "lodash": "^4.17.20",
    "nock": "^13.5.5",
    "node-mocks-http": "^1.16.0"
  },
  "scripts": {
    "build": "tsc -b",
    "build-docs": "typedoc --theme markdown --entryPoint botbuilder --excludePrivate --includeDeclarations --ignoreCompilerErrors --module amd --out ..\\..\\doc\\botbuilder .\\lib\\index.d.ts ..\\botbuilder-core\\lib\\index.d.ts ..\\botframework-schema\\lib\\index.d.ts --hideGenerator --name \"Bot Builder SDK\" --readme none",
    "build:rollup": "yarn clean && yarn build && api-extractor run --verbose --local",
    "clean": "rimraf _ts3.4 lib vendors tsconfig.tsbuildinfo",
    "depcheck": "depcheck --config ../../.depcheckrc",
<<<<<<< HEAD
    "lint": "eslint . --config ../../eslint.config.cjs",
=======
    "lint": "eslint .",
    "prebuild": "tsup ./node_modules/filenamify/*.js --format cjs --dts --out-dir vendors/filenamify --clean --sourcemap",
>>>>>>> 3b8fcab2
    "postbuild": "downlevel-dts lib _ts3.4/lib --checksum",
    "test": "npm-run-all build test:mocha",
    "test:compat": "api-extractor run --verbose",
    "test:mocha": "nyc mocha tests"
  },
  "mocha": {
    "checkLeaks": true,
    "exit": true,
    "recursive": true
  },
  "files": [
    "_ts3.4",
    "lib",
    "src",
    "vendors"
  ]
}<|MERGE_RESOLUTION|>--- conflicted
+++ resolved
@@ -36,7 +36,6 @@
     "botframework-schema": "4.1.6",
     "botframework-streaming": "4.1.6",
     "dayjs": "^1.11.13",
-    "eslint-plugin-only-warn": "^1.1.0",
     "filenamify": "^6.0.0",
     "fs-extra": "^11.2.0",
     "htmlparser2": "^9.0.1",
@@ -55,12 +54,8 @@
     "build:rollup": "yarn clean && yarn build && api-extractor run --verbose --local",
     "clean": "rimraf _ts3.4 lib vendors tsconfig.tsbuildinfo",
     "depcheck": "depcheck --config ../../.depcheckrc",
-<<<<<<< HEAD
     "lint": "eslint . --config ../../eslint.config.cjs",
-=======
-    "lint": "eslint .",
     "prebuild": "tsup ./node_modules/filenamify/*.js --format cjs --dts --out-dir vendors/filenamify --clean --sourcemap",
->>>>>>> 3b8fcab2
     "postbuild": "downlevel-dts lib _ts3.4/lib --checksum",
     "test": "npm-run-all build test:mocha",
     "test:compat": "api-extractor run --verbose",
