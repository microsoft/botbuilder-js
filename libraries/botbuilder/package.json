--- conflicted
+++ resolved
@@ -28,13 +28,8 @@
   },
   "dependencies": {
     "@azure/core-http": "^3.0.2",
-<<<<<<< HEAD
-    "@azure/msal-node": "^1.18.4",
+    "@azure/msal-node": "^2.13.0",
     "axios": "^1.7.4",
-=======
-    "@azure/msal-node": "^2.13.0",
-    "axios": "^1.7.2",
->>>>>>> 604e190e
     "botbuilder-core": "4.1.6",
     "botbuilder-stdlib": "4.1.6",
     "botframework-connector": "4.1.6",
