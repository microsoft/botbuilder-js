--- conflicted
+++ resolved
@@ -322,10 +322,7 @@
             'fr-fr',
             'de-de',
             'ja-jp',
-<<<<<<< HEAD
-=======
             'it-it',
->>>>>>> 3776cd11
             'pt-br',
             'zh-cn'
         ];
@@ -525,11 +522,7 @@
             .assertReply(`The result found is 'true'.`);
     });
 
-<<<<<<< HEAD
-    it('should recogize valid number and default to en if locale is null.', async function () {
-=======
     it('should recognize valid number and default to en if locale is null.', async function () {
->>>>>>> 3776cd11
         const adapter = new TestAdapter(async (turnContext) => {
 
             turnContext.activity.locale = null;
@@ -564,11 +557,7 @@
             .assertReply(`The result found is 'true'.`);
     });
 
-<<<<<<< HEAD
-    it('should recogize valid number and default to en if locale invalid string.', async function () {
-=======
     it('should recognize valid number and default to en if locale invalid string.', async function () {
->>>>>>> 3776cd11
         const adapter = new TestAdapter(async (turnContext) => {
 
             turnContext.activity.locale = 'invalid-locale';
