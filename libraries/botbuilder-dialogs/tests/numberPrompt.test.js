const { ActivityTypes, ConversationState, MemoryStorage, TestAdapter } = require('botbuilder-core');
const { DialogSet, NumberPrompt, DialogTurnStatus } = require('../');
const assert = require('assert');

describe('NumberPrompt', function () {
    this.timeout(5000);
    it('should call NumberPrompt using dc.prompt().', async function () {
        const adapter = new TestAdapter(async (turnContext) => {
            const dc = await dialogs.createContext(turnContext);

            const results = await dc.continueDialog();
            if (results.status === DialogTurnStatus.empty) {
                await dc.prompt('prompt', 'Please send a number.');
            } else if (results.status === DialogTurnStatus.complete) {
                const reply = results.result.toString();
                await turnContext.sendActivity(reply);
            }
            await convoState.saveChanges(turnContext);
        });
        // Create new ConversationState with MemoryStorage and register the state as middleware.
        const convoState = new ConversationState(new MemoryStorage());

        // Create a DialogState property, DialogSet and NumberPrompt.
        const dialogState = convoState.createProperty('dialogState');
        const dialogs = new DialogSet(dialogState);
        dialogs.add(new NumberPrompt('prompt'));

        await adapter.send('Hello')
            .assertReply('Please send a number.')
            .send('35')
            .assertReply('35');

    });

    it('should call NumberPrompt with custom validator.', async function () {
        const adapter = new TestAdapter(async (turnContext) => {
            const dc = await dialogs.createContext(turnContext);

            const results = await dc.continueDialog();
            if (results.status === DialogTurnStatus.empty) {
                await dc.prompt('prompt', 'Please send a number.');
            } else if (results.status === DialogTurnStatus.complete) {
                const reply = results.result.toString();
                await turnContext.sendActivity(reply);
            }
            await convoState.saveChanges(turnContext);
        });

        const convoState = new ConversationState(new MemoryStorage());

        const dialogState = convoState.createProperty('dialogState');
        const dialogs = new DialogSet(dialogState);
        dialogs.add(new NumberPrompt('prompt', async (prompt) => {
            assert(prompt);
            let value = prompt.recognized.value;
            return value !== undefined && value >= 1 && value <= 100;
        }));

        await adapter.send('Hello')
            .assertReply('Please send a number.')
            .send('0')
            .assertReply('Please send a number.')
            .send('25')
            .assertReply('25');

    });

    it('should send custom retryPrompt.', async function () {
        const adapter = new TestAdapter(async (turnContext) => {
            const dc = await dialogs.createContext(turnContext);

            const results = await dc.continueDialog();
            if (results.status === DialogTurnStatus.empty) {
                await dc.prompt('prompt', { prompt: 'Please send a number.', retryPrompt: 'Please send a number between 1 and 100.' });
            } else if (results.status === DialogTurnStatus.complete) {
                const reply = results.result.toString();
                await turnContext.sendActivity(reply);
            }
            await convoState.saveChanges(turnContext);
        });

        const convoState = new ConversationState(new MemoryStorage());

        const dialogState = convoState.createProperty('dialogState');
        const dialogs = new DialogSet(dialogState);
        dialogs.add(new NumberPrompt('prompt', async (prompt) => {
            assert(prompt);
            let value = prompt.recognized.value;
            return value !== undefined && value >= 1 && value <= 100;
        }));

        await adapter.send('Hello')
            .assertReply('Please send a number.')
            .send('0')
            .assertReply('Please send a number between 1 and 100.')
            .send('42')
            .assertReply('42')

    });

    it('should send ignore retryPrompt if validator replies.', async function () {
        const adapter = new TestAdapter(async (turnContext) => {
            const dc = await dialogs.createContext(turnContext);

            const results = await dc.continueDialog();
            if (results.status === DialogTurnStatus.empty) {
                await dc.prompt('prompt', { prompt: 'Please send a number.', retryPrompt: 'Please send a number between 1 and 100.' });
            } else if (results.status === DialogTurnStatus.complete) {
                const reply = results.result.toString();
                await turnContext.sendActivity(reply);
            }
            await convoState.saveChanges(turnContext);
        });

        const convoState = new ConversationState(new MemoryStorage());

        const dialogState = convoState.createProperty('dialogState');
        const dialogs = new DialogSet(dialogState);
        dialogs.add(new NumberPrompt('prompt', async (prompt) => {
            assert(prompt);
            let value = prompt.recognized.value;
            const valid = value !== undefined && value >= 1 && value <= 100;
            if (!valid) {
                await prompt.context.sendActivity('out of range');
            }
            return valid;
        }));

        await adapter.send('Hello')
            .assertReply('Please send a number.')
            .send('-1')
            .assertReply('out of range')
            .send('67')
            .assertReply('67')

    });

    it('should not send any retryPrompt no prompt specified.', async function () {
        const adapter = new TestAdapter(async (turnContext) => {
            const dc = await dialogs.createContext(turnContext);

            const results = await dc.continueDialog();
            if (results.status === DialogTurnStatus.empty) {
                await dc.beginDialog('prompt');
            } else if (results.status === DialogTurnStatus.complete) {
                const reply = results.result.toString();
                await turnContext.sendActivity(reply);
            }
            await convoState.saveChanges(turnContext);
        });

        const convoState = new ConversationState(new MemoryStorage());

        const dialogState = convoState.createProperty('dialogState');
        const dialogs = new DialogSet(dialogState);
        dialogs.add(new NumberPrompt('prompt', async (prompt) => {
            assert(prompt);
            let value = prompt.recognized.value;
            return value !== undefined && value >= 1 && value <= 100;
        }));

        await adapter.send('Hello')
            .send('0')
            .send('25')
            .assertReply('25')

    });

    it ('should recognize 0 and zero as valid values', async function() {
        const adapter = new TestAdapter(async (turnContext) => {
            const dc = await dialogs.createContext(turnContext);

            const results = await dc.continueDialog();
            if (results.status === DialogTurnStatus.empty) {
                await dc.prompt('prompt',{prompt: 'Send me a zero', retryPrompt: 'Send 0 or zero'});
            } else if (results.status === DialogTurnStatus.complete) {
                const reply = results.result.toString();
                await turnContext.sendActivity(reply);
            }
            await convoState.saveChanges(turnContext);
        });

        const convoState = new ConversationState(new MemoryStorage());

        const dialogState = convoState.createProperty('dialogState');
        const dialogs = new DialogSet(dialogState);
        dialogs.add(new NumberPrompt('prompt', async (prompt) => {
            assert(prompt);
            return prompt.recognized.value === 0;
        }));

        await adapter.send('Hello')
            .assertReply('Send me a zero')
            .send('100')
            .assertReply('Send 0 or zero')
            .send('0')
            .assertReply('0')
            .send('Another!')
            .assertReply('Send me a zero')
            .send('zero')
            .assertReply('0')
    });

    it ('should see attemptCount increment', async function() {
        const adapter = new TestAdapter(async (turnContext) => {
            const dc = await dialogs.createContext(turnContext);

            const results = await dc.continueDialog();
            if (results.status === DialogTurnStatus.empty) {
                await dc.prompt('prompt',{prompt: 'Send me a zero', retryPrompt: 'Send 0 or zero'});
            } else if (results.status === DialogTurnStatus.complete) {
                await turnContext.sendActivity('ok');
            }
            await convoState.saveChanges(turnContext);
        });

        const convoState = new ConversationState(new MemoryStorage());

        const dialogState = convoState.createProperty('dialogState');
        const dialogs = new DialogSet(dialogState);

        dialogs.add(new NumberPrompt('prompt', async (prompt) => {
            if (prompt.recognized.value !== 0) {
                prompt.context.sendActivity(`attemptCount ${prompt.attemptCount}`);
                return false;
            }
            return true;
        }));

        await adapter.send('Hello')
            .assertReply('Send me a zero')
            .send('100')
            .assertReply('attemptCount 1')
            .send('200')
            .assertReply('attemptCount 2')
            .send('300')
            .assertReply('attemptCount 3')
            .send('0')
            .assertReply('ok')
            .send('Another!')
            .assertReply('Send me a zero')
            .send('100')
            .assertReply('attemptCount 1')
            .send('200')
            .assertReply('attemptCount 2')
            .send('300')
            .assertReply('attemptCount 3')
            .send('0')
            .assertReply('ok')
    });
<<<<<<< HEAD
=======

    it('should consider culture specified in constructor', async function () {
        const adapter = new TestAdapter(async (turnContext) => {
            const dc = await dialogs.createContext(turnContext);

            const results = await dc.continueDialog();
            if (results.status === DialogTurnStatus.empty) {
                await dc.prompt('prompt', 'Please send a number.');
            } else if (results.status === DialogTurnStatus.complete) {
                const reply = results.result;
                assert.strictEqual(reply, 3.14);
                
                await turnContext.sendActivity(reply);
            }
            await convoState.saveChanges(turnContext);
        });
        // Create new ConversationState with MemoryStorage and register the state as middleware.
        const convoState = new ConversationState(new MemoryStorage());

        // Create a DialogState property, DialogSet and NumberPrompt.
        const dialogState = convoState.createProperty('dialogState');
        const dialogs = new DialogSet(dialogState);
        dialogs.add(new NumberPrompt('prompt', undefined, 'es-es'));

        await adapter.send('Hello')
            .assertReply('Please send a number.')
            .send('3,14')
    });

    it('should consider culture specified in activity', async function () {
        const adapter = new TestAdapter(async (turnContext) => {
            const dc = await dialogs.createContext(turnContext);

            const results = await dc.continueDialog();
            if (results.status === DialogTurnStatus.empty) {
                await dc.prompt('prompt', 'Please send a number.');
            } else if (results.status === DialogTurnStatus.complete) {
                const reply = results.result;
                assert.strictEqual(reply, 3.14);
                
                await turnContext.sendActivity(reply);
            }
            await convoState.saveChanges(turnContext);
        });
        // Create new ConversationState with MemoryStorage and register the state as middleware.
        const convoState = new ConversationState(new MemoryStorage());

        // Create a DialogState property, DialogSet and NumberPrompt.
        const dialogState = convoState.createProperty('dialogState');
        const dialogs = new DialogSet(dialogState);
        dialogs.add(new NumberPrompt('prompt', undefined, 'en-us'));

        await adapter.send('Hello')
            .assertReply('Please send a number.')
            .send({ type: ActivityTypes.Message, text: "3,14", locale: 'es-es'})
    });

    it('should consider default to en-us culture when no culture is specified', async function () {
        const adapter = new TestAdapter(async (turnContext) => {
            const dc = await dialogs.createContext(turnContext);

            const results = await dc.continueDialog();
            if (results.status === DialogTurnStatus.empty) {
                await dc.prompt('prompt', 'Please send a number.');
            } else if (results.status === DialogTurnStatus.complete) {
                const reply = results.result;
                assert.strictEqual(reply, 1500.25);
                
                await turnContext.sendActivity(reply);
            }
            await convoState.saveChanges(turnContext);
        });
        // Create new ConversationState with MemoryStorage and register the state as middleware.
        const convoState = new ConversationState(new MemoryStorage());

        // Create a DialogState property, DialogSet and NumberPrompt.
        const dialogState = convoState.createProperty('dialogState');
        const dialogs = new DialogSet(dialogState);
        dialogs.add(new NumberPrompt('prompt', undefined));

        await adapter.send('Hello')
            .assertReply('Please send a number.')
            .send('1,500.25')
    });

>>>>>>> 88cf80e3
});<|MERGE_RESOLUTION|>--- conflicted
+++ resolved
@@ -248,8 +248,6 @@
             .send('0')
             .assertReply('ok')
     });
-<<<<<<< HEAD
-=======
 
     it('should consider culture specified in constructor', async function () {
         const adapter = new TestAdapter(async (turnContext) => {
@@ -335,5 +333,4 @@
             .send('1,500.25')
     });
 
->>>>>>> 88cf80e3
 });