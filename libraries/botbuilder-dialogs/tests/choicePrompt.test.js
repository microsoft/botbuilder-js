--- conflicted
+++ resolved
@@ -1,9 +1,6 @@
 const { ActivityTypes, CardFactory, ConversationState, MemoryStorage, TestAdapter } = require('botbuilder-core');
 const { ChoicePrompt, ChoiceFactory, DialogSet, ListStyle, DialogTurnStatus } = require('../');
-<<<<<<< HEAD
-=======
 const { PromptCultureModels } = require('../');
->>>>>>> 22a34be0
 const assert = require('assert');
 
 const answerMessage = { text: `red`, type: 'message' };
@@ -422,8 +419,6 @@
         }));      
     });
 
-<<<<<<< HEAD
-=======
     it('should default to english locale', async function () {
         const locales = [
             null,
@@ -468,7 +463,6 @@
         }));   
     });
 
->>>>>>> 22a34be0
     it('should accept and recognize custom locale dict', async function() {
         const adapter = new TestAdapter(async (turnContext) => {
             const dc = await dialogs.createContext(turnContext);
