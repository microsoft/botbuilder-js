--- conflicted
+++ resolved
@@ -136,11 +136,7 @@
                 // Create BotFrameworkHttpClient and postActivityStub
                 const expectedReply = { type: ActivityTypes.EndOfConversation, attachments: [], entities: [] };
                 const expectedReplies = { activities: [expectedReply] };
-<<<<<<< HEAD
-                const [skillClient, postActivityStub] = createSkillClientAndStub(() => { return; }), undefined, expectedReplies );
-=======
                 const [skillClient, postActivityStub] = createSkillClientAndStub(() => { return; }, undefined, expectedReplies );
->>>>>>> 1abcd397
                 const conversationState = new ConversationState(new MemoryStorage());
                 const dialogOptions = createSkillDialogOptions(conversationState, skillClient, undefined, false);
 
