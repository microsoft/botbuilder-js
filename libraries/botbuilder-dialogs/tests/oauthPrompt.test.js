const assert = require('assert');
const { ActionTypes, ActivityTypes, CardFactory, Channels, ConversationState, InputHints, MemoryStorage, TestAdapter, TurnContext } = require('botbuilder-core');
const { OAuthPrompt, DialogSet, DialogTurnStatus, ListStyle } = require('../');
const { AuthConstants } = require('../lib/prompts/skillsHelpers');

const beginMessage = { text: `begin`, type: 'message' };
const answerMessage = { text: `yes`, type: 'message' };
const invalidMessage = { text: `what?`, type: 'message' };

describe('OAuthPrompt', function() {
    this.timeout(5000);

    it('should call OAuthPrompt', async function() {
        var connectionName = 'myConnection';
        var token = 'abc123';

        // Initialize TestAdapter.
        const adapter = new TestAdapter(async (turnContext) => {
            const dc = await dialogs.createContext(turnContext);

            const results = await dc.continueDialog();
            if (results.status === DialogTurnStatus.empty) {
                await dc.prompt('prompt', { });
            } else if (results.status === DialogTurnStatus.complete) {
                if (results.result.token) {
                    await turnContext.sendActivity(`Logged in.`);
                }
                else {
                    await turnContext.sendActivity(`Failed`);
                }
            }
            await convoState.saveChanges(turnContext);
        });

        // Create new ConversationState with MemoryStorage
        const convoState = new ConversationState(new MemoryStorage());

        // Create a DialogState property, DialogSet and OAuthPrompt
        const dialogState = convoState.createProperty('dialogState');
        const dialogs = new DialogSet(dialogState);
        dialogs.add(new OAuthPrompt('prompt', {
            connectionName,
            title: 'Login',
            timeout: 300000
        }));

        await adapter.send('Hello')
            .assertReply(activity  => {
                assert(activity.attachments.length === 1);
                assert(activity.attachments[0].contentType === CardFactory.contentTypes.oauthCard);
                assert(activity.inputHint === InputHints.AcceptingInput);
                assert(!activity.attachments[0].content.buttons[0].value);

                // send a mock EventActivity back to the bot with the token
                adapter.addUserToken(connectionName, activity.channelId, activity.recipient.id, token);

                var eventActivity = createReply(activity);
                eventActivity.type = ActivityTypes.Event;
                var from = eventActivity.from;
                eventActivity.from = eventActivity.recipient;
                eventActivity.recipient = from;
                eventActivity.name = 'tokens/response';
                eventActivity.value = {
                    connectionName,
                    token
                };

                adapter.send(eventActivity);
            })
            .assertReply('Logged in.');
    });

    it('should call OAuthPrompt with code', async function() {
        var connectionName = 'myConnection';
        var token = 'abc123';
        var magicCode = '888999';

        // Initialize TestAdapter.
        const adapter = new TestAdapter(async (turnContext) => {
            const dc = await dialogs.createContext(turnContext);

            const results = await dc.continueDialog();
            if (results.status === DialogTurnStatus.empty) {
                await dc.prompt('prompt', { });
            } else if (results.status === DialogTurnStatus.complete) {
                if (results.result.token) {
                    await turnContext.sendActivity(`Logged in.`);
                }
                else {
                    await turnContext.sendActivity(`Failed`);
                }
            }
            await convoState.saveChanges(turnContext);
        });

        // Create new ConversationState with MemoryStorage
        const convoState = new ConversationState(new MemoryStorage());

        // Create a DialogState property, DialogSet and OAuthPrompt
        const dialogState = convoState.createProperty('dialogState');
        const dialogs = new DialogSet(dialogState);
        dialogs.add(new OAuthPrompt('prompt', {
            connectionName,
            title: 'Login',
            timeout: 300000
        }));

        await adapter.send('Hello')
            .assertReply(activity  => {
                assert(activity.attachments.length === 1);
                assert(activity.attachments[0].contentType === CardFactory.contentTypes.oauthCard);

                adapter.addUserToken(connectionName, activity.channelId, activity.recipient.id, token, magicCode);
            })
            .send(magicCode)
            .assertReply('Logged in.');
    });

    it('should see attemptCount increment', async function() {
        var connectionName = 'myConnection';
        var token = 'abc123';
        var magicCode = '888999';

        // Create new ConversationState with MemoryStorage
        const convoState = new ConversationState(new MemoryStorage());

        // Create a DialogState property, DialogSet and OAuthPrompt
        const dialogState = convoState.createProperty('dialogState');
        const dialogs = new DialogSet(dialogState);
        
        dialogs.add(new OAuthPrompt('prompt', {
            connectionName,
            title: 'Login',
            timeout: 300000
        }, async (prompt) => {
            if (prompt.recognized.succeeded) {
                return true;
            }
            prompt.context.sendActivity(`attemptCount ${ prompt.attemptCount }`);
            return false;
        }));

        // Initialize TestAdapter.
        const adapter = new TestAdapter(async (turnContext) => {
            const dc = await dialogs.createContext(turnContext);

            const results = await dc.continueDialog();
            if (results.status === DialogTurnStatus.empty) {
                await dc.prompt('prompt', { retryPrompt: 'Try again' });
            } else if (results.status === DialogTurnStatus.complete) {
                if (results.result.token) {
                    await turnContext.sendActivity('Logged in');
                }
                else {
                    await turnContext.sendActivity('Failed');
                }
            }
            await convoState.saveChanges(turnContext);
        });
        
        await adapter.send('Hello')
            .assertReply(activity => {
                assert(activity.attachments.length === 1);
                assert(activity.attachments[0].contentType === CardFactory.contentTypes.oauthCard);

                adapter.addUserToken(connectionName, activity.channelId, activity.recipient.id, token, magicCode);
            })
            .send('1')
            .assertReply('attemptCount 1')
            .send('12')
            .assertReply('attemptCount 2')
            .send('123')
            .assertReply('attemptCount 3')
            .send(magicCode)
            .assertReply(activity => {
                assert(activity.text === 'Logged in');

                adapter.signOutUser(new TurnContext(adapter, { channelId: activity.channelId, from: activity.recipient }), connectionName);
            })
            .send('Another!')
            .assertReply(activity => {
                assert(activity.attachments.length === 1);
                assert(activity.attachments[0].contentType === CardFactory.contentTypes.oauthCard);

                adapter.addUserToken(connectionName, activity.channelId, activity.recipient.id, token, magicCode);
            })
            .send('1234')
            .assertReply('attemptCount 1')
            .send('12345')
            .assertReply('attemptCount 2')
            .send('123456')
            .assertReply('attemptCount 3')
            .send(magicCode)
            .assertReply('Logged in');
    });

<<<<<<< HEAD
    it('should call OAuthPrompt for streaming connection', async function () {
        var connectionName = "myConnection";
        var token = "abc123";
=======
    it('should call OAuthPrompt for streaming connection', async function() {
        var connectionName = 'myConnection';
        var token = 'abc123';
>>>>>>> 573100fe

        // Initialize TestAdapter.
        const adapter = new TestAdapter(async (turnContext) => {
            const dc = await dialogs.createContext(turnContext);

            const results = await dc.continueDialog();
            if (results.status === DialogTurnStatus.empty) {
                await dc.prompt('prompt', { });
            } else if (results.status === DialogTurnStatus.complete) {
                if (results.result.token) {
                    await turnContext.sendActivity(`Logged in.`);
                }
                else {
                    await turnContext.sendActivity(`Failed`);
                }
            }
            await convoState.saveChanges(turnContext);
        });

        // Create new ConversationState with MemoryStorage and register the state as middleware.
        const convoState = new ConversationState(new MemoryStorage());

        // Create a DialogState property, DialogSet and AttachmentPrompt.
        const dialogState = convoState.createProperty('dialogState');
        const dialogs = new DialogSet(dialogState);
        dialogs.add(new OAuthPrompt('prompt', {
<<<<<<< HEAD
                connectionName,
                title: 'Login',
                timeout: 300000
            }));
=======
            connectionName,
            title: 'Login',
            timeout: 300000
        }));
>>>>>>> 573100fe

        const streamingActivity = {
            activityId: '1234',
            channelId: 'directlinespeech',
            serviceUrl: 'urn:botframework.com:websocket:wss://channel.com/blah',
            user: { id: 'user', name: 'User Name' },
            bot: { id: 'bot', name: 'Bot Name' },
            conversation: { 
                id: 'convo1',
                properties: {
                    'foo': 'bar'
                }
            },
            attachments: [],
            type: 'message',
            text: 'Hello'
        };

        await adapter.send(streamingActivity)
            .assertReply(activity  => {
                assert(activity.attachments.length === 1);
                assert(activity.attachments[0].contentType === CardFactory.contentTypes.oauthCard);
                assert(activity.inputHint === InputHints.AcceptingInput);
                assert(activity.attachments[0].content.buttons[0].value);

                // send a mock EventActivity back to the bot with the token
                adapter.addUserToken(connectionName, activity.channelId, activity.recipient.id, token);

                var eventActivity = createReply(activity);
                eventActivity.type = ActivityTypes.Event;
                var from = eventActivity.from;
                eventActivity.from = eventActivity.recipient;
                eventActivity.recipient = from;
<<<<<<< HEAD
                eventActivity.name = "tokens/response";
=======
                eventActivity.name = 'tokens/response';
>>>>>>> 573100fe
                eventActivity.value = {
                    connectionName,
                    token
                };

                adapter.send(eventActivity);
            })
            .assertReply('Logged in.');
    });

    describe('private methods', () => {
        describe('sendOAuthCardAsync()', () => {
            class SendActivityAdapter {
                constructor(settings = {}) {
                    // Lazily and forcefully assign all properties and values to SendActivityAdapter instance.
                    Object.assign(this, settings);
                    this.BotIdentityKey = 'BotIdentityKey';
                }

                async getSignInLink(context, connectionName) {
                    assert(context, 'context not passed in to getSignInLink call.');
                    assert(connectionName, 'connectionName not passed in to getSignInLink call.');
                    if (this.connectionName) {
                        assert.strictEqual(connectionName, this.connectionName);
                    }
                    return this.signInLink;
                }

                async getUserToken(context, magicCode) {
<<<<<<< HEAD
                    assert(context, 'context not passed in to getSignInLink call.');
                    assert(magicCode, 'magicCode not passed in to getUserToken call');
                    return 'token';
                }
=======
                    assert(context, 'context not passed in to getUserToken call.');
                    assert(magicCode, 'magicCode not passed in to getUserToken call');
                    return 'token';
                }

                async getSignInResource(context, connectionName, userId) {
                    assert(context, 'context not passed in to getSignInResource call.');
                    assert(connectionName, 'connectionName not passed in to getSignInResource call');
                    assert(userId, 'userId not passed in to getSignInResource call');
                    return {
                        signInLink: this.signInLink,
                        tokenExchangeResource: this.tokenExchangeResource
                    };
                }
>>>>>>> 573100fe
            }

            it(`should fail if adapter does not have 'getUserToken'`, async () => {
                const fakeAdapter = {};
                const context = new TurnContext(fakeAdapter, {
                    activity: {
                        channelId: Channels.Webchat,
                        serviceUrl: 'https://bing.com',
                    }
                });

                const prompt = new OAuthPrompt('OAuthPrompt', {});
                try {
                    await prompt.sendOAuthCardAsync(context);
                } catch (e) {
                    assert.strictEqual(e.message, `OAuthPrompt.prompt(): not supported for the current adapter.`);
                }
            });

            it('should send a well-constructed OAuthCard for channels with OAuthCard support', async () => {
                const connectionName = 'connection';
                const title = 'myTitle';
                const text = 'Sign in here';
                const signInLink = 'https://dev.botframework.com';
<<<<<<< HEAD
                const adapter = new SendActivityAdapter({
                    connectionName, signInLink,
                    text, title,
                });
                const context = new TurnContext(adapter, {
                    activity: {
                        channelId: Channels.Webchat,
                        serviceUrl: 'https://bing.com',
=======
                const tokenExchangeResource = {
                    id: 'id',
                    uri: 'some uri'
                };
                const adapter = new SendActivityAdapter({
                    connectionName, signInLink,
                    text, title, tokenExchangeResource
                });
                const context = new TurnContext(adapter, {
                    channelId: Channels.Webchat,
                    serviceUrl: 'https://bing.com',
                    from: {
                        id: 'someId'
>>>>>>> 573100fe
                    }
                });
                // Override sendActivity
                context.sendActivity = async function(activity) {
                    assert.strictEqual(activity.attachments.length, 1);
                    const attachment = activity.attachments[0];
                    assert.strictEqual(attachment.contentType, CardFactory.contentTypes.oauthCard);
                    const card = attachment.content;
                    assert.strictEqual(card.buttons.length, 1);
                    assert.strictEqual(card.connectionName, connectionName);
                    assert.strictEqual(card.text, text);
                    const button = card.buttons[0];
                    assert.strictEqual(button.type, ActionTypes.Signin);
                    assert.strictEqual(button.title, title);
                    // For non streaming activities where the channel supports OAuthCards,
                    // no link should be set on button.value.
                    assert.strictEqual(button.value, undefined);
                }.bind(context);

                const prompt = new OAuthPrompt('OAuthPrompt', { connectionName, title, text });
                await prompt.sendOAuthCardAsync(context);
            });
            
            it('should send a well-constructed OAuthCard for channels with OAuthCard support from a skill', async () => {
                const connectionName = 'connection';
                const title = 'myTitle';
                const text = 'Sign in here';
                const signInLink = 'https://dev.botframework.com';
<<<<<<< HEAD
                const adapter = new SendActivityAdapter({
                    connectionName, signInLink,
                    text, title,
                });
                const context = new TurnContext(adapter, {
                    activity: {
                        channelId: Channels.Webchat,
                        serviceUrl: 'https://bing.com',
=======
                const tokenExchangeResource = {
                    id: 'id',
                    uri: 'some uri'
                };
                const adapter = new SendActivityAdapter({
                    connectionName, signInLink,
                    text, title, tokenExchangeResource
                });
                const context = new TurnContext(adapter, {
                    channelId: Channels.Emulator,
                    serviceUrl: 'https://bing.com',
                    from: {
                        id: 'someId'
>>>>>>> 573100fe
                    }
                });
                context.turnState.set(adapter.BotIdentityKey, new ClaimsIdentity([
                    { type: 'azp', value: uuid() },
                    { type: 'ver', value: '2.0' },
                    { type: 'aud', value: uuid() }
                ]));
                // Override sendActivity
                context.sendActivity = async function(activity) {
                    assert.strictEqual(activity.attachments.length, 1);
                    const attachment = activity.attachments[0];
                    assert.strictEqual(attachment.contentType, CardFactory.contentTypes.oauthCard);
                    const card = attachment.content;
                    assert.strictEqual(card.buttons.length, 1);
                    assert.strictEqual(card.connectionName, connectionName);
                    assert.strictEqual(card.text, text);
                    const button = card.buttons[0];
                    assert.strictEqual(button.type, ActionTypes.OpenUrl);
                    assert.strictEqual(button.title, title);
                    assert.strictEqual(button.value, signInLink);
                }.bind(context);

                const prompt = new OAuthPrompt('OAuthPrompt', { connectionName, title, text });
                await prompt.sendOAuthCardAsync(context);
            });

            it('should send a well-constructed OAuthCard for a streaming connection for channels with OAuthCard support', async () => {
                const connectionName = 'connection';
                const title = 'myTitle';
                const text = 'Sign in here';
                const signInLink = 'https://dev.botframework.com';
                const adapter = new SendActivityAdapter({
                    connectionName, signInLink,
                    text, title,
                });
                const context = new TurnContext(adapter, {
                    channelId: Channels.Webchat,
                    serviceUrl: 'wss://bing.com',
<<<<<<< HEAD
=======
                    from: {
                        id: 'someId'
                    }
>>>>>>> 573100fe
                });
                // Override sendActivity
                context.sendActivity = async function(activity) {
                    assert.strictEqual(activity.attachments.length, 1);
                    const attachment = activity.attachments[0];
                    assert.strictEqual(attachment.contentType, CardFactory.contentTypes.oauthCard);
                    const card = attachment.content;
                    assert.strictEqual(card.buttons.length, 1);
                    assert.strictEqual(card.connectionName, connectionName);
                    assert.strictEqual(card.text, text);
                    const button = card.buttons[0];
                    assert.strictEqual(button.type, ActionTypes.Signin);
                    assert.strictEqual(button.title, title);
                    // For streaming activities where the channel supports OAuthCards,
                    // a link should be set on button.value.
                    assert.strictEqual(button.value, signInLink);
                }.bind(context);

                const prompt = new OAuthPrompt('OAuthPrompt', { connectionName, title, text });
                await prompt.sendOAuthCardAsync(context);
            });

            it('should use the passed in activity as a base for the prompt', async () => {
                const connectionName = 'connection';
                const title = 'myTitle';
                const text = 'Sign in here';
                const signInLink = 'https://dev.botframework.com';
                const adapter = new SendActivityAdapter({
                    connectionName, signInLink,
                    text, title,
                });
                const context = new TurnContext(adapter, {
<<<<<<< HEAD
                    activity: {
                        channelId: Channels.Webchat,
                        serviceUrl: 'https://bing.com',
=======
                    channelId: Channels.Webchat,
                    serviceUrl: 'https://bing.com',
                    from: {
                        id: 'someId'
>>>>>>> 573100fe
                    }
                });
                context.turnState.set(adapter.BotIdentityKey, new ClaimsIdentity([
                    { type: 'azp', value: uuid() },
                    { type: 'ver', value: '2.0' },
                    { type: 'aud', value: AuthConstants.ToBotFromChannelTokenIssuer }
                ]));
                // Override sendActivity
                context.sendActivity = async function(activity) {
                    assert.strictEqual(activity.value, 1);
                    assert.strictEqual(activity.attachments.length, 1);
                    const attachment = activity.attachments[0];
                    assert.strictEqual(attachment.contentType, CardFactory.contentTypes.oauthCard);
                    const card = attachment.content;
                    assert.strictEqual(card.buttons.length, 1);
                    assert.strictEqual(card.connectionName, connectionName);
                    assert.strictEqual(card.text, text);
                    const button = card.buttons[0];
                    assert.strictEqual(button.type, ActionTypes.Signin);
                    assert.strictEqual(button.title, title);
                    // For non streaming activities where the channel supports OAuthCards,
                    // no link should be set on button.value.
                    assert.strictEqual(button.value, undefined);
                }.bind(context);

                const prompt = new OAuthPrompt('OAuthPrompt', { connectionName, title, text });
                await prompt.sendOAuthCardAsync(context, { value: 1 });
            });
        });
    });
<<<<<<< HEAD
=======

    describe('Test Adapter should be able to exchange tokens for uri and token', async function() {
        let adapter;
        const connectionName = 'myConnection';
        const exchangeToken = 'exch123';
        const token = 'abc123';
        this.beforeEach(function() {
            adapter = new TestAdapter(async (turnContext) => {
                const userId = 'blah';
                adapter.addExchangeableToken(connectionName, turnContext.activity.channelId, userId, exchangeToken, token);

                // Positive case: Token
                let result = await adapter.exchangeToken(turnContext, connectionName, userId, {token: exchangeToken});
                assert(result);
                assert.strictEqual(result.token, token);
                assert.strictEqual(result.connectionName, connectionName);
                // Positive case: URI
                result = await adapter.exchangeToken(turnContext, connectionName, userId, {uri: exchangeToken});
                assert(result);
                assert.strictEqual(result.token, token);
                assert.strictEqual(result.connectionName, connectionName);
                // Negative case: Token
                result = await adapter.exchangeToken(turnContext, connectionName, userId, {token: 'beepboop'});
                assert(result === null);
                // Negative case: URI 
                result = await adapter.exchangeToken(turnContext, connectionName, userId, {uri: 'beepboop'});
                assert(result === null);
            });
        });

        it('Test adapter should be able to perform token exchanges for token', async function() {
            await adapter
                .send('hello');
        });
    });

    describe('OAuthPrompt should be able to exchange tokens', async function() {
        let adapter;
        const connectionName = 'myConnection';
        const exchangeToken = 'exch123';
        const token = 'abc123';
        this.beforeEach(function() {
            // Initialize TestAdapter
            adapter = new TestAdapter(async (turnContext) => {
                const dc = await dialogs.createContext(turnContext);
                const results = await dc.continueDialog();
                if(results.status === DialogTurnStatus.empty) {
                    await dc.prompt('OAuthPrompt', {});
                }
                else if(results.status === DialogTurnStatus.complete) {
                    if (results.result.token) {
                        await turnContext.sendActivity(`Logged in.`);
                    }
                    else {
                        await turnContext.sendActivity('Failed');
                    }
                }
                await convoState.saveChanges(turnContext);
            });


            //Create new ConversationState with MemoryStorage
            const convoState = new ConversationState(new MemoryStorage());

            //Create a DialogState property, DialogSet and OAuthPrompt
            const dialogState = convoState.createProperty('dialogState');
            const dialogs = new DialogSet(dialogState);

            dialogs.add(new OAuthPrompt('OAuthPrompt', {
                connectionName,
                title: 'Sign in',
                timeout: 30000,
                text: 'Please sign in'
            }));
        });

        it('Should handle token exchange invoke requests via OAuthPrompt', async function() {
            await adapter
                .send('hello')
                .assertReply(activity => {
                    assert.strictEqual(activity.attachments.length, 1);
                    assert.strictEqual(activity.attachments[0].contentType, CardFactory.contentTypes.oauthCard);
                    assert(activity.inputHint === InputHints.AcceptingInput);

                    // Add an exchangeable token to the adapter
                    adapter.addExchangeableToken(connectionName, activity.channelId, activity.recipient.id, exchangeToken, token);
                })
                .send({
                    type: ActivityTypes.Invoke,
                    name: 'signin/tokenExchange',
                    value: {
                        id: null,
                        connectionName: connectionName,
                        token: exchangeToken
                    }
                })
                .assertReply(a => {
                    assert.strictEqual('invokeResponse', a.type);
                    assert(a.value);
                    assert.strictEqual(a.value.status, 200);
                    assert.strictEqual(a.value.body.connectionName, connectionName);
                    assert(a.value.body.failureDetail === null);
                })
                .assertReply('Logged in.');
        });

        it('Should reject token exchange requests if token cannot be exchanged', async function() {
            await adapter
                .send('hello')
                .assertReply(activity => {
                    assert.strictEqual(activity.attachments.length, 1);
                    assert.strictEqual(activity.attachments[0].contentType, CardFactory.contentTypes.oauthCard);
                    assert(activity.inputHint === InputHints.AcceptingInput);

                // No exchangeable token is added to the adapter
                })
                .send({
                    type: ActivityTypes.Invoke,
                    name: 'signin/tokenExchange',
                    value: {
                        id: null,
                        connectionName: connectionName,
                        token: exchangeToken
                    }
                })
                .assertReply(a => {
                    assert.strictEqual('invokeResponse', a.type);
                    assert(a.value);
                    assert.strictEqual(a.value.status, 409);
                    assert(a.value.body.failureDetail);
                });
        });

        it('Should reject token exhchange requests with no body', async function() {
            await adapter
                .send('hello')
                .assertReply(activity => {
                    assert.strictEqual(activity.attachments.length, 1);
                    assert.strictEqual(activity.attachments[0].contentType, CardFactory.contentTypes.oauthCard);
                    assert(activity.inputHint === InputHints.AcceptingInput);

                // No exchangeable token is added to the adapter
                })
                .send({
                    type: ActivityTypes.Invoke,
                    name: 'signin/tokenExchange'
                //no body is sent
                })
                .assertReply(a => {
                    assert.strictEqual('invokeResponse', a.type);
                    assert(a.value);
                    assert.strictEqual(a.value.status, 400);
                    assert(a.value.body.failureDetail);
                });
        });

        it('Should reject token exhchange requests with wrong connection name', async function() {
            await adapter
                .send('hello')
                .assertReply(activity => {
                    assert.strictEqual(activity.attachments.length, 1);
                    assert.strictEqual(activity.attachments[0].contentType, CardFactory.contentTypes.oauthCard);
                    assert(activity.inputHint === InputHints.AcceptingInput);

                // No exchangeable token is added to the adapter
                })
                .send({
                    type: ActivityTypes.Invoke,
                    name: 'signin/tokenExchange',
                    value: {
                        id: null,
                        connectionName: 'foobar',
                        token: exchangeToken
                    }
                })
                .assertReply(a => {
                    assert.strictEqual('invokeResponse', a.type);
                    assert(a.value);
                    assert.strictEqual(a.value.status, 400);
                    assert.strictEqual(a.value.body.connectionName, connectionName);
                    assert(a.value.body.failureDetail);
                });
        });
    });
>>>>>>> 573100fe
});

function createReply(activity) {
    return {
        type: ActivityTypes.Message,
        from: { id: activity.recipient.id, name: activity.recipient.name },
        recipient: { id: activity.from.id, name: activity.from.name },
        replyToId: activity.id,
        serviceUrl: activity.serviceUrl,
        channelId: activity.channelId,
        conversation: { isGroup: activity.conversation.isGroup, id: activity.conversation.id, name: activity.conversation.name },
    };
}

class ClaimsIdentity {
    /**
     * Each claim should be { type: 'type', value: 'value' }
     * @param {*} claims 
     * @param {*} isAuthenticated 
     */
    constructor(claims = [], isAuthenticated= false) {
        this.claims = claims;
        this.isAuthenticated = isAuthenticated;
    }

    getClaimValue(claimType) {
        const claim = this.claims.find((c) => c.type === claimType);

        return claim ? claim.value : null;
    }
}

function uuid() {
    return 'xxxxxxxx-xxxx-4xxx-yxxx-xxxxxxxxxxxx'.replace(/[xy]/g, (c) => {
        const r = Math.random() * 16 | 0, v = c == 'x' ? r : (r & 0x3 | 0x8);
        return v.toString(16);
    });
}<|MERGE_RESOLUTION|>--- conflicted
+++ resolved
@@ -194,15 +194,9 @@
             .assertReply('Logged in');
     });
 
-<<<<<<< HEAD
-    it('should call OAuthPrompt for streaming connection', async function () {
-        var connectionName = "myConnection";
-        var token = "abc123";
-=======
     it('should call OAuthPrompt for streaming connection', async function() {
         var connectionName = 'myConnection';
         var token = 'abc123';
->>>>>>> 573100fe
 
         // Initialize TestAdapter.
         const adapter = new TestAdapter(async (turnContext) => {
@@ -229,17 +223,10 @@
         const dialogState = convoState.createProperty('dialogState');
         const dialogs = new DialogSet(dialogState);
         dialogs.add(new OAuthPrompt('prompt', {
-<<<<<<< HEAD
-                connectionName,
-                title: 'Login',
-                timeout: 300000
-            }));
-=======
             connectionName,
             title: 'Login',
             timeout: 300000
         }));
->>>>>>> 573100fe
 
         const streamingActivity = {
             activityId: '1234',
@@ -273,11 +260,7 @@
                 var from = eventActivity.from;
                 eventActivity.from = eventActivity.recipient;
                 eventActivity.recipient = from;
-<<<<<<< HEAD
-                eventActivity.name = "tokens/response";
-=======
                 eventActivity.name = 'tokens/response';
->>>>>>> 573100fe
                 eventActivity.value = {
                     connectionName,
                     token
@@ -307,12 +290,6 @@
                 }
 
                 async getUserToken(context, magicCode) {
-<<<<<<< HEAD
-                    assert(context, 'context not passed in to getSignInLink call.');
-                    assert(magicCode, 'magicCode not passed in to getUserToken call');
-                    return 'token';
-                }
-=======
                     assert(context, 'context not passed in to getUserToken call.');
                     assert(magicCode, 'magicCode not passed in to getUserToken call');
                     return 'token';
@@ -327,7 +304,6 @@
                         tokenExchangeResource: this.tokenExchangeResource
                     };
                 }
->>>>>>> 573100fe
             }
 
             it(`should fail if adapter does not have 'getUserToken'`, async () => {
@@ -352,16 +328,6 @@
                 const title = 'myTitle';
                 const text = 'Sign in here';
                 const signInLink = 'https://dev.botframework.com';
-<<<<<<< HEAD
-                const adapter = new SendActivityAdapter({
-                    connectionName, signInLink,
-                    text, title,
-                });
-                const context = new TurnContext(adapter, {
-                    activity: {
-                        channelId: Channels.Webchat,
-                        serviceUrl: 'https://bing.com',
-=======
                 const tokenExchangeResource = {
                     id: 'id',
                     uri: 'some uri'
@@ -375,7 +341,6 @@
                     serviceUrl: 'https://bing.com',
                     from: {
                         id: 'someId'
->>>>>>> 573100fe
                     }
                 });
                 // Override sendActivity
@@ -404,16 +369,6 @@
                 const title = 'myTitle';
                 const text = 'Sign in here';
                 const signInLink = 'https://dev.botframework.com';
-<<<<<<< HEAD
-                const adapter = new SendActivityAdapter({
-                    connectionName, signInLink,
-                    text, title,
-                });
-                const context = new TurnContext(adapter, {
-                    activity: {
-                        channelId: Channels.Webchat,
-                        serviceUrl: 'https://bing.com',
-=======
                 const tokenExchangeResource = {
                     id: 'id',
                     uri: 'some uri'
@@ -427,7 +382,6 @@
                     serviceUrl: 'https://bing.com',
                     from: {
                         id: 'someId'
->>>>>>> 573100fe
                     }
                 });
                 context.turnState.set(adapter.BotIdentityKey, new ClaimsIdentity([
@@ -466,12 +420,9 @@
                 const context = new TurnContext(adapter, {
                     channelId: Channels.Webchat,
                     serviceUrl: 'wss://bing.com',
-<<<<<<< HEAD
-=======
                     from: {
                         id: 'someId'
                     }
->>>>>>> 573100fe
                 });
                 // Override sendActivity
                 context.sendActivity = async function(activity) {
@@ -504,16 +455,10 @@
                     text, title,
                 });
                 const context = new TurnContext(adapter, {
-<<<<<<< HEAD
-                    activity: {
-                        channelId: Channels.Webchat,
-                        serviceUrl: 'https://bing.com',
-=======
                     channelId: Channels.Webchat,
                     serviceUrl: 'https://bing.com',
                     from: {
                         id: 'someId'
->>>>>>> 573100fe
                     }
                 });
                 context.turnState.set(adapter.BotIdentityKey, new ClaimsIdentity([
@@ -544,8 +489,6 @@
             });
         });
     });
-<<<<<<< HEAD
-=======
 
     describe('Test Adapter should be able to exchange tokens for uri and token', async function() {
         let adapter;
@@ -730,7 +673,6 @@
                 });
         });
     });
->>>>>>> 573100fe
 });
 
 function createReply(activity) {
