--- conflicted
+++ resolved
@@ -11,13 +11,9 @@
  * Maps @@ => turn.recognized.entitites.xxx array.
  */
 export class AtAtPathResolver extends AliasPathResolver {
-<<<<<<< HEAD
-
     /**
      * Initializes a new instance of the [AtAtPathResolver](xref:botbuilder-dialogs.AtAtPathResolver) class.
      */
-=======
->>>>>>> 7bf0399a
     constructor() {
         super('@@', 'turn.recognized.entities.');
     }
