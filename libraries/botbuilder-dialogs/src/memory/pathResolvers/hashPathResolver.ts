/**
 * @module botbuilder-dialogs
 */
/**
 * Copyright (c) Microsoft Corporation. All rights reserved.
 * Licensed under the MIT License.
 */
import { AliasPathResolver } from './aliasPathResolver';

/**
 * Maps #xxx => turn.recognized.intents.xxx
 */
export class HashPathResolver extends AliasPathResolver {
<<<<<<< HEAD

    /**
     * Initializes a new instance of the [HashPathResolver](botbuilder-dialogs.HashPathResolver) class.
     */
=======
>>>>>>> 7bf0399a
    constructor() {
        super('#', 'turn.recognized.intents.');
    }
}<|MERGE_RESOLUTION|>--- conflicted
+++ resolved
@@ -11,13 +11,9 @@
  * Maps #xxx => turn.recognized.intents.xxx
  */
 export class HashPathResolver extends AliasPathResolver {
-<<<<<<< HEAD
-
     /**
      * Initializes a new instance of the [HashPathResolver](botbuilder-dialogs.HashPathResolver) class.
      */
-=======
->>>>>>> 7bf0399a
     constructor() {
         super('#', 'turn.recognized.intents.');
     }
