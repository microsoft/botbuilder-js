--- conflicted
+++ resolved
@@ -11,13 +11,9 @@
  * Maps $xxx => dialog.xxx
  */
 export class DollarPathResolver extends AliasPathResolver {
-<<<<<<< HEAD
-
     /**
      * Initializes a new instance of the [DollarPathResolver](xref:botbuilder-dialogs.DollarPathResolver) class.
      */
-=======
->>>>>>> 7bf0399a
     constructor() {
         super('$', 'dialog.');
     }
