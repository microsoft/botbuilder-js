/**
 * @module botbuilder-dialogs
 */
/**
 * Copyright (c) Microsoft Corporation. All rights reserved.
 * Licensed under the MIT License.
 */
import { BotState } from 'botbuilder-core';
import { MemoryScope } from './memoryScope';
import { DialogContext } from '../../dialogContext';

/**
 * Base class for memory scopes based on BotState.
 */
export class BotStateMemoryScope extends MemoryScope {
    protected stateKey: string;

    /**
     * Initializes a new instance of the [BotStateMemoryScope](xref:adaptive-expressions.BotStateMemoryScope) class.
     *
     * @param name name of the property.
     */
    constructor(name: string) {
        super(name, true);
    }

    /**
     * Get the backing memory for this scope.
     *
     * @param dc current dialog context.
     * @returns Memory for the scope.
     */
    getMemory(dc: DialogContext): object {
        const botState: BotState = dc.context.turnState.get(this.stateKey);
        if (botState) {
            return botState.get(dc.context);
        }

        return undefined;
    }

    /**
     * Changes the backing object for the memory scope.
     *
     * @param dc current dialog context
     * @param _memory memory
     */
<<<<<<< HEAD
    public setMemory(dc: DialogContext, _memory: object): void {
=======
    setMemory(dc: DialogContext, memory: object): void {
>>>>>>> f4425c47
        const botState = dc.context.turnState.get(this.stateKey);
        if (!botState) {
            throw new Error(`${this.stateKey} is not available.`);
        }
        throw new Error('You cannot replace the root BotState object.');
    }

    /**
     * Populates the state cache for this [BotState](xref:botbuilder-core.BotState) from the storage layer.
     *
     * @param dc The [DialogContext](xref:botbuilder-dialogs.DialogContext) object for this turn.
     * @param force Optional, `true` to overwrite any existing state cache;
     * or `false` to load state from storage only if the cache doesn't already exist.
     * @returns A Promise that represents the work queued to execute.
     */
    async load(dc: DialogContext, force = false): Promise<void> {
        const botState: BotState = dc.context.turnState.get(this.stateKey);
        if (botState) {
            await botState.load(dc.context, force);
        }
    }

    /**
     * Writes the state cache for this [BotState](xref:botbuilder-core.BotState) to the storage layer.
     *
     * @param dc The [DialogContext](xref:botbuilder-dialogs.DialogContext) object for this turn.
     * @param force Optional, `true` to save the state cache to storage;
     * or `false` to save state to storage only if a property in the cache has changed.
     * @returns A Promise that represents the work queued to execute.
     */
    async saveChanges(dc: DialogContext, force = false): Promise<void> {
        const botState: BotState = dc.context.turnState.get(this.stateKey);
        if (botState) {
            await botState.saveChanges(dc.context, force);
        }
    }

    /**
     * Deletes any state in storage and the cache for this [BotState](xref:botbuilder-core.BotState).
     *
     * @param _dc The [DialogContext](xref:botbuilder-dialogs.DialogContext) object for this turn.
     * @returns A Promise that represents the work queued to execute.
     */
<<<<<<< HEAD
    public async delete(_dc: DialogContext): Promise<void> {
=======
    async delete(dc: DialogContext): Promise<void> {
>>>>>>> f4425c47
        return Promise.resolve();
    }
}<|MERGE_RESOLUTION|>--- conflicted
+++ resolved
@@ -45,11 +45,7 @@
      * @param dc current dialog context
      * @param _memory memory
      */
-<<<<<<< HEAD
-    public setMemory(dc: DialogContext, _memory: object): void {
-=======
-    setMemory(dc: DialogContext, memory: object): void {
->>>>>>> f4425c47
+    setMemory(dc: DialogContext, _memory: object): void {
         const botState = dc.context.turnState.get(this.stateKey);
         if (!botState) {
             throw new Error(`${this.stateKey} is not available.`);
@@ -93,11 +89,7 @@
      * @param _dc The [DialogContext](xref:botbuilder-dialogs.DialogContext) object for this turn.
      * @returns A Promise that represents the work queued to execute.
      */
-<<<<<<< HEAD
-    public async delete(_dc: DialogContext): Promise<void> {
-=======
-    async delete(dc: DialogContext): Promise<void> {
->>>>>>> f4425c47
+    async delete(_dc: DialogContext): Promise<void> {
         return Promise.resolve();
     }
 }