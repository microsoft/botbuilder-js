--- conflicted
+++ resolved
@@ -87,14 +87,10 @@
         return settings;
     }
 
-<<<<<<< HEAD
     /**
      * @param dc Current dialog context.
      */
-    public async load(dc: DialogContext): Promise<void> {
-=======
     async load(dc: DialogContext): Promise<void> {
->>>>>>> f4425c47
         if (this.initialSettings) {
             // filter initialSettings
             const filteredSettings = SettingsMemoryScope.filterSettings(this.initialSettings);
