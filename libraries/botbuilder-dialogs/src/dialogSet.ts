--- conflicted
+++ resolved
@@ -10,13 +10,6 @@
 import { DialogContext, DialogState } from './dialogContext';
 
 export interface DialogDependencies {
-<<<<<<< HEAD
-    getDependencies(): Dialog[];
-}
-
-export interface DialogDependencies {
-=======
->>>>>>> 22a34be0
     /**
      * Returns a dialogs child dialog dependencies so they can be added to a containers dialog set.
      */
