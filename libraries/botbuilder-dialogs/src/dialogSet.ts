--- conflicted
+++ resolved
@@ -204,13 +204,8 @@
      * @param dialogId ID of the dialog or prompt to lookup.
      * @returns The dialog if found; otherwise undefined.
      */
-<<<<<<< HEAD
-    public find(dialogId: string): Dialog | undefined {
+    find(dialogId: string): Dialog | undefined {
         return Object.prototype.hasOwnProperty.call(this.dialogs, dialogId) ? this.dialogs[dialogId] : undefined;
-=======
-    find(dialogId: string): Dialog | undefined {
-        return this.dialogs.hasOwnProperty(dialogId) ? this.dialogs[dialogId] : undefined;
->>>>>>> f4425c47
     }
 
     /**
