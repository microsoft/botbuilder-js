/**
 * @module botbuilder-dialogs
 */
/**
 * Copyright (c) Microsoft Corporation. All rights reserved.
 * Licensed under the MIT License.
 */
import { ActivityTypes, Severity } from 'botbuilder-core';
import { TurnContext, telemetryTrackDialogView } from 'botbuilder-core';
import { DialogInstance } from './dialog';
import { Dialog, DialogReason, DialogTurnResult } from './dialog';
import { DialogContext } from './dialogContext';
import { WaterfallStepContext } from './waterfallStepContext';

/**
 * Function signature of an individual waterfall step.
 *
 * ```TypeScript
 * type WaterfallStep<O extends object = {}> = (step: WaterfallStepContext<O>) => Promise<DialogTurnResult>;
 * ```
 * @param O (Optional) type of dialog options passed into the step.
 * @param WaterfallStep.step Contextual information for the current step being executed.
 */
export type WaterfallStep<O extends object = {}> = (step: WaterfallStepContext<O>) => Promise<DialogTurnResult>;

/**
 * A waterfall is a dialog that's optimized for prompting a user with a series of questions.
 *
 * @remarks
 * Waterfalls accept a stack of functions which will be executed in sequence. Each waterfall step
 * can ask a question of the user and the user's response will be passed to the next step in the
 * waterfall via `step.result`. A special `step.value` object can be used to persist values between
 * steps:
 *
 * ```JavaScript
 * const { ComponentDialog, WaterfallDialog, TextPrompt, NumberPrompt } = require('botbuilder-dialogs);
 *
 * class FillProfileDialog extends ComponentDialog {
 *     constructor(dialogId) {
 *         super(dialogId);
 *
 *         // Add control flow dialogs
 *         this.addDialog(new WaterfallDialog('start', [
 *             async (step) => {
 *                 // Ask user their name
 *                 return await step.prompt('namePrompt', `What's your name?`);
 *             },
 *             async (step) => {
 *                 // Remember the users answer
 *                 step.values['name'] = step.result;
 *
 *                 // Ask user their age.
 *                 return await step.prompt('agePrompt', `Hi ${step.values['name']}. How old are you?`);
 *             },
 *             async (step) => {
 *                 // Remember the users answer
 *                 step.values['age'] = step.result;
 *
 *                 // End the component and return the completed profile.
 *                 return await step.endDialog(step.values);
 *             }
 *         ]));
 *
 *         // Add prompts
 *         this.addDialog(new TextPrompt('namePrompt'));
 *         this.addDialog(new NumberPrompt('agePrompt'))
 *     }
 * }
 * module.exports.FillProfileDialog = FillProfileDialog;
 * ```
 */
export class WaterfallDialog<O extends object = {}> extends Dialog<O> {
    private readonly steps: WaterfallStep<O>[];

    /**
     * Creates a new waterfall dialog containing the given array of steps.
     *
     * @remarks
     * See the [addStep()](#addstep) function for details on creating a valid step function.
     * @param dialogId Unique ID of the dialog within the component or set its being added to.
     * @param steps (Optional) array of asynchronous waterfall step functions.
     */
    constructor(dialogId: string, steps?: WaterfallStep<O>[]) {
        super(dialogId);
        this.steps = [];
        if (steps) {
            this.steps = steps.slice(0);
        }
    }

    /**
     * Gets the dialog version, composed of the ID and number of steps.
     * @returns Dialog version, composed of the ID and number of steps.
     */
    public getVersion(): string {
        // Simply return the id + number of steps to help detect when new steps have
        // been added to a given waterfall.
        return `${ this.id }:${ this.steps.length }`;
    }

    /**
     * Adds a new step to the waterfall.
     *
     * @remarks
     * All step functions should be asynchronous and return a `DialogTurnResult`. The
     * `WaterfallStepContext` passed into your function derives from `DialogContext` and contains
     * numerous stack manipulation methods which return a `DialogTurnResult` so you can typically
     * just return the result from the DialogContext method you call.
     *
     * The step function itself can be either an asynchronous closure:
     *
     * ```JavaScript
     * const helloDialog = new WaterfallDialog('hello');
     *
     * helloDialog.addStep(async (step) => {
     *     await step.context.sendActivity(`Hello World!`);
     *     return await step.endDialog();
     * });
     * ```
     *
     * A named async function:
     *
     * ```JavaScript
     * async function helloWorldStep(step) {
     *     await step.context.sendActivity(`Hello World!`);
     *     return await step.endDialog();
     * }
     *
     * helloDialog.addStep(helloWorldStep);
     * ```
     *
     * Or a class method that's been bound to its `this` pointer:
     *
     * ```JavaScript
     * helloDialog.addStep(this.helloWorldStep.bind(this));
     * ```
     * @param step Asynchronous step function to call.
     */
    public addStep(step: WaterfallStep<O>): this {
        this.steps.push(step);

        return this;
    }

    /**
     * Called when the [WaterfallDialog](xref:botbuilder-dialogs.WaterfallDialog) is started and pushed onto the dialog stack.
     * @param dc The [DialogContext](xref:botbuilder-dialogs.DialogContext) for the current turn of conversation.
     * @param options Optional, initial information to pass to the [Dialog](xref:botbuilder-dialogs.Dialog).
     * @returns A Promise representing the asynchronous operation.
     * @remarks
     * If the task is successful, the result indicates whether the [Dialog](xref:botbuilder-dialogs.Dialog) is still
     * active after the turn has been processed by the dialog.
     */
    public async beginDialog(dc: DialogContext, options?: O): Promise<DialogTurnResult> {
        // Initialize waterfall state
        const state: WaterfallDialogState = dc.activeDialog.state as WaterfallDialogState;
        state.options = options || {};
        state.values = {
            instanceId: generate_guid(),
        };

        this.telemetryClient.trackEvent({
            name: 'WaterfallStart',
            properties: {
                DialogId: this.id,
                InstanceId: state.values['instanceId'],
            },
        });

        telemetryTrackDialogView(this.telemetryClient, this.id);

        // Run the first step
        return await this.runStep(dc, 0, DialogReason.beginCalled);
    }

    /**
     * Called when the [WaterfallDialog](xref:botbuilder-dialogs.WaterfallDialog) is _continued_, where it is the active dialog and the
     * user replies with a new [Activity](xref:botframework-schema.Activity).
     * @param dc The [DialogContext](xref:botbuilder-dialogs.DialogContext) for the current turn of conversation.
     * @returns A Promise representing the asynchronous operation.
     * @remarks
     * If the task is successful, the result indicates whether the dialog is still
     * active after the turn has been processed by the dialog. The result may also contain a
     * return value.
     */
    public async continueDialog(dc: DialogContext): Promise<DialogTurnResult> {
        // Don't do anything for non-message activities
        if (dc.context.activity.type !== ActivityTypes.Message) {
            return Dialog.EndOfTurn;
        }

        // Run next step with the message text as the result.
        return await this.resumeDialog(dc, DialogReason.continueCalled, dc.context.activity.text);
    }

    /**
     * Called when a child [WaterfallDialog](xref:botbuilder-dialogs.WaterfallDialog) completed its turn, returning control to this dialog.
     * @param dc The [DialogContext](xref:botbuilder-dialogs.DialogContext) for the current turn of the conversation.
     * @param reason [Reason](xref:botbuilder-dialogs.DialogReason) why the dialog resumed.
     * @param result Optional, value returned from the dialog that was called. The type
     * of the value returned is dependent on the child dialog.
     * @returns A Promise representing the asynchronous operation.
     */
    public async resumeDialog(dc: DialogContext, reason: DialogReason, result?: any): Promise<DialogTurnResult> {
        // Increment step index and run step
        const state: WaterfallDialogState = dc.activeDialog.state as WaterfallDialogState;

        return await this.runStep(dc, state.stepIndex + 1, reason, result);
    }

    /**
     * Called when an individual waterfall step is being executed.
     *
     * @remarks
     * SHOULD be overridden by derived class that want to add custom logging semantics.
     *
     * ```JavaScript
     * class LoggedWaterfallDialog extends WaterfallDialog {
     *     async onStep(step) {
     *          console.log(`Executing step ${step.index} of the "${this.id}" waterfall.`);
     *          return await super.onStep(step);
     *     }
     * }
     * ```
     * @param step Context object for the waterfall step to execute.
     */
    protected async onStep(step: WaterfallStepContext<O>): Promise<DialogTurnResult> {
        // Log Waterfall Step event.
        const stepName = this.waterfallStepName(step.index);

        const state: WaterfallDialogState = step.activeDialog.state as WaterfallDialogState;

        const properties = {
            DialogId: this.id,
            InstanceId: state.values['instanceId'],
            StepName: stepName,
        };
        this.telemetryClient.trackEvent({ name: 'WaterfallStep', properties: properties });
        return await this.steps[step.index](step);
    }

<<<<<<< HEAD
    /**
     * Executes a step of the [WaterfallDialog](xref:botbuilder-dialogs.WaterfallDialog).
     * @param dc The [DialogContext](xref:botbuilder-dialogs.DialogContext) for the current turn of conversation.
     * @param index The index of the current waterfall step to execute.
     * @param reason The [Reason](xref:botbuilder-dialogs.DialogReason) the waterfall step is being executed.
     * @param result Optional, result returned by a dialog called in the previous waterfall step.
     * @returns A Promise that represents the work queued to execute.
     */
    protected async runStep(dc: DialogContext, index: number, reason: DialogReason, result?: any): Promise<DialogTurnResult> {
=======
    protected async runStep(
        dc: DialogContext,
        index: number,
        reason: DialogReason,
        result?: any
    ): Promise<DialogTurnResult> {
>>>>>>> 7bf0399a
        if (index < this.steps.length) {
            // Update persisted step index
            const state: WaterfallDialogState = dc.activeDialog.state as WaterfallDialogState;
            state.stepIndex = index;

            // Create step context
            let nextCalled = false;
            const step: WaterfallStepContext<O> = new WaterfallStepContext<O>(dc, {
                index: index,
                options: <O>state.options,
                reason: reason,
                result: result,
                values: state.values,
                onNext: async (stepResult?: any): Promise<DialogTurnResult<any>> => {
                    if (nextCalled) {
                        throw new Error(
                            `WaterfallStepContext.next(): method already called for dialog and step '${this.id}[${index}]'.`
                        );
                    }
                    nextCalled = true;
                    return await this.resumeDialog(dc, DialogReason.nextCalled, stepResult);
                },
            });

            // Execute step
            return await this.onStep(step);
        } else {
            // End of waterfall so just return to parent
            return await dc.endDialog(result);
        }
    }

    /**
     * Called when the dialog is ending.
     *
     * @param context Context for the current turn of conversation.
     * @param instance The instance of the current dialog.
     * @param reason The reason the dialog is ending.
     */
    public async endDialog(context: TurnContext, instance: DialogInstance, reason: DialogReason): Promise<void> {
        const state: WaterfallDialogState = instance.state as WaterfallDialogState;
        const instanceId = state.values['instanceId'];
        if (reason === DialogReason.endCalled) {
            this.telemetryClient.trackEvent({
                name: 'WaterfallComplete',
                properties: {
                    DialogId: this.id,
                    InstanceId: instanceId,
                },
            });
        } else if (reason === DialogReason.cancelCalled) {
            const index = state.stepIndex;
            const stepName = this.waterfallStepName(index);
            this.telemetryClient.trackEvent({
                name: 'WaterfallCancel',
                properties: {
                    DialogId: this.id,
                    StepName: stepName,
                    InstanceId: instanceId,
                },
            });
        }
    }

    /**
     * Identifies the step name by its position index.
     * @param index Step position
     * @returns A string that identifies the step name.
     */
    private waterfallStepName(index: number): string {
        // Log Waterfall Step event. Each event has a distinct name to hook up
        // to the Application Insights funnel.
        let stepName = '';
        if (this.steps[index]) {
            try {
                stepName = this.steps[index].name;
            } finally {
                if (stepName === undefined || stepName === '') {
                    stepName = 'Step' + (index + 1) + 'of' + this.steps.length;
                }
            }
        }
        return stepName;
    }
}

/**
 * @private
 */
interface WaterfallDialogState {
    options: object;
    stepIndex: number;
    values: object;
}

/*
 * This function generates a GUID-like random number that should be sufficient for our purposes of tracking
 * instances of a given waterfall dialog.
 * Source: https://stackoverflow.com/questions/105034/create-guid-uuid-in-javascript
 */
function generate_guid(): string {
    function s4(): string {
        return Math.floor((1 + Math.random()) * 0x10000)
            .toString(16)
            .substring(1);
    }
    return s4() + s4() + '-' + s4() + '-' + s4() + '-' + s4() + '-' + s4() + s4() + s4();
}<|MERGE_RESOLUTION|>--- conflicted
+++ resolved
@@ -239,7 +239,6 @@
         return await this.steps[step.index](step);
     }
 
-<<<<<<< HEAD
     /**
      * Executes a step of the [WaterfallDialog](xref:botbuilder-dialogs.WaterfallDialog).
      * @param dc The [DialogContext](xref:botbuilder-dialogs.DialogContext) for the current turn of conversation.
@@ -248,15 +247,12 @@
      * @param result Optional, result returned by a dialog called in the previous waterfall step.
      * @returns A Promise that represents the work queued to execute.
      */
-    protected async runStep(dc: DialogContext, index: number, reason: DialogReason, result?: any): Promise<DialogTurnResult> {
-=======
     protected async runStep(
         dc: DialogContext,
         index: number,
         reason: DialogReason,
         result?: any
     ): Promise<DialogTurnResult> {
->>>>>>> 7bf0399a
         if (index < this.steps.length) {
             // Update persisted step index
             const state: WaterfallDialogState = dc.activeDialog.state as WaterfallDialogState;
@@ -363,5 +359,6 @@
             .toString(16)
             .substring(1);
     }
+
     return s4() + s4() + '-' + s4() + '-' + s4() + '-' + s4() + '-' + s4() + s4() + s4();
 }