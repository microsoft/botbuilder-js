/**
 * @module botbuilder-dialogs
 */
/**
 * Copyright (c) Microsoft Corporation. All rights reserved.
 * Licensed under the MIT License.
 */
import { ActivityTypes } from 'botbuilder-core';
import { TurnContext } from 'botbuilder-core';
import { DialogInstance } from './dialog';
import { Dialog, DialogReason, DialogTurnResult } from './dialog';
import { DialogContext } from './dialogContext';
import { WaterfallStepContext } from './waterfallStepContext';
import { StateMap } from './stateMap';

/**
 * Function signature of an individual waterfall step.
 *
 * ```TypeScript
 * type WaterfallStep<O extends object = {}> = (step: WaterfallStepContext<O>) => Promise<DialogTurnResult>;
 * ```
 * @param O (Optional) type of dialog options passed into the step.
 * @param WaterfallStep.step Contextual information for the current step being executed.
 */
export type WaterfallStep<O extends object = {}> = (step: WaterfallStepContext<O>) => Promise<DialogTurnResult>;

/**
 * A waterfall is a dialog that's optimized for prompting a user with a series of questions.
 *
 * @remarks
 * Waterfalls accept a stack of functions which will be executed in sequence. Each waterfall step
 * can ask a question of the user and the user's response will be passed to the next step in the
 * waterfall via `step.result`. A special `step.value` object can be used to persist values between
 * steps:
 *
 * ```JavaScript
 * const { ComponentDialog, WaterfallDialog, TextPrompt, NumberPrompt } = require('botbuilder-dialogs);
 *
 * class FillProfileDialog extends ComponentDialog {
 *     constructor(dialogId) {
 *         super(dialogId);
 *
 *         // Add control flow dialogs
 *         this.addDialog(new WaterfallDialog('start', [
 *             async (step) => {
 *                 // Ask user their name
 *                 return await step.prompt('namePrompt', `What's your name?`);
 *             },
 *             async (step) => {
 *                 // Remember the users answer
 *                 step.values['name'] = step.result;
 *
 *                 // Ask user their age.
 *                 return await step.prompt('agePrompt', `Hi ${step.values['name']}. How old are you?`);
 *             },
 *             async (step) => {
 *                 // Remember the users answer
 *                 step.values['age'] = step.result;
 *
 *                 // End the component and return the completed profile.
 *                 return await step.endDialog(step.values);
 *             }
 *         ]));
 *
 *         // Add prompts
 *         this.addDialog(new TextPrompt('namePrompt'));
 *         this.addDialog(new NumberPrompt('agePrompt'))
 *     }
 * }
 * module.exports.FillProfileDialog = FillProfileDialog;
 * ```
 */
export class WaterfallDialog<O extends object = {}> extends Dialog<O> {
    private readonly steps: WaterfallStep<O>[];

    /**
     * Creates a new waterfall dialog containing the given array of steps.
     *
     * @remarks
     * See the [addStep()](#addstep) function for details on creating a valid step function.
     * @param dialogId (Optional) unique ID of the dialog within the component or set its being added to.
     * @param steps (Optional) array of asynchronous waterfall step functions.
     */
    constructor(dialogId?: string, steps?: WaterfallStep<O>[]) {
        super(dialogId);
        this.steps = [];
        if (steps) {
            this.steps = steps.slice(0);
        }
    }

    protected onComputeID(): string {
        return `waterfall[${this.bindingPath()}]`;
    }

    /**
     * Adds a new step to the waterfall.
     *
     * @remarks
     * All step functions should be asynchronous and return a `DialogTurnResult`. The
     * `WaterfallStepContext` passed into your function derives from `DialogContext` and contains
     * numerous stack manipulation methods which return a `DialogTurnResult` so you can typically
     * just return the result from the DialogContext method you call.
     *
     * The step function itself can be either an asynchronous closure:
     *
     * ```JavaScript
     * const helloDialog = new WaterfallDialog('hello');
     *
     * helloDialog.addStep(async (step) => {
     *     await step.context.sendActivity(`Hello World!`);
     *     return await step.endDialog();
     * });
     * ```
     *
     * A named async function:
     *
     * ```JavaScript
     * async function helloWorldStep(step) {
     *     await step.context.sendActivity(`Hello World!`);
     *     return await step.endDialog();
     * }
     *
     * helloDialog.addStep(helloWorldStep);
     * ```
     *
     * Or a class method that's been bound to its `this` pointer:
     *
     * ```JavaScript
     * helloDialog.addStep(this.helloWorldStep.bind(this));
     * ```
     * @param step Asynchronous step function to call.
     */
    public addStep(step: WaterfallStep<O>): this {
        this.steps.push(step);

        return this;
    }

    public async beginDialog(dc: DialogContext, options?: O): Promise<DialogTurnResult> {
        // Initialize waterfall state
        const state = dc.state.dialog;
        state.set(PERSISTED_OPTIONS, options || {});
        state.set(PERSISTED_VALUES, {
            instanceId: generate_guid()
        });

<<<<<<< HEAD
        this.telemetryClient.trackEvent({name: "WaterfallStart", properties: {
            "DialogId": this.id,
            "InstanceId": state.get(PERSISTED_VALUES)['instanceId']
=======
        this.telemetryClient.trackEvent({name: 'WaterfallStart', properties: {
            'DialogId': this.id,
            'InstanceId': state.values['instanceId']
>>>>>>> 88cf80e3
        }});

        // Run the first step
        return await this.runStep(dc, 0, DialogReason.beginCalled);
    }

    public async continueDialog(dc: DialogContext): Promise<DialogTurnResult> {
        // Don't do anything for non-message activities
        if (dc.context.activity.type !== ActivityTypes.Message) {
            return Dialog.EndOfTurn;
        }

        // Run next step with the message text as the result.
        return await this.resumeDialog(dc, DialogReason.continueCalled, dc.context.activity.text);
    }

    public async resumeDialog(dc: DialogContext, reason: DialogReason, result?: any): Promise<DialogTurnResult> {
        // Increment step index and run step
        const state = dc.state.dialog;

        return await this.runStep(dc, state.get(PERSISTED_STEP_INDEX) + 1, reason, result);
    }

    /**
     * Called when an individual waterfall step is being executed.
     *
     * @remarks
     * SHOULD be overridden by derived class that want to add custom logging semantics.
     *
     * ```JavaScript
     * class LoggedWaterfallDialog extends WaterfallDialog {
     *     async onStep(step) {
     *          console.log(`Executing step ${step.index} of the "${this.id}" waterfall.`);
     *          return await super.onStep(step);
     *     }
     * }
     * ```
     * @param step Context object for the waterfall step to execute.
     */
    protected async onStep(step: WaterfallStepContext<O>): Promise<DialogTurnResult> {
        // Log Waterfall Step event. 
        var stepName = this.waterfallStepName(step.index);

        const state = step.state.dialog;

        var properties = 
        { 
<<<<<<< HEAD
            "DialogId": this.id,
            "InstanceId": state.get(PERSISTED_VALUES)['instanceId'],
            "StepName": stepName
=======
            'DialogId': this.id,
            'InstanceId': state.values['instanceId'],
            'StepName': stepName,
>>>>>>> 88cf80e3
        };
        this.telemetryClient.trackEvent({name: 'WaterfallStep', properties: properties});
        return await this.steps[step.index](step);
    }

    private async runStep(dc: DialogContext, index: number, reason: DialogReason, result?: any): Promise<DialogTurnResult> {
        if (index < this.steps.length) {
            // Update persisted step index
            const state = dc.state.dialog;
            state.set(PERSISTED_STEP_INDEX, index);

            // Create step context
            let nextCalled = false;
            const step: WaterfallStepContext<O> = new WaterfallStepContext<O>(dc, {
                index: index,
                options: <O>state.get(PERSISTED_OPTIONS),
                reason: reason,
                result: result,
                values: state.get(PERSISTED_VALUES),
                onNext: async (stepResult?: any): Promise<DialogTurnResult<any>> => {
                    if (nextCalled) {
                        throw new Error(`WaterfallStepContext.next(): method already called for dialog and step '${ this.id }[${ index }]'.`);
                    }
                    nextCalled = true;
                    return await this.resumeDialog(dc, DialogReason.nextCalled, stepResult);
                }
            });

            // Execute step
            return await this.onStep(step);
        } else {
            // End of waterfall so just return to parent
            return await dc.endDialog(result);
        }
    }

    /**
     * Called when the dialog is ending.
     *
     * @param context Context for the current turn of conversation.
     * @param instance The instance of the current dialog.
     * @param reason The reason the dialog is ending.
     */
<<<<<<< HEAD
     public async endDialog(context: TurnContext, instance: DialogInstance, reason: DialogReason) {
        const state = new StateMap(instance.state);
        const instanceId = state.get(PERSISTED_VALUES)['instanceId'];
=======
    public async endDialog(context: TurnContext, instance: DialogInstance, reason: DialogReason) {

        const state: WaterfallDialogState = instance.state as WaterfallDialogState;
        const instanceId = state.values['instanceId'];
>>>>>>> 88cf80e3
        if (reason === DialogReason.endCalled) {
            this.telemetryClient.trackEvent({name: 'WaterfallComplete', properties: {
                'DialogId': this.id,
                'InstanceId': instanceId,
            }});
        } else if (reason === DialogReason.cancelCalled) {
            var index = state.get(PERSISTED_STEP_INDEX);
            var stepName = this.waterfallStepName(index);
            this.telemetryClient.trackEvent({name: 'WaterfallCancel', properties: {
                'DialogId': this.id,
                'StepName': stepName,
                'InstanceId': instanceId,
            }});
        }
    }

    private waterfallStepName(index) {
        // Log Waterfall Step event. Each event has a distinct name to hook up
        // to the Application Insights funnel.
        var stepName = '';
        if (this.steps[index]) {
            try {
                stepName = this.steps[index].name;
            } finally {
                if (stepName === undefined || stepName === '') {
                    stepName = 'Step' + (index + 1) + 'of' + (this.steps.length);
                }
            }
        }
        return stepName;        
    }

}

/**
 * @private
 */
const PERSISTED_OPTIONS = 'options';

/**
 * @private
 */
const PERSISTED_STEP_INDEX = 'stepIndex';

/**
 * @private
 */
const PERSISTED_VALUES = 'values';

/* 
 * This function generates a GUID-like random number that should be sufficient for our purposes of tracking 
 * instances of a given waterfall dialog.
 * Source: https://stackoverflow.com/questions/105034/create-guid-uuid-in-javascript
 */  
function generate_guid() {
    function s4() {
        return Math.floor((1 + Math.random()) * 0x10000)
            .toString(16)
            .substring(1);
    }
    return s4() + s4() + '-' + s4() + '-' + s4() + '-' +
      s4() + '-' + s4() + s4() + s4();
}<|MERGE_RESOLUTION|>--- conflicted
+++ resolved
@@ -11,7 +11,6 @@
 import { Dialog, DialogReason, DialogTurnResult } from './dialog';
 import { DialogContext } from './dialogContext';
 import { WaterfallStepContext } from './waterfallStepContext';
-import { StateMap } from './stateMap';
 
 /**
  * Function signature of an individual waterfall step.
@@ -89,10 +88,6 @@
         }
     }
 
-    protected onComputeID(): string {
-        return `waterfall[${this.bindingPath()}]`;
-    }
-
     /**
      * Adds a new step to the waterfall.
      *
@@ -139,22 +134,18 @@
 
     public async beginDialog(dc: DialogContext, options?: O): Promise<DialogTurnResult> {
         // Initialize waterfall state
-        const state = dc.state.dialog;
-        state.set(PERSISTED_OPTIONS, options || {});
-        state.set(PERSISTED_VALUES, {
+        const state: WaterfallDialogState = dc.activeDialog.state as WaterfallDialogState;
+        state.options = options || {};
+        state.values = {
             instanceId: generate_guid()
+        };
+
+        this.telemetryClient.trackEvent({
+            name: 'WaterfallStart', properties: {
+                'DialogId': this.id,
+                'InstanceId': state.values['instanceId']
+            }
         });
-
-<<<<<<< HEAD
-        this.telemetryClient.trackEvent({name: "WaterfallStart", properties: {
-            "DialogId": this.id,
-            "InstanceId": state.get(PERSISTED_VALUES)['instanceId']
-=======
-        this.telemetryClient.trackEvent({name: 'WaterfallStart', properties: {
-            'DialogId': this.id,
-            'InstanceId': state.values['instanceId']
->>>>>>> 88cf80e3
-        }});
 
         // Run the first step
         return await this.runStep(dc, 0, DialogReason.beginCalled);
@@ -172,9 +163,9 @@
 
     public async resumeDialog(dc: DialogContext, reason: DialogReason, result?: any): Promise<DialogTurnResult> {
         // Increment step index and run step
-        const state = dc.state.dialog;
-
-        return await this.runStep(dc, state.get(PERSISTED_STEP_INDEX) + 1, reason, result);
+        const state: WaterfallDialogState = dc.activeDialog.state as WaterfallDialogState;
+
+        return await this.runStep(dc, state.stepIndex + 1, reason, result);
     }
 
     /**
@@ -197,41 +188,36 @@
         // Log Waterfall Step event. 
         var stepName = this.waterfallStepName(step.index);
 
-        const state = step.state.dialog;
-
-        var properties = 
-        { 
-<<<<<<< HEAD
-            "DialogId": this.id,
-            "InstanceId": state.get(PERSISTED_VALUES)['instanceId'],
-            "StepName": stepName
-=======
+        const state: WaterfallDialogState = step.activeDialog.state as WaterfallDialogState;
+
+        var properties =
+        {
             'DialogId': this.id,
             'InstanceId': state.values['instanceId'],
             'StepName': stepName,
->>>>>>> 88cf80e3
         };
-        this.telemetryClient.trackEvent({name: 'WaterfallStep', properties: properties});
+        this.telemetryClient.trackEvent({ name: 'WaterfallStep', properties: properties });
         return await this.steps[step.index](step);
     }
 
     private async runStep(dc: DialogContext, index: number, reason: DialogReason, result?: any): Promise<DialogTurnResult> {
         if (index < this.steps.length) {
             // Update persisted step index
-            const state = dc.state.dialog;
-            state.set(PERSISTED_STEP_INDEX, index);
+            const state: WaterfallDialogState = dc.activeDialog.state as WaterfallDialogState;
+            state.stepIndex = index;
+
 
             // Create step context
             let nextCalled = false;
             const step: WaterfallStepContext<O> = new WaterfallStepContext<O>(dc, {
                 index: index,
-                options: <O>state.get(PERSISTED_OPTIONS),
+                options: <O>state.options,
                 reason: reason,
                 result: result,
-                values: state.get(PERSISTED_VALUES),
+                values: state.values,
                 onNext: async (stepResult?: any): Promise<DialogTurnResult<any>> => {
                     if (nextCalled) {
-                        throw new Error(`WaterfallStepContext.next(): method already called for dialog and step '${ this.id }[${ index }]'.`);
+                        throw new Error(`WaterfallStepContext.next(): method already called for dialog and step '${this.id}[${index}]'.`);
                     }
                     nextCalled = true;
                     return await this.resumeDialog(dc, DialogReason.nextCalled, stepResult);
@@ -253,29 +239,27 @@
      * @param instance The instance of the current dialog.
      * @param reason The reason the dialog is ending.
      */
-<<<<<<< HEAD
-     public async endDialog(context: TurnContext, instance: DialogInstance, reason: DialogReason) {
-        const state = new StateMap(instance.state);
-        const instanceId = state.get(PERSISTED_VALUES)['instanceId'];
-=======
     public async endDialog(context: TurnContext, instance: DialogInstance, reason: DialogReason) {
 
         const state: WaterfallDialogState = instance.state as WaterfallDialogState;
         const instanceId = state.values['instanceId'];
->>>>>>> 88cf80e3
         if (reason === DialogReason.endCalled) {
-            this.telemetryClient.trackEvent({name: 'WaterfallComplete', properties: {
-                'DialogId': this.id,
-                'InstanceId': instanceId,
-            }});
+            this.telemetryClient.trackEvent({
+                name: 'WaterfallComplete', properties: {
+                    'DialogId': this.id,
+                    'InstanceId': instanceId,
+                }
+            });
         } else if (reason === DialogReason.cancelCalled) {
-            var index = state.get(PERSISTED_STEP_INDEX);
+            var index = instance.state[state.stepIndex];
             var stepName = this.waterfallStepName(index);
-            this.telemetryClient.trackEvent({name: 'WaterfallCancel', properties: {
-                'DialogId': this.id,
-                'StepName': stepName,
-                'InstanceId': instanceId,
-            }});
+            this.telemetryClient.trackEvent({
+                name: 'WaterfallCancel', properties: {
+                    'DialogId': this.id,
+                    'StepName': stepName,
+                    'InstanceId': instanceId,
+                }
+            });
         }
     }
 
@@ -292,7 +276,7 @@
                 }
             }
         }
-        return stepName;        
+        return stepName;
     }
 
 }
@@ -300,23 +284,17 @@
 /**
  * @private
  */
-const PERSISTED_OPTIONS = 'options';
-
-/**
- * @private
- */
-const PERSISTED_STEP_INDEX = 'stepIndex';
-
-/**
- * @private
- */
-const PERSISTED_VALUES = 'values';
+interface WaterfallDialogState {
+    options: object;
+    stepIndex: number;
+    values: object;
+}
 
 /* 
  * This function generates a GUID-like random number that should be sufficient for our purposes of tracking 
  * instances of a given waterfall dialog.
  * Source: https://stackoverflow.com/questions/105034/create-guid-uuid-in-javascript
- */  
+ */
 function generate_guid() {
     function s4() {
         return Math.floor((1 + Math.random()) * 0x10000)
@@ -324,5 +302,5 @@
             .substring(1);
     }
     return s4() + s4() + '-' + s4() + '-' + s4() + '-' +
-      s4() + '-' + s4() + s4() + s4();
+        s4() + '-' + s4() + s4() + s4();
 }