/**
 * @module botbuilder-dialogs
 */
/**
 * Copyright (c) Microsoft Corporation. All rights reserved.
 * Licensed under the MIT License.
 */
import { TurnContext, BotTelemetryClient, NullTelemetryClient } from 'botbuilder-core';
import { Dialog, DialogInstance, DialogReason, DialogTurnResult, DialogTurnStatus, DialogConsultation, DialogConsultationDesire } from './dialog';
import { DialogContext, DialogState } from './dialogContext';
import { DialogSet } from './dialogSet';

const PERSISTED_DIALOG_STATE: string = 'dialogs';

/**
<<<<<<< HEAD
 * Additional options that can be passed into the `ComponentDialog.run()` method.
 */
export interface ComponentDialogRunOptions {
    /**
     * (Optional) options to pass to the component when its first started.
     */
    dialogOptions?: object;

    /**
     * (Optional) object used to persist the bots conversation state. If omitted the 
     * `conversationState` accessor passed to the managers constructor will be used. 
     */
    conversationState?: DialogState;

    /**
     * (Optional) object used to persist the current users state. If omitted the 
     * `conversationState` will be used to persist the bots session state. 
     */
    sessionState?: object;

    /**
     * (Optional) object used to persist the current users state. If omitted the 
     * `userState` accessor passed to the managers constructor will be used. 
     */
    userState?: object;
}

/**
=======
>>>>>>> 74436cae
 * Base class for a dialog that contains other child dialogs.
 *
 * @remarks
 * Component dialogs let you break your bot's logic up into components that can themselves be added
 * as a dialog to another `ComponentDialog` or `DialogSet`. Components can also be exported as part
 * of a node package and used within other bots.
 *
 * To define a new component derive a class from ComponentDialog and add your child dialogs within
 * the classes constructor:
 *
 * ```JavaScript
 * const { ComponentDialog, WaterfallDialog, TextPrompt, NumberPrompt } = require('botbuilder-dialogs);
 *
 * class FillProfileDialog extends ComponentDialog {
 *     constructor(dialogId) {
 *         super(dialogId);
 *
 *         // Add control flow dialogs
 *         this.addDialog(new WaterfallDialog('start', [
 *             async (step) => {
 *                 // Ask user their name
 *                 return await step.prompt('namePrompt', `What's your name?`);
 *             },
 *             async (step) => {
 *                 // Remember the users answer
 *                 step.values['name'] = step.result;
 *
 *                 // Ask user their age.
 *                 return await step.prompt('agePrompt', `Hi ${step.values['name']}. How old are you?`);
 *             },
 *             async (step) => {
 *                 // Remember the users answer
 *                 step.values['age'] = step.result;
 *
 *                 // End the component and return the completed profile.
 *                 return await step.endDialog(step.values);
 *             }
 *         ]));
 *
 *         // Add prompts
 *         this.addDialog(new TextPrompt('namePrompt'));
 *         this.addDialog(new NumberPrompt('agePrompt'))
 *     }
 * }
 * module.exports.FillProfileDialog = FillProfileDialog;
 * ```
 *
 * You can then add new instances of your component to another `DialogSet` or `ComponentDialog`:
 *
 * ```JavaScript
 * const dialogs = new DialogSet(dialogState);
 * dialogs.add(new FillProfileDialog('fillProfile'));
 * ```
 * @param O (Optional) options that can be passed into the `DialogContext.beginDialog()` method.
 */
export class ComponentDialog<O extends object = {}> extends Dialog<O> {

    /**
     * ID of the child dialog that should be started anytime the component is started.
     *
     * @remarks
     * This defaults to the ID of the first child dialog added using [addDialog()](#adddialog).
     */
    protected initialDialogId: string;
<<<<<<< HEAD
    private readonly dialogs: DialogSet = new DialogSet(null);

    protected onComputeID(): string {
        return `component[${this.bindingPath()}]`;
    }
=======
    private dialogs: DialogSet = new DialogSet(null);
>>>>>>> 74436cae

    public async beginDialog(outerDC: DialogContext, options?: O): Promise<DialogTurnResult> {
        // Start the inner dialog.
        const dialogState: DialogState = { dialogStack: [] };
        outerDC.activeDialog.state[PERSISTED_DIALOG_STATE] = dialogState;
        const innerDC: DialogContext = new DialogContext(this.dialogs, outerDC.context, dialogState);
        innerDC.parent = outerDC;
        const turnResult: DialogTurnResult<any> = await this.onBeginDialog(innerDC, options);

        // Check for end of inner dialog
        if (turnResult.status !== DialogTurnStatus.waiting) {
            // Return result to calling dialog
            return await this.endComponent(outerDC, turnResult.result);
        } else {
            // Just signal end of turn
            return Dialog.EndOfTurn;
        }
    }

    public async consultDialog(outerDC: DialogContext): Promise<DialogConsultation> {
        // Continue execution of inner dialog.
        const dialogState: any = outerDC.activeDialog.state[PERSISTED_DIALOG_STATE];
        const innerDC: DialogContext = new DialogContext(this.dialogs, outerDC.context, dialogState);
        innerDC.parent = outerDC;
        const innerConsultation = await this.onConsultDialog(innerDC);
        if (innerConsultation) {
            // Run processor with inner dialog context
            return {
                desire: innerConsultation.desire,
                processor: (outerDC) => innerConsultation.processor(innerDC)
            };
        } else {
            // Legacy component dialog
            return {
                desire: DialogConsultationDesire.canProcess,
                processor: (outerDC) => this.onContinueDialog(innerDC)
            }
        }
    }

    public async resumeDialog(dc: DialogContext, reason: DialogReason, result?: any): Promise<DialogTurnResult> {
        // Containers are typically leaf nodes on the stack but the dev is free to push other dialogs
        // on top of the stack which will result in the container receiving an unexpected call to
        // resumeDialog() when the pushed on dialog ends.
        // To avoid the container prematurely ending we need to implement this method and simply
        // ask our inner dialog stack to re-prompt.
        await this.repromptDialog(dc.context, dc.activeDialog);

        return Dialog.EndOfTurn;
    }

    public async repromptDialog(context: TurnContext, instance: DialogInstance): Promise<void> {
        // Forward to inner dialogs
        const dialogState: any = instance.state[PERSISTED_DIALOG_STATE];
        const innerDC: DialogContext = new DialogContext(this.dialogs, context, dialogState);
        await innerDC.repromptDialog();

        // Notify component.
        await this.onRepromptDialog(context, instance);
    }

    public async endDialog(context: TurnContext, instance: DialogInstance, reason: DialogReason): Promise<void> {
        // Forward cancel to inner dialogs
        if (reason === DialogReason.cancelCalled) {
            const dialogState: any = instance.state[PERSISTED_DIALOG_STATE];
            const innerDC: DialogContext = new DialogContext(this.dialogs, context, dialogState);
            await innerDC.cancelAllDialogs();
        }

        // Notify component
        await this.onEndDialog(context, instance, reason);
    }

    /**
     * Adds a child dialog or prompt to the components internal `DialogSet`.
     *
     * @remarks
     * The `Dialog.id` of the first child added to the component will be assigned to the [initialDialogId](#initialdialogid)
     * property.
     * @param dialog The child dialog or prompt to add.
     */
    public addDialog(dialog: Dialog): this {
        this.dialogs.add(dialog);
        if (this.initialDialogId === undefined) { this.initialDialogId = dialog.id; }

        return this;
    }

    /**
     * Finds a child dialog that was previously added to the component using
     * [addDialog()](#adddialog).
     * @param dialogId ID of the dialog or prompt to lookup.
     */
    public findDialog(dialogId: string): Dialog | undefined {
        return this.dialogs.find(dialogId);
    }

    /**
     * Called anytime an instance of the component has been started.
     *
     * @remarks
     * SHOULD be overridden by components that wish to perform custom interruption logic. The
     * default implementation calls `innerDC.beginDialog()` with the dialog assigned to
     * [initialDialogId](#initialdialogid).
     * @param innerDC Dialog context for the components internal `DialogSet`.
     * @param options (Optional) options that were passed to the component by its parent.
     */
    protected onBeginDialog(innerDC: DialogContext, options?: O): Promise<DialogTurnResult> {
        return innerDC.beginDialog(this.initialDialogId, options);
    }

    /**
     * Called anytime a multi-turn component is being consulted about its desire to process
     * a given utterance.
     *
     * @remarks
     * SHOULD be overridden by components that wish to perform custom interruption logic. The
     * default implementation calls `innerDC.consultDialog()` and passes through any consultations
     * with a desire of `DialogConsultationDesire.shouldProcess`.  For backwards compatibility
     * reasons, consultations with a desire of `DialogConsultationDesire.canProcess` will have their
     * processor function replaced with one that calls [onContinueDialog()][#oncontinuedialog].
     * @param innerDC Dialog context for the components internal `DialogSet`.
     */
    protected async onConsultDialog(innerDC: DialogContext): Promise<DialogConsultation|undefined> {
        const consultation = await innerDC.consultDialog();
        if (consultation && consultation.desire === DialogConsultationDesire.shouldProcess) {
            return consultation;
        } else {
            return undefined;
        }
    } 

    /**
     * Legacy dialog continuation override.
     *
     * @remarks
     * Derived classes should override [onConsultDialog()](#onconsultdialog) instead.
     * @param innerDC Dialog context for the components internal `DialogSet`.
     */
    protected onContinueDialog(innerDC: DialogContext): Promise<DialogTurnResult> {
        return innerDC.continueDialog();
    }

    /**
     * Called when the component is ending.
     *
     * @remarks
     * If the `reason` code is equal to `DialogReason.cancelCalled`, then any active child dialogs
     * will be cancelled before this method is called.
     * @param context Context for the current turn of conversation.
     * @param instance The components instance data within its parents dialog stack.
     * @param reason The reason the component is ending.
     */
    protected onEndDialog(context: TurnContext, instance: DialogInstance, reason: DialogReason): Promise<void> {
        return Promise.resolve();
    }

    /**
     * Called when the component has been requested to re-prompt the user for input.
     *
     * @remarks
     * The active child dialog will have already been asked to reprompt before this method is called.
     * @param context Context for the current turn of conversation.
     * @param instance The instance of the current dialog.
     */
    protected onRepromptDialog(context: TurnContext, instance: DialogInstance): Promise<void> {
        return Promise.resolve();
    }

    /**
     * Called when the components last active child dialog ends and the component is ending.
     *
     * @remarks
     * SHOULD be overridden by components that wish to perform custom logic before the component
     * ends.  The default implementation calls `outerDC.endDialog()` with the `result` returned
     * from the last active child dialog.
     * @param outerDC Dialog context for the parents `DialogSet`.
     * @param result Result returned by the last active child dialog. Can be a value of `undefined`.
     */
    protected endComponent(outerDC: DialogContext, result: any): Promise<DialogTurnResult> {
        return outerDC.endDialog(result);
    }

    /**
     * Set the telemetry client, and also apply it to all child dialogs.
     * Future dialogs added to the component will also inherit this client.
     */
    public set telemetryClient(client: BotTelemetryClient) {
        this._telemetryClient = client ? client : new NullTelemetryClient();
        this.dialogs.telemetryClient = client;
    }

     /**
     * Get the current telemetry client.
     */
    public get telemetryClient(): BotTelemetryClient {
        return this._telemetryClient;
    }
<<<<<<< HEAD
=======

>>>>>>> 74436cae
}<|MERGE_RESOLUTION|>--- conflicted
+++ resolved
@@ -13,37 +13,6 @@
 const PERSISTED_DIALOG_STATE: string = 'dialogs';
 
 /**
-<<<<<<< HEAD
- * Additional options that can be passed into the `ComponentDialog.run()` method.
- */
-export interface ComponentDialogRunOptions {
-    /**
-     * (Optional) options to pass to the component when its first started.
-     */
-    dialogOptions?: object;
-
-    /**
-     * (Optional) object used to persist the bots conversation state. If omitted the 
-     * `conversationState` accessor passed to the managers constructor will be used. 
-     */
-    conversationState?: DialogState;
-
-    /**
-     * (Optional) object used to persist the current users state. If omitted the 
-     * `conversationState` will be used to persist the bots session state. 
-     */
-    sessionState?: object;
-
-    /**
-     * (Optional) object used to persist the current users state. If omitted the 
-     * `userState` accessor passed to the managers constructor will be used. 
-     */
-    userState?: object;
-}
-
-/**
-=======
->>>>>>> 74436cae
  * Base class for a dialog that contains other child dialogs.
  *
  * @remarks
@@ -108,15 +77,11 @@
      * This defaults to the ID of the first child dialog added using [addDialog()](#adddialog).
      */
     protected initialDialogId: string;
-<<<<<<< HEAD
     private readonly dialogs: DialogSet = new DialogSet(null);
 
     protected onComputeID(): string {
         return `component[${this.bindingPath()}]`;
     }
-=======
-    private dialogs: DialogSet = new DialogSet(null);
->>>>>>> 74436cae
 
     public async beginDialog(outerDC: DialogContext, options?: O): Promise<DialogTurnResult> {
         // Start the inner dialog.
@@ -315,8 +280,4 @@
     public get telemetryClient(): BotTelemetryClient {
         return this._telemetryClient;
     }
-<<<<<<< HEAD
-=======
-
->>>>>>> 74436cae
 }