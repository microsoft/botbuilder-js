--- conflicted
+++ resolved
@@ -93,10 +93,7 @@
             // Return result to calling dialog
             return await this.endComponent(outerDC, turnResult.result);
         }
-<<<<<<< HEAD
-=======
-
->>>>>>> 22a34be0
+        
         // Just signal end of turn
         return Dialog.EndOfTurn;
     }
