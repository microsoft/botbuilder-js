/**
 * @module botbuilder-dialogs
 */
/**
 * Copyright (c) Microsoft Corporation. All rights reserved.
 * Licensed under the MIT License.
 */
import { TurnContext, BotTelemetryClient, NullTelemetryClient, StatePropertyAccessor } from 'botbuilder-core';
import { Dialog, DialogInstance, DialogReason, DialogTurnResult, DialogTurnStatus } from './dialog';
import { DialogContext, DialogState } from './dialogContext';
import { DialogSet } from './dialogSet';
import { StateMap } from './stateMap';

const PERSISTED_DIALOG_STATE: string = 'dialogs';

/**
 * Additional options that can be passed into the `ComponentDialog.run()` method.
 */
export interface ComponentDialogRunOptions {
    /**
     * (Optional) options to pass to the component when its first started.
     */
    dialogOptions?: object;

    /**
     * (Optional) object used to persist the bots conversation state. If omitted the 
     * `conversationState` accessor passed to the managers constructor will be used. 
     */
    conversationState?: DialogState;

    /**
     * (Optional) object used to persist the current users state. If omitted the 
     * `conversationState` will be used to persist the bots session state. 
     */
    sessionState?: object;

    /**
     * (Optional) object used to persist the current users state. If omitted the 
     * `userState` accessor passed to the managers constructor will be used. 
     */
    userState?: object;
}

/**
 * Base class for a dialog that contains other child dialogs.
 *
 * @remarks
 * Component dialogs let you break your bot's logic up into components that can themselves be added
 * as a dialog to another `ComponentDialog` or `DialogSet`. Components can also be exported as part
 * of a node package and used within other bots.
 *
 * To define a new component derive a class from ComponentDialog and add your child dialogs within
 * the classes constructor:
 *
 * ```JavaScript
 * const { ComponentDialog, WaterfallDialog, TextPrompt, NumberPrompt } = require('botbuilder-dialogs);
 *
 * class FillProfileDialog extends ComponentDialog {
 *     constructor(dialogId) {
 *         super(dialogId);
 *
 *         // Add control flow dialogs
 *         this.addDialog(new WaterfallDialog('start', [
 *             async (step) => {
 *                 // Ask user their name
 *                 return await step.prompt('namePrompt', `What's your name?`);
 *             },
 *             async (step) => {
 *                 // Remember the users answer
 *                 step.values['name'] = step.result;
 *
 *                 // Ask user their age.
 *                 return await step.prompt('agePrompt', `Hi ${step.values['name']}. How old are you?`);
 *             },
 *             async (step) => {
 *                 // Remember the users answer
 *                 step.values['age'] = step.result;
 *
 *                 // End the component and return the completed profile.
 *                 return await step.endDialog(step.values);
 *             }
 *         ]));
 *
 *         // Add prompts
 *         this.addDialog(new TextPrompt('namePrompt'));
 *         this.addDialog(new NumberPrompt('agePrompt'))
 *     }
 * }
 * module.exports.FillProfileDialog = FillProfileDialog;
 * ```
 *
 * You can then add new instances of your component to another `DialogSet` or `ComponentDialog`:
 *
 * ```JavaScript
 * const dialogs = new DialogSet(dialogState);
 * dialogs.add(new FillProfileDialog('fillProfile'));
 * ```
 * @param O (Optional) options that can be passed into the `DialogContext.beginDialog()` method.
 */
export class ComponentDialog<O extends object = {}> extends Dialog<O> {

    /**
     * ID of the child dialog that should be started anytime the component is started.
     *
     * @remarks
     * This defaults to the ID of the first child dialog added using [addDialog()](#adddialog).
     */
    protected initialDialogId: string;
    private readonly dialogs: DialogSet = new DialogSet(null);
    private readonly mainDialogSet: DialogSet;
    private readonly userState: StatePropertyAccessor<object>;

    /**
     * Creates a new ComponentDialog instance.
<<<<<<< HEAD
     * @param dialogId Unique ID of the component within its parents dialog set.
     * @param conversationState (Optional) state property used to persists the components conversation state when the `run()` method is called.
     * @param userState (Optional) state property used to persist the users state when the `run()` method is called.
     */
    constructor(dialogId: string, conversationState?: StatePropertyAccessor<DialogState>, userState?: StatePropertyAccessor<object>) {
=======
     * @param dialogId (Optional) unique ID of the component within its parents dialog set.
     * @param dialogState (Optional) state property used to persists the components dialog state when the `run()` method is called.
     */
    constructor(dialogId?: string, dialogState?: StatePropertyAccessor<DialogState>) {
>>>>>>> 089705ed
        super(dialogId);
        this.mainDialogSet = new DialogSet(conversationState);
        this.mainDialogSet.add(this);
        this.userState = userState;
    }

    protected onComputeID(): string {
        return `component[${this.bindingPath()}]`;
    }

    public async beginDialog(outerDC: DialogContext, options?: O): Promise<DialogTurnResult> {
        // Start the inner dialog.
        const dialogState: DialogState = { dialogStack: [] };
        outerDC.activeDialog.state[PERSISTED_DIALOG_STATE] = dialogState;
        const innerDC: DialogContext = new DialogContext(this.dialogs, outerDC.context, dialogState, outerDC.conversationState, outerDC.userState);
        innerDC.parent = outerDC;
        const turnResult: DialogTurnResult<any> = await this.onBeginDialog(innerDC, options);

        // Check for end of inner dialog
        if (turnResult.status !== DialogTurnStatus.waiting) {
            // Return result to calling dialog
            return await this.endComponent(outerDC, turnResult.result);
        } else {
            // Just signal end of turn
            return Dialog.EndOfTurn;
        }
    }

    public async continueDialog(outerDC: DialogContext): Promise<DialogTurnResult> {
        // Continue execution of inner dialog.
        const dialogState: any = outerDC.activeDialog.state[PERSISTED_DIALOG_STATE];
        const innerDC: DialogContext = new DialogContext(this.dialogs, outerDC.context, dialogState, outerDC.conversationState, outerDC.userState);
        innerDC.parent = outerDC;
        const turnResult: DialogTurnResult<any> = await this.onContinueDialog(innerDC);

        // Check for end of inner dialog
        if (turnResult.status !== DialogTurnStatus.waiting) {
            // Return result to calling dialog
            return await this.endComponent(outerDC, turnResult.result);
        } else {
            // Just signal end of turn
            return Dialog.EndOfTurn;
        }
    }

    public async resumeDialog(dc: DialogContext, reason: DialogReason, result?: any): Promise<DialogTurnResult> {
        // Containers are typically leaf nodes on the stack but the dev is free to push other dialogs
        // on top of the stack which will result in the container receiving an unexpected call to
        // resumeDialog() when the pushed on dialog ends.
        // To avoid the container prematurely ending we need to implement this method and simply
        // ask our inner dialog stack to re-prompt.
        await this.repromptDialog(dc.context, dc.activeDialog);

        return Dialog.EndOfTurn;
    }

    public async repromptDialog(context: TurnContext, instance: DialogInstance): Promise<void> {
        // Forward to inner dialogs
        const dialogState: any = instance.state[PERSISTED_DIALOG_STATE];
        const innerDC: DialogContext = new DialogContext(this.dialogs, context, dialogState, new StateMap({}), new StateMap({}));
        await innerDC.repromptDialog();

        // Notify component.
        await this.onRepromptDialog(context, instance);
    }

    public async endDialog(context: TurnContext, instance: DialogInstance, reason: DialogReason): Promise<void> {
        // Forward cancel to inner dialogs
        if (reason === DialogReason.cancelCalled) {
            const dialogState: any = instance.state[PERSISTED_DIALOG_STATE];
            const innerDC: DialogContext = new DialogContext(this.dialogs, context, dialogState, new StateMap({}), new StateMap({}));
            await innerDC.cancelAllDialogs();
        }

        // Notify component
        await this.onEndDialog(context, instance, reason);
    }

    /**
     * Adds a child dialog or prompt to the components internal `DialogSet`.
     *
     * @remarks
     * The `Dialog.id` of the first child added to the component will be assigned to the [initialDialogId](#initialdialogid)
     * property.
     * @param dialog The child dialog or prompt to add.
     */
    public addDialog(dialog: Dialog): this {
        this.dialogs.add(dialog);
        if (this.initialDialogId === undefined) { this.initialDialogId = dialog.id; }

        return this;
    }

    /**
     * Finds a child dialog that was previously added to the component using
     * [addDialog()](#adddialog).
     * @param dialogId ID of the dialog or prompt to lookup.
     */
    public findDialog(dialogId: string): Dialog | undefined {
        return this.dialogs.find(dialogId);
    }

    /**
     * Called anytime an instance of the component has been started.
     *
     * @remarks
     * CAN be overridden by components that wish to perform custom startup logic. The
     * default implementation simply calls [onRunTurn()](#onrunturn).
     * @param innerDC Dialog context for the components internal `DialogSet`.
     * @param options (Optional) options that were passed to the component by its parent.
     */
    protected onBeginDialog(innerDC: DialogContext, options?: O): Promise<DialogTurnResult> {
        return this.onRunTurn(innerDC, options);
    }

    /**
     * Called anytime a multi-turn component receives additional activities.
     *
     * @remarks
     * CAN be overridden by components that wish to perform custom continuation logic. The
     * default implementation simply calls [onRunTurn()](#onrunturn).
     * @param innerDC Dialog context for the components internal `DialogSet`.
     */
    protected onContinueDialog(innerDC: DialogContext): Promise<DialogTurnResult> {
        return this.onRunTurn(innerDC);
    }

    /**
     * Called when the component is ending.
     *
     * @remarks
     * If the `reason` code is equal to `DialogReason.cancelCalled`, then any active child dialogs
     * will be cancelled before this method is called.
     * @param context Context for the current turn of conversation.
     * @param instance The components instance data within its parents dialog stack.
     * @param reason The reason the component is ending.
     */
    protected onEndDialog(context: TurnContext, instance: DialogInstance, reason: DialogReason): Promise<void> {
        return Promise.resolve();
    }

    /**
     * Called when the component has been requested to re-prompt the user for input.
     *
     * @remarks
     * The active child dialog will have already been asked to reprompt before this method is called.
     * @param context Context for the current turn of conversation.
     * @param instance The instance of the current dialog.
     */
    protected onRepromptDialog(context: TurnContext, instance: DialogInstance): Promise<void> {
        return Promise.resolve();
    }

    /**
     * Called anytime an instance of the component has been started or has received additional 
     * activities.
     * 
     * @remarks
     * This method creates a single override for listing to both [onBeginDialog()](#onbegindialog) 
     * and [onContinueDialog()](#oncontinuedialog) calls.
     * 
     * SHOULD be overridden by components that wish to perform custom interruption logic. The
     * default implementation first calls `innerDC.continueDialog()` and if there was no active
     * dialog it will then call `innerDC.beginDialog()` with the dialog assigned to
     * [initialDialogId](#initialdialogid).
     * @param innerDC Dialog context for the components internal `DialogSet`.
     * @param options (Optional) options that were passed to the component by its parent.
     */
    protected async onRunTurn(innerDC: DialogContext, options?: O): Promise<DialogTurnResult> {
        let result = await innerDC.continueDialog();
        if (result.status === DialogTurnStatus.empty) {
            result = await innerDC.beginDialog(this.initialDialogId, options);
        }

        return result;
    }

    /**
     * Called when the components last active child dialog ends and the component is ending.
     *
     * @remarks
     * SHOULD be overridden by components that wish to perform custom logic before the component
     * ends.  The default implementation calls `outerDC.endDialog()` with the `result` returned
     * from the last active child dialog.
     * @param outerDC Dialog context for the parents `DialogSet`.
     * @param result Result returned by the last active child dialog. Can be a value of `undefined`.
     */
    protected endComponent(outerDC: DialogContext, result: any): Promise<DialogTurnResult> {
        return outerDC.endDialog(result);
    }

    /**
     * Set the telemetry client, and also apply it to all child dialogs.
     * Future dialogs added to the component will also inherit this client.
     */
    public set telemetryClient(client: BotTelemetryClient) {
        this._telemetryClient = client ? client : new NullTelemetryClient();
        this.dialogs.telemetryClient = client;
    }

     /**
     * Get the current telemetry client.
     */
    public get telemetryClient(): BotTelemetryClient {
        return this._telemetryClient;
    }

    /**
     * Called from within the bots logic handler to route a received activity to the appropriate 
     * dialog.
     * 
     * @remarks
     * This method lets any component be run in isolation without having to be added to another 
     * `ComponentDialog` or `DialogSet`. 
     * @param context Context for the current turn of conversation with the user.
     * @param options (Optional) options that can be used to control the running of the component.
     */
    public async run(context: TurnContext, options?: ComponentDialogRunOptions): Promise<DialogTurnResult> {
        options = options || {};

        // Lookup user state
        const sessionState = options.sessionState;
        let userState = options.userState;
        if (!userState && this.userState) {
            userState = await this.userState.get(context, {});
        }

        // Create a dialog context
        let dc: DialogContext;
        if (options.conversationState) {
            const session = sessionState ? new StateMap(sessionState) : undefined;
            const user = userState ? new StateMap(userState) : undefined;
            dc = new DialogContext(this.mainDialogSet, context, options.conversationState, session, user);
        } else {
            dc = await this.mainDialogSet.createContext(context, sessionState, userState);
        }

        // Attempt to continue execution of the components current dialog
        let result = await dc.continueDialog();

        // Start the component if it wasn't already running
        if (result.status === DialogTurnStatus.empty) {
            result = await dc.beginDialog(this.id, options.dialogOptions);
        }

        return result;
    }

}<|MERGE_RESOLUTION|>--- conflicted
+++ resolved
@@ -112,18 +112,11 @@
 
     /**
      * Creates a new ComponentDialog instance.
-<<<<<<< HEAD
-     * @param dialogId Unique ID of the component within its parents dialog set.
+     * @param dialogId (Optional) unique ID of the component within its parents dialog set.
      * @param conversationState (Optional) state property used to persists the components conversation state when the `run()` method is called.
      * @param userState (Optional) state property used to persist the users state when the `run()` method is called.
      */
-    constructor(dialogId: string, conversationState?: StatePropertyAccessor<DialogState>, userState?: StatePropertyAccessor<object>) {
-=======
-     * @param dialogId (Optional) unique ID of the component within its parents dialog set.
-     * @param dialogState (Optional) state property used to persists the components dialog state when the `run()` method is called.
-     */
-    constructor(dialogId?: string, dialogState?: StatePropertyAccessor<DialogState>) {
->>>>>>> 089705ed
+    constructor(dialogId?: string, conversationState?: StatePropertyAccessor<DialogState>, userState?: StatePropertyAccessor<object>) {
         super(dialogId);
         this.mainDialogSet = new DialogSet(conversationState);
         this.mainDialogSet.add(this);
