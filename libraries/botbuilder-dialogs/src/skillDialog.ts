/**
 * @module botbuilder-dialogs
 */
/**
 * Copyright (c) Microsoft Corporation. All rights reserved.
 * Licensed under the MIT License.
 */

import {
    Activity,
    ActivityTypes,
    CardFactory,
    ConversationReference,
    DeliveryModes,
    ExpectedReplies,
    ExtendedUserTokenProvider,
    OAuthCard,
    SkillConversationIdFactoryOptions,
    TokenExchangeInvokeRequest,
    tokenExchangeOperationName,
    TokenResponse,
    TurnContext,
    Attachment,
    StatusCodes,
} from 'botbuilder-core';
import { BeginSkillDialogOptions } from './beginSkillDialogOptions';
import { Dialog, DialogInstance, DialogReason, DialogTurnResult } from './dialog';
import { DialogContext } from './dialogContext';
import { DialogEvents } from './dialogEvents';
import { SkillDialogOptions } from './skillDialogOptions';

/**
 * A specialized Dialog that can wrap remote calls to a skill.
 * @remarks
 * The options parameter in beginDialog must be a BeginSkillDialogOptions instance
 * with the initial parameters for the dialog.
 */
export class SkillDialog extends Dialog<Partial<BeginSkillDialogOptions>> {
    protected dialogOptions: SkillDialogOptions;

    // This key uses a simple namespace as Symbols are not serializable.
    private readonly DeliveryModeStateKey: string = 'SkillDialog.deliveryMode';
    private readonly SkillConversationIdStateKey: string = 'SkillDialog.skillConversationId';

    /**
     * A sample dialog that can wrap remote calls to a skill.
     *
     * @remarks
     * The options parameter in `beginDialog()` must be a `SkillDialogArgs` object with the initial parameters
     * for the dialog.
     *
     * @param dialogOptions
     * @param dialogId
     */
    public constructor(dialogOptions: SkillDialogOptions, dialogId?: string) {
        super(dialogId);
        if (!dialogOptions) {
            throw new TypeError('Missing dialogOptions parameter');
        }
        this.dialogOptions = dialogOptions;
    }

    /**
     * Called when the skill dialog is started and pushed onto the dialog stack.
     * @param dc The [DialogContext](xref:botbuilder-dialogs.DialogContext) for the current turn of conversation.
     * @param options Initial information to pass to the dialog.
     * @returns A Promise representing the asynchronous operation.
     * @remarks
     * If the task is successful, the result indicates whether the dialog is still active after the turn has been processed by the dialog.
     */
    public async beginDialog(dc: DialogContext, options: BeginSkillDialogOptions): Promise<DialogTurnResult> {
        const dialogArgs = this.validateBeginDialogArgs(options);

        await dc.context.sendTraceActivity(
            `${this.id}.beginDialog()`,
            undefined,
            undefined,
            `Using activity of type: ${dialogArgs.activity.type}`
        );

        // Create deep clone of the original activity to avoid altering it before forwarding it.
        const clonedActivity = this.cloneActivity(dialogArgs.activity);

        // Apply conversation reference and common properties from incoming activity before sending.
        const skillActivity = TurnContext.applyConversationReference(
            clonedActivity,
            TurnContext.getConversationReference(dc.context.activity),
            true
        ) as Activity;

        // Store delivery mode and connection name in dialog state for later use.
        dc.activeDialog.state[this.DeliveryModeStateKey] = dialogArgs.activity.deliveryMode;

        // Create the conversationId and store it in the dialog context state so we can use it later.
        const skillConversationId = await this.createSkillConversationId(dc.context, dc.context.activity);
        dc.activeDialog.state[this.SkillConversationIdStateKey] = skillConversationId;

        // Send the activity to the skill.
        const eocActivity = await this.sendToSkill(dc.context, skillActivity, skillConversationId);
        if (eocActivity) {
            return await dc.endDialog(eocActivity.value);
        }
        return Dialog.EndOfTurn;
    }

    /**
     * Called when the skill dialog is _continued_, where it is the active dialog and the
     * user replies with a new [Activity](xref:botframework-schema.Activity).
     * @param dc The [DialogContext](xref:botbuilder-dialogs.DialogContext) for the current turn of conversation.
     * @returns A Promise representing the asynchronous operation.
     * @remarks
     * If the task is successful, the result indicates whether the dialog is still
     * active after the turn has been processed by the dialog. The result may also contain a
     * return value.
     */
    public async continueDialog(dc: DialogContext): Promise<DialogTurnResult> {
        if (!this.onValidateActivity(dc.context.activity)) {
            return Dialog.EndOfTurn;
        }

        await dc.context.sendTraceActivity(
            `${this.id}.continueDialog()`,
            undefined,
            undefined,
            `ActivityType: ${dc.context.activity.type}`
        );

        // Handle EndOfConversation from the skill (this will be sent to the this dialog by the SkillHandler if received from the Skill)
        if (dc.context.activity.type === ActivityTypes.EndOfConversation) {
            await dc.context.sendTraceActivity(
                `${this.id}.continueDialog()`,
                undefined,
                undefined,
                `Got ${ActivityTypes.EndOfConversation}`
            );
            return await dc.endDialog(dc.context.activity.value);
        }

        // Create deep clone of the original activity to avoid altering it before forwarding it.
        const skillActivity: Activity = this.cloneActivity(dc.context.activity);

        skillActivity.deliveryMode = dc.activeDialog.state[this.DeliveryModeStateKey] as string;

        const skillConversationId: string = dc.activeDialog.state[this.SkillConversationIdStateKey];

        // Just forward to the remote skill
        const eocActivity = await this.sendToSkill(dc.context, skillActivity, skillConversationId);
        if (eocActivity) {
            return await dc.endDialog(eocActivity.value);
        }

        return Dialog.EndOfTurn;
    }

    /**
     * Called when the skill dialog is ending.
     * @param context The [TurnContext](xref:botbuilder-core.TurnContext) object for this turn.
     * @param instance State information associated with the instance of this dialog on the dialog stack.
     * @param reason [Reason](xref:botbuilder-dialogs.DialogReason) why the dialog ended.
     * @returns A Promise representing the asynchronous operation.
     */
    public async endDialog(context: TurnContext, instance: DialogInstance, reason: DialogReason): Promise<void> {
        // Send of of conversation to the skill if the dialog has been cancelled.
        if (reason == DialogReason.cancelCalled || reason == DialogReason.replaceCalled) {
            await context.sendTraceActivity(
                `${this.id}.endDialog()`,
                undefined,
                undefined,
                `ActivityType: ${context.activity.type}`
            );

            const reference = TurnContext.getConversationReference(context.activity);
            // Apply conversation reference and common properties from incoming activity before sending.
            const activity = TurnContext.applyConversationReference(
                { type: ActivityTypes.EndOfConversation },
                reference,
                true
            );
            activity.channelData = context.activity.channelData;

            const skillConversationId: string = this.getSkillConversationIdFromInstance(instance);

            // connectionName is not applicable during endDialog as we don't expect an OAuthCard in response.
            await this.sendToSkill(context, activity as Activity, skillConversationId);
        }

        await super.endDialog(context, instance, reason);
    }

    /**
     * Called when the skill dialog should re-prompt the user for input.
     * @param context The [TurnContext](xref:botbuilder-core.TurnContext) object for this turn.
     * @param instance State information for this dialog.
     * @returns A Promise representing the asynchronous operation.
     */
    public async repromptDialog(context: TurnContext, instance: DialogInstance): Promise<void> {
        // Create and send an envent to the skill so it can resume the dialog.
        const repromptEvent = { type: ActivityTypes.Event, name: DialogEvents.repromptDialog };

        const reference = TurnContext.getConversationReference(context.activity);
        // Apply conversation reference and common properties from incoming activity before sending.
        const activity: Activity = TurnContext.applyConversationReference(repromptEvent, reference, true) as Activity;

        const skillConversationId: string = this.getSkillConversationIdFromInstance(instance);

        // connectionName is not applicable for a reprompt as we don't expect an OAuthCard in response.
        await this.sendToSkill(context, activity, skillConversationId);
    }

    /**
     * Called when a child skill dialog completed its turn, returning control to this dialog.
     * @param dc The [DialogContext](xref:botbuilder-dialogs.DialogContext) for the current turn of the conversation.
     * @param reason [Reason](xref:botbuilder-dialogs.DialogReason) why the dialog resumed.
     * @param result Optional, value returned from the dialog that was called. The type
     * of the value returned is dependent on the child dialog.
     * @returns A Promise representing the asynchronous operation.
     */
    public async resumeDialog(dc: DialogContext, reason: DialogReason, result?: any): Promise<DialogTurnResult> {
        await this.repromptDialog(dc.context, dc.activeDialog);
        return Dialog.EndOfTurn;
    }

    /**
     * @protected
     * Validates the activity sent during continueDialog.
     * @remarks
     * Override this method to implement a custom validator for the activity being sent during the continueDialog.
     * This method can be used to ignore activities of a certain type if needed.
     * If this method returns false, the dialog will end the turn without processing the activity.
     * @param activity The Activity for the current turn of conversation.
     */
    protected onValidateActivity(activity: Activity): boolean {
        return true;
    }

    /**
     * @private
     * Clones the Activity entity.
     * @param activity Activity to clone.
     */
    private cloneActivity(activity: Partial<Activity>): Activity {
        return JSON.parse(JSON.stringify(activity));
    }

    /**
     * @private
     */
    private validateBeginDialogArgs(options: BeginSkillDialogOptions): BeginSkillDialogOptions {
        if (!options) {
            throw new TypeError('Missing options parameter');
        }

        if (!options.activity) {
            throw new TypeError(`"activity" is undefined or null in options.`);
        }

        return options;
    }

<<<<<<< HEAD
    /**
     * @private
     */
    private async sendToSkill(context: TurnContext, activity: Activity, skillConversationId: string): Promise<Activity> {
=======
    private async sendToSkill(
        context: TurnContext,
        activity: Activity,
        skillConversationId: string
    ): Promise<Activity> {
>>>>>>> 7bf0399a
        if (activity.type === ActivityTypes.Invoke) {
            // Force ExpectReplies for invoke activities so we can get the replies right away and send them back to the channel if needed.
            // This makes sure that the dialog will receive the Invoke response from the skill and any other activities sent, including EoC.
            activity.deliveryMode = DeliveryModes.ExpectReplies;
        }

        // Always save state before forwarding
        // (the dialog stack won't get updated with the skillDialog and things won't work if you don't)
        const skillInfo = this.dialogOptions.skill;
        await this.dialogOptions.conversationState.saveChanges(context, true);

        const response = await this.dialogOptions.skillClient.postActivity<ExpectedReplies>(
            this.dialogOptions.botId,
            skillInfo.appId,
            skillInfo.skillEndpoint,
            this.dialogOptions.skillHostEndpoint,
            skillConversationId,
            activity
        );

        // Inspect the skill response status
        if (!isSuccessStatusCode(response.status)) {
            throw new Error(
                `Error invoking the skill id: "${skillInfo.id}" at "${skillInfo.skillEndpoint}" (status is ${response.status}). \r\n ${response.body}`
            );
        }

        let eocActivity: Activity;
        const activities = typeof response.body !== 'undefined' && (response.body as ExpectedReplies).activities;
        if (activity.deliveryMode === DeliveryModes.ExpectReplies && Array.isArray(activities)) {
            // Process replies in the response.body.
            for (const activityFromSkill of activities) {
                if (activityFromSkill.type === ActivityTypes.EndOfConversation) {
                    // Capture the EndOfConversation activity if it was sent from skill
                    eocActivity = activityFromSkill;

                    // The conversation has ended, so cleanup the conversation id.
                    await this.dialogOptions.conversationIdFactory.deleteConversationReference(skillConversationId);
                } else if (
                    await this.interceptOAuthCards(context, activityFromSkill, this.dialogOptions.connectionName)
                ) {
                    // Do nothing. The token exchange succeeded, so no OAuthCard needs to be shown to the user.
                } else {
                    await context.sendActivity(activityFromSkill);
                }
            }
        }

        return eocActivity;
    }

    /**
     * Tells us if we should intercept the OAuthCard message.
     * @remarks
     * The SkillDialog only attempts to intercept OAuthCards when the following criteria are met:
     * 1. An OAuthCard was sent from the skill
     * 2. The SkillDialog was called with a connectionName
     * 3. The current adapter supports token exchange
     * If any of these criteria are false, return false.
     * @private
     */
    private async interceptOAuthCards(
        context: TurnContext,
        activity: Activity,
        connectionName: string
    ): Promise<boolean> {
        if (!connectionName || !('exchangeToken' in context.adapter)) {
            // The adapter may choose not to support token exchange, in which case we fallback to showing skill's OAuthCard to the user.
            return false;
        }

        const oAuthCardAttachment: Attachment = (activity.attachments || []).find(
            (c) => c.contentType === CardFactory.contentTypes.oauthCard
        );
        if (oAuthCardAttachment) {
            const tokenExchangeProvider: ExtendedUserTokenProvider = context.adapter as ExtendedUserTokenProvider;
            const oAuthCard: OAuthCard = oAuthCardAttachment.content;

            const uri = oAuthCard && oAuthCard.tokenExchangeResource && oAuthCard.tokenExchangeResource.uri;
            if (uri) {
                try {
                    const result: TokenResponse = await tokenExchangeProvider.exchangeToken(
                        context,
                        connectionName,
                        context.activity.from.id,
                        { uri }
                    );

                    if (result && result.token) {
                        // If token above is null or undefined, then SSO has failed and we return false.
                        // If not, send an invoke to the skill with the token.
                        return await this.sendTokenExchangeInvokeToSkill(
                            activity,
                            oAuthCard.tokenExchangeResource.id,
                            oAuthCard.connectionName,
                            result.token
                        );
                    }
                } catch (err) {
                    // Failures in token exchange are not fatal. They simply mean that the user needs to be shown the skill's OAuthCard.
                    return false;
                }
            }
        }
        return false;
    }

<<<<<<< HEAD
    /**
     * @private
     */
    private async sendTokenExchangeInvokeToSkill(incomingActivity: Activity, id: string, connectionName: string, token: string): Promise<boolean> {
=======
    private async sendTokenExchangeInvokeToSkill(
        incomingActivity: Activity,
        id: string,
        connectionName: string,
        token: string
    ): Promise<boolean> {
>>>>>>> 7bf0399a
        const ref: Partial<ConversationReference> = TurnContext.getConversationReference(incomingActivity);
        const activity: Activity = TurnContext.applyConversationReference({ ...incomingActivity }, ref) as any;
        activity.type = ActivityTypes.Invoke;
        activity.name = tokenExchangeOperationName;
        activity.value = { connectionName, id, token } as TokenExchangeInvokeRequest;

        // Send the activity to the Skill
        const skillInfo = this.dialogOptions.skill;
        const response = await this.dialogOptions.skillClient.postActivity<ExpectedReplies>(
            this.dialogOptions.botId,
            skillInfo.appId,
            skillInfo.skillEndpoint,
            this.dialogOptions.skillHostEndpoint,
            incomingActivity.conversation.id,
            activity
        );

        // Check response status: true if success, false if failure
        return isSuccessStatusCode(response.status);
    }

    /**
     * @private
     * Create a conversationId to interact with the skill and send the [Activity](xref:botframework-schema.Activity).
     * @param context [TurnContext](xref:botbuilder-core.TurnContext) for the current turn of conversation with the user.
     * @param activity [Activity](xref:botframework-schema.Activity) to send.
     * @returns The Skill Conversation ID.
     */
    private async createSkillConversationId(context: TurnContext, activity: Activity) {
        const conversationIdFactoryOptions: SkillConversationIdFactoryOptions = {
            fromBotOAuthScope: context.turnState.get(context.adapter.OAuthScopeKey),
            fromBotId: this.dialogOptions.botId,
            activity: activity,
            botFrameworkSkill: this.dialogOptions.skill,
        };

        // Create a conversationId to interact with the skill and send the activity
        let skillConversationId: string;
        try {
            skillConversationId = await this.dialogOptions.conversationIdFactory.createSkillConversationIdWithOptions(
                conversationIdFactoryOptions
            );
        } catch (err) {
            if (err.message !== 'Not Implemented') throw err;
            // If the SkillConversationIdFactoryBase implementation doesn't support createSkillConversationIdWithOptions(),
            // use createSkillConversationId() instead.
            skillConversationId = await this.dialogOptions.conversationIdFactory.createSkillConversationId(
                TurnContext.getConversationReference(activity) as ConversationReference
            );
        }
        return skillConversationId;
    }

    /**
     * @private
     * Gets the Skill Conversation ID from a given instance.
     * @param instance [DialogInstance](xref:botbuilder-dialogs.DialogInstance) from which to look for its ID.
     * @returns Instance conversation ID.
     */
    private getSkillConversationIdFromInstance(instance: DialogInstance): string {
        if (instance && instance.state) {
            return instance.state[this.SkillConversationIdStateKey];
        }

        return null;
    }
}

function isSuccessStatusCode(status: number): boolean {
    return status >= StatusCodes.OK && status < StatusCodes.MULTIPLE_CHOICES;
}<|MERGE_RESOLUTION|>--- conflicted
+++ resolved
@@ -257,18 +257,14 @@
         return options;
     }
 
-<<<<<<< HEAD
-    /**
-     * @private
-     */
-    private async sendToSkill(context: TurnContext, activity: Activity, skillConversationId: string): Promise<Activity> {
-=======
+    /**
+     * @private
+     */
     private async sendToSkill(
         context: TurnContext,
         activity: Activity,
         skillConversationId: string
     ): Promise<Activity> {
->>>>>>> 7bf0399a
         if (activity.type === ActivityTypes.Invoke) {
             // Force ExpectReplies for invoke activities so we can get the replies right away and send them back to the channel if needed.
             // This makes sure that the dialog will receive the Invoke response from the skill and any other activities sent, including EoC.
@@ -376,19 +372,15 @@
         return false;
     }
 
-<<<<<<< HEAD
-    /**
-     * @private
-     */
-    private async sendTokenExchangeInvokeToSkill(incomingActivity: Activity, id: string, connectionName: string, token: string): Promise<boolean> {
-=======
+    /**
+     * @private
+     */
     private async sendTokenExchangeInvokeToSkill(
         incomingActivity: Activity,
         id: string,
         connectionName: string,
         token: string
     ): Promise<boolean> {
->>>>>>> 7bf0399a
         const ref: Partial<ConversationReference> = TurnContext.getConversationReference(incomingActivity);
         const activity: Activity = TurnContext.applyConversationReference({ ...incomingActivity }, ref) as any;
         activity.type = ActivityTypes.Invoke;
