--- conflicted
+++ resolved
@@ -7,12 +7,6 @@
 import { Dialog, DialogInstance, DialogReason, DialogTurnResult, DialogTurnStatus, DialogEvent } from './dialog';
 import { DialogSet } from './dialogSet';
 import { PromptOptions } from './prompts';
-<<<<<<< HEAD
-import { StateMap } from './stateMap';
-import { DialogContextState } from './dialogContextState';
-import { DialogCommand } from './dialogCommand';
-import { DialogContainer } from './dialogContainer';
-=======
 import { DialogStateManager } from './memory';
 import { DialogContainer } from './dialogContainer';
 import { DialogEvents } from './dialogEvents';
@@ -21,7 +15,6 @@
  * @private
  */
 const ACTIVITY_RECEIVED_EMITTED = Symbol('ActivityReceivedEmitted');
->>>>>>> 88cf80e3
 
 /**
  * Contains dialog state, information about the state of the dialog stack, for a specific [DialogSet](xref:botbuilder-dialogs.DialogSet).
@@ -56,18 +49,6 @@
 }
 
 /**
-<<<<<<< HEAD
- * A context object used to start and stop dialogs within a `DialogContainer`.
- *
- * @remarks
- * Every active DialogContainer instance has its own DialogContext which can be used to start and
- * stop dialogs within that container.  The [parent](#parent) and [child](#child) properties can
- * be used to navigate the bots stack of active dialog containers.
- */
-export class DialogContext {
-    /**
-     * Set of dialogs that can be called from this dialog context.
-=======
  * The context for the current dialog turn with respect to a specific [DialogSet](xref:botbuilder-dialogs.DialogSet).
  *
  * @remarks
@@ -85,7 +66,6 @@
 export class DialogContext {
     /**
      * Gets the dialogs that can be called directly from this context.
->>>>>>> 88cf80e3
      */
     public readonly dialogs: DialogSet;
 
@@ -102,30 +82,16 @@
     public readonly state: DialogStateManager;
 
     /**
-<<<<<<< HEAD
-     * In-memory properties that are currently visible to the active dialog.
-=======
      * The parent dialog context for this dialog context, or `undefined` if this context doesn't have a parent.
      * 
      * @remarks
      * When it attempts to start a dialog, the dialog context searches for the [Dialog.id](xref:botbuilder-dialogs.Dialog.id)
      * in its [dialogs](xref:botbuilder-dialogs.DialogContext.dialogs). If the dialog to start is not found
      * in this dialog context, it searches in its parent dialog context, and so on.
->>>>>>> 88cf80e3
-     */
-    public readonly state: DialogContextState;
-
-    /**
-<<<<<<< HEAD
-     * Creates a new DialogContext instance.
-     * @param dialogs Parent dialog set.
-     * @param context Context for the current turn of conversation with the user.
-     * @param state State object being used to persist the dialog stack.
-     * @param userState (Optional) user values to bind context to. If not specified, a new set of user values will be persisted off the passed in `state` property.
-     * @param conversationState (Optional) conversation values to bind context to. If not specified, a new set of conversation values will be persisted off the passed in `state` property.
-     */
-    constructor(dialogs: DialogSet, context: TurnContext, state: DialogState, userState?: StateMap, conversationState?: StateMap) {
-=======
+     */
+    public parent: DialogContext|undefined;
+
+    /**
       * Creates an new instance of the [DialogContext](xref:botbuilder-dialogs.DialogContext) class.
       * 
       * @param dialogs The dialog set for which to create the dialog context.
@@ -133,37 +99,16 @@
       * @param state The state object to use to read and write dialog state to storage.
       */
     constructor(dialogs: DialogSet, context: TurnContext, state: DialogState) {
->>>>>>> 88cf80e3
         if (!Array.isArray(state.dialogStack)) { state.dialogStack = []; }
         this.dialogs = dialogs;
         this.context = context;
         this.stack = state.dialogStack;
-<<<<<<< HEAD
-        if (!conversationState) {
-            // Create a new session state map
-            if (typeof state.conversationState !== 'object') { state.conversationState = {}; }
-            conversationState = new StateMap(state.conversationState);
-        }
-        if (!userState) {
-            // Create a new session state map
-            if (typeof state.userState !== 'object') { state.userState = {}; }
-            userState = new StateMap(state.userState);
-        }
-        this.state = new DialogContextState(this, userState, conversationState);
-=======
         this.state = new DialogStateManager(this);
->>>>>>> 88cf80e3
     }
 
     /**
      * Returns the state information for the dialog on the top of the dialog stack, or `undefined` if
      * the stack is empty.
-<<<<<<< HEAD
-     *
-     * @remarks
-     * Dialogs can use this to persist custom state in between conversation turns:
-=======
->>>>>>> 88cf80e3
      */
     public get activeDialog(): DialogInstance|undefined {
         let instance: DialogInstance;
@@ -179,33 +124,6 @@
     }
 
     /**
-     * A DialogContext for manipulating the stack of current containers parent.
-     *
-     * @remarks
-     * Returns `undefined` if the current container is the [rootParent](#rootparent).
-     */
-    public parent: DialogContext|undefined;
-
-    /**
-     * A DialogContext for manipulating the stack of a child container.
-     *
-     * @remarks
-     * Returns `undefined` if the [activeDialog](#activedialog) isn't an instance of a
-     * DialogContainer or the container has no active child dialogs.
-     */
-    public get child(): DialogContext|undefined {
-        const instance = this.activeDialog;
-        if (instance) {
-            const dialog = this.findDialog(instance.id);
-            if (dialog instanceof DialogContainer) {
-                return (dialog as DialogContainer).createChildContext(this);
-            }
-        }
-
-        return undefined;
-    }
-
-    /**
      * Returns dialog context for child if the active dialog is a container.
      */
     public get child(): DialogContext|undefined {
@@ -253,49 +171,11 @@
         // Lookup dialog
         const dialog: Dialog<{}> = this.findDialog(dialogId);
         if (!dialog) { throw new Error(`DialogContext.beginDialog(): A dialog with an id of '${ dialogId }' wasn't found.`); }
-<<<<<<< HEAD
-
-        // Process dialogs input bindings
-        // - If the stack is empty, any `dialog.` bindings will be pulled from the active dialog on
-        //   the parents stack.
-        options = options || {};
-        for(const option in dialog.inputProperties) {
-            if (dialog.inputProperties.hasOwnProperty(option)) {
-                const binding = dialog.inputProperties[option];
-                if (binding) {
-                    const value = this.state.getValue(binding);
-                    options[option] = Array.isArray(value) || typeof value === 'object' ? JSON.parse(JSON.stringify(value)) : value;
-                }
-            }
-        }
-
-        // Check for inherited state
-        // - Local stack references are positive numbers and negative numbers are references on the
-        //   parents stack.
-        let state: number|object;
-        if (dialog.inheritState) {
-            if (this.stack.length > 0) {
-                state = this.stack.length - 1;
-            } else if (this.parent) {
-                // We can't use -0 so index 0 in the parents stack is encoded as -1.
-                state = 0 - this.parent.stack.length;
-            }
-            // Find stack entry to inherit
-            for (let i = this.stack.length - 1; i >= 0; i--) {
-                if (typeof this.stack[i] === 'object') {
-                    state = i;
-                    break;
-                }
-            }
-        }
-        if (state == undefined) { state = {} }
-=======
->>>>>>> 88cf80e3
 
         // Push new instance onto stack.
         const instance: DialogInstance = {
             id: dialogId,
-            state: state
+            state: {}
         };
         this.stack.push(instance);
 
@@ -304,24 +184,6 @@
     }
 
     /**
-<<<<<<< HEAD
-     * Cancels any dialogs on the stack resulting in an empty stack.
-     * @param eventName (Optional) name of event to bubble up as dialogs are cancelled. Defaults to `cancelDialog`.
-     * @param eventValue (Optional) value to pass with event.
-     */
-    public async cancelAllDialogs(eventName = 'cancelDialog', eventValue?: any): Promise<DialogTurnResult> {
-        if (this.stack.length > 0 || this.parent) {
-            // Cancel all local and parent dialogs while checking for interception
-            let notify = false;
-            let dc: DialogContext = this;
-            while (dc) {
-                if (dc.stack.length > 0)
-                {
-                    // Check to see if the dialog wants to handle the event
-                    if (notify && await dc.emitEvent(eventName, eventValue, false)) {
-                        // Event handled so stop canceling dialogs
-                        break;
-=======
      * Cancels all dialogs on the dialog stack, and clears stack.
      * 
      * @param cancelParents Optional. If `true` all parent dialogs will be cancelled as well.
@@ -360,20 +222,14 @@
                         if (handled) {
                             break;
                         }
->>>>>>> 88cf80e3
                     }
 
                     // End the active dialog
                     await dc.endActiveDialog(DialogReason.cancelCalled);
                 } else {
-<<<<<<< HEAD
-                    dc = dc.parent;
-                }
-=======
                     dc = cancelParents ? dc.parent : undefined;
                 }
 
->>>>>>> 88cf80e3
                 notify = true;
             }
 
@@ -385,57 +241,8 @@
     }
 
     /**
-<<<<<<< HEAD
-     * Emits a named event for the current dialog, or someone who started it, to handle.
-     * @param name Name of the event to raise.
-     * @param value (Optional) value to send along with the event.
-     * @param bubble (Optional) flag to control whether the event should be bubbled to its parent if not handled locally. Defaults to a value of `true`.
-     * @param fromLeaf (Optional) if `true` the event will be emitted starting with the leaf most child dialog. Defaults to a value of `false`.
-     */
-    public async emitEvent(name: string, value?: any, bubble = true, fromLeaf = false): Promise<boolean> {
-        // Initialize event
-        const event: DialogEvent = {
-            bubble: bubble,
-            name: name,
-            value: value
-        };
-
-        // Find starting dialog
-        let dc: DialogContext = this;
-        if (fromLeaf) {
-            while (true) {
-                const childDC = dc.child;
-                if (childDC) {
-                    dc = childDC;
-                } else {
-                    break;
-                }
-            }
-        }
-
-        // Dispatch to active dialog
-        // - The dialog is responsible for bubbling the event to its parent
-        const instance = dc.activeDialog;
-        if (instance) {
-            const dialog = dc.findDialog(instance.id);
-            if (dialog) {
-                return await dialog.onDialogEvent(dc, event);
-            }
-        }
-
-        return false;
-    }
-
-    /**
-     * Searches for a dialog to begin or replace.
-     *
-     * @remarks
-     * If the dialog cannot be found within the current `DialogSet`, the parent `DialogContext`
-     * will be searched as well.
-=======
      * Searches for a dialog with a given ID.
      * 
->>>>>>> 88cf80e3
      * @param dialogId ID of the dialog to search for.
      * 
      * @remarks
@@ -490,19 +297,11 @@
             options = { ...promptOrOptions as PromptOptions };
         }
 
-<<<<<<< HEAD
-        if (choices)
-        {
-            options.choices = choices;
-        }
-
-=======
         if (choices) 
         {
             options.choices = choices;
         }
         
->>>>>>> 88cf80e3
         return this.beginDialog(dialogId, options);
     }
 
@@ -545,11 +344,7 @@
             // Lookup dialog
             const dialog: Dialog<{}> = this.findDialog(instance.id);
             if (!dialog) {
-<<<<<<< HEAD
-                throw new Error(`DialogContext.continue(): Can't continue dialog. A dialog with an id of '${ instance.id }' wasn't found.`);
-=======
                 throw new Error(`DialogContext.continueDialog(): Can't continue dialog. A dialog with an id of '${ instance.id }' wasn't found.`);
->>>>>>> 88cf80e3
             }
 
             // Continue execution of dialog
@@ -599,11 +394,7 @@
             // Lookup dialog
             const dialog: Dialog<{}> = this.findDialog(instance.id);
             if (!dialog) {
-<<<<<<< HEAD
-                throw new Error(`DialogContext.endDialog(): Can't resume previous dialog. A dialog with an id of '${instance.id}' wasn't found.`);
-=======
                 throw new Error(`DialogContext.endDialog(): Can't resume previous dialog. A dialog with an id of '${ instance.id }' wasn't found.`);
->>>>>>> 88cf80e3
             }
 
             // Return result to previous dialog
@@ -653,30 +444,15 @@
      * ```
      */
     public async repromptDialog(): Promise<void> {
-<<<<<<< HEAD
-        // Emit 'repromptDialog' event first
-        const handled = await this.emitEvent('repromptDialog', undefined, false);
-        if (!handled) {
-            // Check for a dialog on the stack
-            const instance: DialogInstance = this.activeDialog;
-=======
         // Try raising event first
         const handled = await this.emitEvent(DialogEvents.repromptDialog, undefined, false, false);
         if (!handled) {
             // Check for a dialog on the stack
             const instance: DialogInstance<any> = this.activeDialog;
->>>>>>> 88cf80e3
             if (instance) {
                 // Lookup dialog
                 const dialog: Dialog<{}> = this.findDialog(instance.id);
                 if (!dialog) {
-<<<<<<< HEAD
-                    throw new Error(`DialogSet.reprompt(): Can't find A dialog with an id of '${instance.id}'.`);
-                }
-
-                // Ask dialog to re-prompt if supported
-                await dialog.repromptDialog(this.context, instance);
-=======
                     throw new Error(`DialogSet.reprompt(): Can't find A dialog with an id of '${ instance.id }'.`);
                 }
 
@@ -714,7 +490,6 @@
                 } else {
                     break;
                 }
->>>>>>> 88cf80e3
             }
         }
 
@@ -743,13 +518,6 @@
 
             // Pop dialog off stack
             this.stack.pop();
-
-            // Process dialogs output binding
-            // - if the stack is empty, any `dialog.` bindings will be applied to the active dialog
-            //   on the parents stack.
-            if (dialog && dialog.outputProperty && result !== undefined) {
-                this.state.setValue(dialog.outputProperty, result);
-            }
         }
     }
 
