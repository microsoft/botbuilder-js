/**
 * Copyright (c) Microsoft Corporation. All rights reserved.
 * Licensed under the MIT License.
 */
import { Activity, TurnContext } from 'botbuilder-core';
import { Choice } from './choices';
import { Dialog, DialogInstance, DialogReason, DialogTurnResult, DialogTurnStatus, DialogEvent } from './dialog';
import { DialogSet } from './dialogSet';
import { PromptOptions } from './prompts';
import { DialogStateManager } from './memory';
import { DialogContainer } from './dialogContainer';
import { DialogEvents } from './dialogEvents';

/**
 * @private
 */
const ACTIVITY_RECEIVED_EMITTED = Symbol('ActivityReceivedEmitted');

/**
 * Contains dialog state, information about the state of the dialog stack, for a specific [DialogSet](xref:botbuilder-dialogs.DialogSet).
 * 
 * @remarks
 * State is read from and saved to storage each turn, and state cache for the turn is managed through
 * the [TurnContext](xref:botbuilder-core.TurnContext).
 * 
 * For more information, see the articles on
 * [Managing state](https://docs.microsoft.com/azure/bot-service/bot-builder-concept-state) and
 * [Dialogs library](https://docs.microsoft.com/azure/bot-service/bot-builder-concept-dialog).
 */
export interface DialogState {
    /**
     * Contains state information for each [Dialog](xref:botbuilder-dialogs.Dialog) on the stack.
     */
    dialogStack: DialogInstance[];
}

/**
 * The context for the current dialog turn with respect to a specific [DialogSet](xref:botbuilder-dialogs.DialogSet).
 *
 * @remarks
 * This includes the turn context, information about the dialog set, and the state of the dialog stack.
 * 
 * Use a dialog set's [createContext](xref:botbuilder-dialogs.DialogSet.createContext) method to create the dialog context.
 * Use the methods of the dialog context to manage the progression of dialogs in the set.
 *
 * For example:
 * ```JavaScript
 * const dc = await dialogs.createContext(turnContext);
 * const result = await dc.continueDialog();
 * ```
 */
export class DialogContext {
    /**
     * Gets the dialogs that can be called directly from this context.
     */
    public readonly dialogs: DialogSet;

    /**
     * Gets the context object for the turn.
     */
    public readonly context: TurnContext;

    /**
     * Gets the current dialog stack.
     */
    public readonly stack: DialogInstance[];

    public readonly state: DialogStateManager;

    /**
     * The parent dialog context for this dialog context, or `undefined` if this context doesn't have a parent.
     * 
     * @remarks
     * When it attempts to start a dialog, the dialog context searches for the [Dialog.id](xref:botbuilder-dialogs.Dialog.id)
     * in its [dialogs](xref:botbuilder-dialogs.DialogContext.dialogs). If the dialog to start is not found
     * in this dialog context, it searches in its parent dialog context, and so on.
     */
    public parent: DialogContext|undefined;

    /**
      * Creates an new instance of the [DialogContext](xref:botbuilder-dialogs.DialogContext) class.
      * 
      * @param dialogs The dialog set for which to create the dialog context.
      * @param context The context object for the current turn of the bot.
      * @param state The state object to use to read and write dialog state to storage.
      */
    constructor(dialogs: DialogSet, context: TurnContext, state: DialogState) {
        if (!Array.isArray(state.dialogStack)) { state.dialogStack = []; }
        this.dialogs = dialogs;
        this.context = context;
        this.stack = state.dialogStack;
        this.state = new DialogStateManager(this);
    }

    /**
     * Returns the state information for the dialog on the top of the dialog stack, or `undefined` if
     * the stack is empty.
     */
    public get activeDialog(): DialogInstance|undefined {
        return this.stack.length > 0 ? this.stack[this.stack.length - 1] : undefined;
    }

    /**
<<<<<<< HEAD
     * Returns dialog context for child if the active dialog is a container.
     */
    public get child(): DialogContext|undefined {
        var instance = this.activeDialog;
        if (instance != undefined) {
            // Is active dialog a container?
            const dialog = this.findDialog(instance.id);
            if (dialog instanceof DialogContainer) {
                return dialog.createChildContext(this);
            }
        }

        return undefined;
    }

    /**
     * Starts a dialog instance and pushes it onto the dialog stack.
=======
     * Creates a new instance of the dialog and pushes it onto the stack.
>>>>>>> 8af79181
     *
     * @param dialogId ID of the dialog to start.
     * @param options Optional. Arguments to pass into the dialog when it starts.
     * 
     * @remarks
     * If there's already an active dialog on the stack, that dialog will be paused until
     * it is again the top dialog on the stack.
     *
     * The [status](xref:botbuilder-dialogs.DialogTurnResult.status) of returned object describes
     * the status of the dialog stack after this method completes.
     *
     * This method throws an exception if the requested dialog can't be found in this dialog context
     * or any of its ancestors.
     * 
     * For example:
     * ```JavaScript
     * const result = await dc.beginDialog('greeting', { name: user.name });
     * ```
     * 
     * **See also**
     * - [endDialog](xref:botbuilder-dialogs.DialogContext.endDialog)
     * - [prompt](xref:botbuilder-dialogs.DialogContext.prompt)
     * - [replaceDialog](xref:botbuilder-dialogs.DialogContext.replaceDialog)
     * - [Dialog.beginDialog](xref:botbuilder-dialogs.Dialog.beginDialog)
     */
    public async beginDialog(dialogId: string, options?: object): Promise<DialogTurnResult> {
        // Lookup dialog
        const dialog: Dialog<{}> = this.findDialog(dialogId);
        if (!dialog) { throw new Error(`DialogContext.beginDialog(): A dialog with an id of '${ dialogId }' wasn't found.`); }

        // Push new instance onto stack.
        const instance: DialogInstance<any> = {
            id: dialogId,
            state: {}
        };
        this.stack.push(instance);

        // Call dialogs begin() method.
        return await dialog.beginDialog(this, options);
    }

    /**
<<<<<<< HEAD
     * Cancels all dialogs on the dialog stack, and clears stack.
     * 
     * @param cancelParents Optional. If `true` all parent dialogs will be cancelled as well.
     * @param eventName Optional. Name of a custom event to raise as dialogs are cancelled. This defaults to [cancelDialog](xref:botbuilder-dialogs.DialogEvents.cancelDialog). 
     * @param eventValue Optional. Value to pass along with custom cancellation event.
=======
     * Cancels all dialogs on the dialog stack, and clears the stack.
>>>>>>> 8af79181
     *
     * @remarks
     * This calls each dialog's [Dialog.endDialog](xref:botbuilder-dialogs.Dialog.endDialog) method before
     * removing the dialog from the stack.
     * 
     * If there were any dialogs on the stack initially, the [status](xref:botbuilder-dialogs.DialogTurnResult.status)
     * of the return value is [cancelled](xref:botbuilder-dialogs.DialogTurnStatus.cancelled); otherwise, it's
     * [empty](xref:botbuilder-dialogs.DialogTurnStatus.empty).
     *
     * This example clears a dialog stack, `dc`, before starting a 'bookFlight' dialog.
     * ```JavaScript
     * await dc.cancelAllDialogs();
     * return await dc.beginDialog('bookFlight');
     * ```
     *
     * **See also**
     * - [endDialog](xref:botbuilder-dialogs.DialogContext.endDialog)
     */
    public async cancelAllDialogs(cancelParents = false, eventName?: string, eventValue?: any): Promise<DialogTurnResult> {
        eventName = eventName || DialogEvents.cancelDialog;
        if (this.stack.length > 0 || this.parent != undefined) {
            // Cancel all local and parent dialogs while checking for interception
            let notify = false;
            let dc: DialogContext = this;
            while (dc != undefined) {
                if (dc.stack.length > 0) {
                    // Check to see if the dialog wants to handle the event
                    // - We skip notifying the first dialog which actually called cancelAllDialogs() 
                    if (notify) {
                        const handled = await dc.emitEvent(eventName, eventValue, false, false);
                        if (handled) {
                            break;
                        }
                    }

                    // End the active dialog
                    await dc.endActiveDialog(DialogReason.cancelCalled);
                } else {
                    dc = cancelParents ? dc.parent : undefined;
                }

                notify = true;
            }

            return { status: DialogTurnStatus.cancelled };
        } else {
            return { status: DialogTurnStatus.empty };
        }
    }

    /**
     * Searches for a dialog with a given ID.
     * 
     * @param dialogId ID of the dialog to search for.
     * 
     * @remarks
     * If the dialog to start is not found in the [DialogSet](xref:botbuilder-dialogs.DialogSet) associated
     * with this dialog context, it attempts to find the dialog in its parent dialog context.
     * 
     * **See also**
     * - [dialogs](xref:botbuilder-dialogs.DialogContext.dialogs)
     * - [parent](xref:botbuilder-dialogs.DialogContext.parent)
     */
    public findDialog(dialogId: string): Dialog|undefined {
        let dialog = this.dialogs.find(dialogId);
        if (!dialog && this.parent) {
            dialog = this.parent.findDialog(dialogId);
        }
        return dialog;
    }

    /**
     * Helper function to simplify formatting the options for calling a prompt dialog.
     * 
     * @param dialogId ID of the prompt dialog to start.
     * @param promptOrOptions The text of the initial prompt to send the user,
     *      the activity to send as the initial prompt, or
     *      the object with which to format the prompt dialog.
     * @param choices Optional. Array of choices for the user to choose from,
     *      for use with a [ChoicePrompt](xref:botbuilder-dialogs.ChoicePrompt).
     * 
     * @remarks
     * This helper method formats the object to use as the `options` parameter, and then calls
     * [beginDialog](xref:botbuilder-dialogs.DialogContext.beginDialog) to start the specified prompt dialog.
     *
     * ```JavaScript
     * return await dc.prompt('confirmPrompt', `Are you sure you'd like to quit?`);
     * ```
     */
    public async prompt(dialogId: string, promptOrOptions: string | Partial<Activity> | PromptOptions): Promise<DialogTurnResult>;
    public async prompt(dialogId: string, promptOrOptions: string | Partial<Activity> | PromptOptions, choices: (string | Choice)[]): Promise<DialogTurnResult>;
    public async prompt(
        dialogId: string,
        promptOrOptions: string | Partial<Activity>,
        choices?: (string | Choice)[]
    ): Promise<DialogTurnResult> {
        let options: PromptOptions;
        if (
            (typeof promptOrOptions === 'object' &&
                (promptOrOptions as Activity).type !== undefined) ||
            typeof promptOrOptions === 'string'
        ) {
            options = { prompt: promptOrOptions as string | Partial<Activity> };
        } else {
            options = { ...promptOrOptions as PromptOptions };
        }

        if (choices) 
        {
            options.choices = choices;
        }
        
        return this.beginDialog(dialogId, options);
    }

    /**
     * Continues execution of the active dialog, if there is one, by passing this dialog context to its
     * [Dialog.continueDialog](xref:botbuilder-dialogs.Dialog.continueDialog) method.
     *
     * @remarks
     * After the call completes, you can check the turn context's [responded](xref:botbuilder-core.TurnContext.responded)
     * property to determine if the dialog sent a reply to the user.
     *
     * The [status](xref:botbuilder-dialogs.DialogTurnResult.status) of returned object describes
     * the status of the dialog stack after this method completes.
     *
     * Typically, you would call this from within your bot's turn handler.
     * 
     * For example:
     * ```JavaScript
     * const result = await dc.continueDialog();
     * if (result.status == DialogTurnStatus.empty && dc.context.activity.type == ActivityTypes.message) {
     *     // Send fallback message
     *     await dc.context.sendActivity(`I'm sorry. I didn't understand.`);
     * }
     * ```
     */
    public async continueDialog(): Promise<DialogTurnResult> {
        // if we are continuing and haven't emitted the activityReceived event, emit it
        // NOTE: This is backward compatible way for activity received to be fired even if you have legacy dialog loop
        if (!this.context.turnState.has(ACTIVITY_RECEIVED_EMITTED)) {
            this.context.turnState.set(ACTIVITY_RECEIVED_EMITTED, true);

            // Dispatch "activityReceived" event
            // - This fired from teh leaf and will queue up any interruptions.
            await this.emitEvent(DialogEvents.activityReceived, this.context.activity, true, true);
        }

        // Check for a dialog on the stack
        const instance: DialogInstance<any> = this.activeDialog;
        if (instance) {
            // Lookup dialog
            const dialog: Dialog<{}> = this.findDialog(instance.id);
            if (!dialog) {
                throw new Error(`DialogContext.continueDialog(): Can't continue dialog. A dialog with an id of '${ instance.id }' wasn't found.`);
            }

            // Continue execution of dialog
            return await dialog.continueDialog(this);
        } else {
            return { status: DialogTurnStatus.empty };
        }
    }

    /**
     * Ends a dialog and pops it off the stack. Returns an optional result to the dialog's parent.
     *
     * @param result Optional. A result to pass to the parent logic. This might be the next dialog
     *      on the stack, or it might be the bot's turn handler, if this was the last dialog on the stack.
     * 
     * @remarks
     * The _parent_ dialog is the next dialog on the dialog stack, if there is one. This method
     * calls the parent's [Dialog.resumeDialog](xref:botbuilder-dialogs.Dialog.resumeDialog) method,
     * passing the result returned by the ending dialog. If there is no parent dialog, the turn ends
     * and the result is available to the bot through the returned object's
     * [result](xref:botbuilder-dialogs.DialogTurnResult.result) property.
     *
     * The [status](xref:botbuilder-dialogs.DialogTurnResult.status) of returned object describes
     * the status of the dialog stack after this method completes.
     * 
     * Typically, you would call this from within the logic for a specific dialog to signal back to
     * the dialog context that the dialog has completed, the dialog should be removed from the stack,
     * and the parent dialog should resume.
     * 
     * For example:
     * ```JavaScript
     * return await dc.endDialog(returnValue);
     * ```
     * 
     * **See also**
     * - [beginDialog](xref:botbuilder-dialogs.DialogContext.beginDialog)
     * - [replaceDialog](xref:botbuilder-dialogs.DialogContext.replaceDialog)
     * - [Dialog.endDialog](xref:botbuilder-dialogs.Dialog.endDialog)
     */
    public async endDialog(result?: any): Promise<DialogTurnResult> {
        // End the active dialog
        await this.endActiveDialog(DialogReason.endCalled);

        // Resume parent dialog
        const instance: DialogInstance<any> = this.activeDialog;
        if (instance) {
            // Lookup dialog
            const dialog: Dialog<{}> = this.findDialog(instance.id);
            if (!dialog) {
                throw new Error(`DialogContext.endDialog(): Can't resume previous dialog. A dialog with an id of '${ instance.id }' wasn't found.`);
            }

            // Return result to previous dialog
            return await dialog.resumeDialog(this, DialogReason.endCalled, result);
        } else {
            // Signal completion
            return { status: DialogTurnStatus.complete, result: result };
        }
    }

    /**
     * Ends the active dialog and starts a new dialog in its place.
     *
     * @param dialogId ID of the dialog to start.
     * @param options Optional. Arguments to pass into the new dialog when it starts.
     * 
     * @remarks
     * This is particularly useful for creating a loop or redirecting to another dialog.
     *
     * The [status](xref:botbuilder-dialogs.DialogTurnResult.status) of returned object describes
     * the status of the dialog stack after this method completes.
     * 
     * This method is similar to ending the current dialog and immediately beginning the new one.
     * However, the parent dialog is neither resumed nor otherwise notified.
     *
     * **See also**
     * - [beginDialog](xref:botbuilder-dialogs.DialogContext.beginDialog)
     * - [endDialog](xref:botbuilder-dialogs.DialogContext.endDialog)
     */
    public async replaceDialog(dialogId: string, options?: object): Promise<DialogTurnResult> {
        // End the active dialog
        await this.endActiveDialog(DialogReason.replaceCalled);

        // Start replacement dialog
        return await this.beginDialog(dialogId, options);
    }

    /**
     * Requests the active dialog to re-prompt the user for input.
     *
     * @remarks
     * This calls the active dialog's [repromptDialog](xref:botbuilder-dialogs.Dialog.repromptDialog) method.
     *
     * For example:
     * ```JavaScript
     * await dc.repromptDialog();
     * ```
     */
    public async repromptDialog(): Promise<void> {
        // Try raising event first
        const handled = await this.emitEvent(DialogEvents.repromptDialog, undefined, false, false);
        if (!handled) {
            // Check for a dialog on the stack
            const instance: DialogInstance<any> = this.activeDialog;
            if (instance) {
                // Lookup dialog
                const dialog: Dialog<{}> = this.findDialog(instance.id);
                if (!dialog) {
                    throw new Error(`DialogSet.reprompt(): Can't find A dialog with an id of '${ instance.id }'.`);
                }

                // Ask dialog to re-prompt if supported
                await dialog.repromptDialog(this.context, instance);
            }
        }
    }

        /// <summary>
    /// Searches for a dialog with a given ID.
    /// Emits a named event for the current dialog, or someone who started it, to handle.
    /// </summary>
    /// <param name="name">Name of the event to raise.</param>
    /// <param name="value">Value to send along with the event.</param>
    /// <param name="bubble">Flag to control whether the event should be bubbled to its parent if not handled locally. Defaults to a value of `true`.</param>
    /// <param name="fromLeaf">Whether the event is emitted from a leaf node.</param>
    /// <param name="cancellationToken">The cancellation token.</param>
    /// <returns>True if the event was handled.</returns>
    public async emitEvent(name: string, value?: any, bubble = true, fromLeaf = false): Promise<boolean> {
        // Initialize event
        const dialogEvent: DialogEvent = {
            bubble: bubble,
            name: name,
            value: value,
        };

        // Find starting dialog
        let dc: DialogContext = this;
        if (fromLeaf) {
            while (true) {
                const childDc = dc.child;
                if (childDc != undefined) {
                    dc = childDc;
                } else {
                    break;
                }
            }
        }

        // Dispatch to active dialog first
        // - The active dialog will decide if it should bubble the event to its parent.
        const instance = dc.activeDialog;
        if (instance != undefined) {
            const dialog = dc.findDialog(instance.id);
            if (dialog != undefined) {
                return await dialog.onDialogEvent(dc, dialogEvent);
            }
        }

        return false;
    }

    private async endActiveDialog(reason: DialogReason): Promise<void> {
        const instance: DialogInstance<any> = this.activeDialog;
        if (instance) {
            // Lookup dialog
            const dialog: Dialog<{}> = this.findDialog(instance.id);
            if (dialog) {
                // Notify dialog of end
                await dialog.endDialog(this.context, instance, reason);
            }

            // Pop dialog off stack
            this.stack.pop();
        }
    }
}<|MERGE_RESOLUTION|>--- conflicted
+++ resolved
@@ -101,7 +101,6 @@
     }
 
     /**
-<<<<<<< HEAD
      * Returns dialog context for child if the active dialog is a container.
      */
     public get child(): DialogContext|undefined {
@@ -119,9 +118,7 @@
 
     /**
      * Starts a dialog instance and pushes it onto the dialog stack.
-=======
      * Creates a new instance of the dialog and pushes it onto the stack.
->>>>>>> 8af79181
      *
      * @param dialogId ID of the dialog to start.
      * @param options Optional. Arguments to pass into the dialog when it starts.
@@ -164,15 +161,11 @@
     }
 
     /**
-<<<<<<< HEAD
      * Cancels all dialogs on the dialog stack, and clears stack.
      * 
      * @param cancelParents Optional. If `true` all parent dialogs will be cancelled as well.
      * @param eventName Optional. Name of a custom event to raise as dialogs are cancelled. This defaults to [cancelDialog](xref:botbuilder-dialogs.DialogEvents.cancelDialog). 
      * @param eventValue Optional. Value to pass along with custom cancellation event.
-=======
-     * Cancels all dialogs on the dialog stack, and clears the stack.
->>>>>>> 8af79181
      *
      * @remarks
      * This calls each dialog's [Dialog.endDialog](xref:botbuilder-dialogs.Dialog.endDialog) method before
