/**
 * Copyright (c) Microsoft Corporation. All rights reserved.
 * Licensed under the MIT License.
 */
import { Activity, TurnContext } from 'botbuilder-core';
import { Choice } from './choices';
import { Dialog, DialogInstance, DialogReason, DialogTurnResult, DialogTurnStatus, DialogEvent } from './dialog';
import { DialogSet } from './dialogSet';
import { PromptOptions } from './prompts';
import { DialogStateManager } from './memory';
import { DialogContainer } from './dialogContainer';
import { DialogEvents } from './dialogEvents';

/**
 * @private
 */
const ACTIVITY_RECEIVED_EMITTED = Symbol('ActivityReceivedEmitted');

/**
 * Contains dialog state, information about the state of the dialog stack, for a specific [DialogSet](xref:botbuilder-dialogs.DialogSet).
 *
 * @remarks
 * State is read from and saved to storage each turn, and state cache for the turn is managed through
 * the [TurnContext](xref:botbuilder-core.TurnContext).
 *
 * For more information, see the articles on
 * [Managing state](https://docs.microsoft.com/azure/bot-service/bot-builder-concept-state) and
 * [Dialogs library](https://docs.microsoft.com/azure/bot-service/bot-builder-concept-dialog).
 */
export interface DialogState {
    /**
     * Contains state information for each [Dialog](xref:botbuilder-dialogs.Dialog) on the stack.
     */
    dialogStack: DialogInstance[];
}

/**
 * The context for the current dialog turn with respect to a specific [DialogSet](xref:botbuilder-dialogs.DialogSet).
 *
 * @remarks
 * This includes the turn context, information about the dialog set, and the state of the dialog stack.
 *
 * Use a dialog set's [createContext](xref:botbuilder-dialogs.DialogSet.createContext) method to create the dialog context.
 * Use the methods of the dialog context to manage the progression of dialogs in the set.
 *
 * For example:
 * ```JavaScript
 * const dc = await dialogs.createContext(turnContext);
 * const result = await dc.continueDialog();
 * ```
 */
export class DialogContext {
    /**
     * Gets the dialogs that can be called directly from this context.
     */
    public readonly dialogs: DialogSet;

    /**
     * Gets the context object for the turn.
     */
    public readonly context: TurnContext;

    /**
     * Gets the current dialog stack.
     */
    public readonly stack: DialogInstance[];

    public readonly state: DialogStateManager;

    /**
     * The parent dialog context for this dialog context, or `undefined` if this context doesn't have a parent.
     *
     * @remarks
     * When it attempts to start a dialog, the dialog context searches for the [Dialog.id](xref:botbuilder-dialogs.Dialog.id)
     * in its [dialogs](xref:botbuilder-dialogs.DialogContext.dialogs). If the dialog to start is not found
     * in this dialog context, it searches in its parent dialog context, and so on.
     */
    public parent: DialogContext|undefined;

    /**
      * Creates an new instance of the [DialogContext](xref:botbuilder-dialogs.DialogContext) class.
<<<<<<< HEAD
      *
=======
      * 
      * @remarks
      * Passing in a dialog context instance will clone the dialog context.
>>>>>>> 70cf754e
      * @param dialogs The dialog set for which to create the dialog context.
      * @param context The context object for the current turn of the bot.
      * @param state The state object to use to read and write dialog state to storage.
      * @param dialogContext The dialog context to clone.
      */
     constructor(dialogContext: DialogContext);
     constructor(dialogs: DialogSet, context: TurnContext, state: DialogState);
     constructor(dialogsOrDC: DialogSet|DialogContext, context?: TurnContext, state?: DialogState) {
        if (dialogsOrDC instanceof DialogContext) {
            this.dialogs = dialogsOrDC.dialogs;
            this.context = dialogsOrDC.context;
            this.stack = dialogsOrDC.stack;
            this.state = dialogsOrDC.state;
            this.parent = dialogsOrDC.parent;
        } else {
            if (!Array.isArray(state.dialogStack)) { state.dialogStack = []; }
            this.dialogs = dialogsOrDC;
            this.context = context;
            this.stack = state.dialogStack;
            this.state = new DialogStateManager(this);
        }
    }

    /**
     * Returns the state information for the dialog on the top of the dialog stack, or `undefined` if
     * the stack is empty.
     */
    public get activeDialog(): DialogInstance|undefined {
        return this.stack.length > 0 ? this.stack[this.stack.length - 1] : undefined;
    }

    /**
     * Returns dialog context for child if the active dialog is a container.
     */
    public get child(): DialogContext|undefined {
        var instance = this.activeDialog;
        if (instance != undefined) {
            // Is active dialog a container?
            const dialog = this.findDialog(instance.id);
            if (dialog instanceof DialogContainer) {
                return dialog.createChildContext(this);
            }
        }

        return undefined;
    }

    /**
     * Starts a dialog instance and pushes it onto the dialog stack.
     * Creates a new instance of the dialog and pushes it onto the stack.
     *
     * @param dialogId ID of the dialog to start.
     * @param options Optional. Arguments to pass into the dialog when it starts.
     *
     * @remarks
     * If there's already an active dialog on the stack, that dialog will be paused until
     * it is again the top dialog on the stack.
     *
     * The [status](xref:botbuilder-dialogs.DialogTurnResult.status) of returned object describes
     * the status of the dialog stack after this method completes.
     *
     * This method throws an exception if the requested dialog can't be found in this dialog context
     * or any of its ancestors.
     *
     * For example:
     * ```JavaScript
     * const result = await dc.beginDialog('greeting', { name: user.name });
     * ```
     *
     * **See also**
     * - [endDialog](xref:botbuilder-dialogs.DialogContext.endDialog)
     * - [prompt](xref:botbuilder-dialogs.DialogContext.prompt)
     * - [replaceDialog](xref:botbuilder-dialogs.DialogContext.replaceDialog)
     * - [Dialog.beginDialog](xref:botbuilder-dialogs.Dialog.beginDialog)
     */
    public async beginDialog(dialogId: string, options?: object): Promise<DialogTurnResult> {
        // Lookup dialog
        const dialog: Dialog<{}> = this.findDialog(dialogId);
        if (!dialog) { throw new Error(`DialogContext.beginDialog(): A dialog with an id of '${ dialogId }' wasn't found.`); }

        // Push new instance onto stack.
        const instance: DialogInstance<any> = {
            id: dialogId,
            state: {}
        };
        this.stack.push(instance);

        // Call dialogs begin() method.
        return await dialog.beginDialog(this, options);
    }

    /**
     * Cancels all dialogs on the dialog stack, and clears stack.
     *
     * @param cancelParents Optional. If `true` all parent dialogs will be cancelled as well.
     * @param eventName Optional. Name of a custom event to raise as dialogs are cancelled. This defaults to [cancelDialog](xref:botbuilder-dialogs.DialogEvents.cancelDialog).
     * @param eventValue Optional. Value to pass along with custom cancellation event.
     *
     * @remarks
     * This calls each dialog's [Dialog.endDialog](xref:botbuilder-dialogs.Dialog.endDialog) method before
     * removing the dialog from the stack.
     *
     * If there were any dialogs on the stack initially, the [status](xref:botbuilder-dialogs.DialogTurnResult.status)
     * of the return value is [cancelled](xref:botbuilder-dialogs.DialogTurnStatus.cancelled); otherwise, it's
     * [empty](xref:botbuilder-dialogs.DialogTurnStatus.empty).
     *
     * This example clears a dialog stack, `dc`, before starting a 'bookFlight' dialog.
     * ```JavaScript
     * await dc.cancelAllDialogs();
     * return await dc.beginDialog('bookFlight');
     * ```
     *
     * **See also**
     * - [endDialog](xref:botbuilder-dialogs.DialogContext.endDialog)
     */
    public async cancelAllDialogs(cancelParents = false, eventName?: string, eventValue?: any): Promise<DialogTurnResult> {
        eventName = eventName || DialogEvents.cancelDialog;
        if (this.stack.length > 0 || this.parent != undefined) {
            // Cancel all local and parent dialogs while checking for interception
            let notify = false;
            let dc: DialogContext = this;
            while (dc != undefined) {
                if (dc.stack.length > 0) {
                    // Check to see if the dialog wants to handle the event
                    // - We skip notifying the first dialog which actually called cancelAllDialogs()
                    if (notify) {
                        const handled = await dc.emitEvent(eventName, eventValue, false, false);
                        if (handled) {
                            break;
                        }
                    }

                    // End the active dialog
                    await dc.endActiveDialog(DialogReason.cancelCalled);
                } else {
                    dc = cancelParents ? dc.parent : undefined;
                }

                notify = true;
            }

            return { status: DialogTurnStatus.cancelled };
        } else {
            return { status: DialogTurnStatus.empty };
        }
    }

    /**
     * Searches for a dialog with a given ID.
     *
     * @param dialogId ID of the dialog to search for.
     *
     * @remarks
     * If the dialog to start is not found in the [DialogSet](xref:botbuilder-dialogs.DialogSet) associated
     * with this dialog context, it attempts to find the dialog in its parent dialog context.
     *
     * **See also**
     * - [dialogs](xref:botbuilder-dialogs.DialogContext.dialogs)
     * - [parent](xref:botbuilder-dialogs.DialogContext.parent)
     */
    public findDialog(dialogId: string): Dialog|undefined {
        let dialog = this.dialogs.find(dialogId);
        if (!dialog && this.parent) {
            dialog = this.parent.findDialog(dialogId);
        }
        return dialog;
    }

    /**
     * Helper function to simplify formatting the options for calling a prompt dialog.
     *
     * @param dialogId ID of the prompt dialog to start.
     * @param promptOrOptions The text of the initial prompt to send the user,
     *      the activity to send as the initial prompt, or
     *      the object with which to format the prompt dialog.
     * @param choices Optional. Array of choices for the user to choose from,
     *      for use with a [ChoicePrompt](xref:botbuilder-dialogs.ChoicePrompt).
     *
     * @remarks
     * This helper method formats the object to use as the `options` parameter, and then calls
     * [beginDialog](xref:botbuilder-dialogs.DialogContext.beginDialog) to start the specified prompt dialog.
     *
     * ```JavaScript
     * return await dc.prompt('confirmPrompt', `Are you sure you'd like to quit?`);
     * ```
     */
    public async prompt(dialogId: string, promptOrOptions: string | Partial<Activity> | PromptOptions): Promise<DialogTurnResult>;
    public async prompt(dialogId: string, promptOrOptions: string | Partial<Activity> | PromptOptions, choices: (string | Choice)[]): Promise<DialogTurnResult>;
    public async prompt(
        dialogId: string,
        promptOrOptions: string | Partial<Activity>,
        choices?: (string | Choice)[]
    ): Promise<DialogTurnResult> {
        let options: PromptOptions;
        if (
            (typeof promptOrOptions === 'object' &&
                (promptOrOptions as Activity).type !== undefined) ||
            typeof promptOrOptions === 'string'
        ) {
            options = { prompt: promptOrOptions as string | Partial<Activity> };
        } else {
            options = { ...promptOrOptions as PromptOptions };
        }

        if (choices)
        {
            options.choices = choices;
        }

        return this.beginDialog(dialogId, options);
    }

    /**
     * Continues execution of the active dialog, if there is one, by passing this dialog context to its
     * [Dialog.continueDialog](xref:botbuilder-dialogs.Dialog.continueDialog) method.
     *
     * @remarks
     * After the call completes, you can check the turn context's [responded](xref:botbuilder-core.TurnContext.responded)
     * property to determine if the dialog sent a reply to the user.
     *
     * The [status](xref:botbuilder-dialogs.DialogTurnResult.status) of returned object describes
     * the status of the dialog stack after this method completes.
     *
     * Typically, you would call this from within your bot's turn handler.
     *
     * For example:
     * ```JavaScript
     * const result = await dc.continueDialog();
     * if (result.status == DialogTurnStatus.empty && dc.context.activity.type == ActivityTypes.message) {
     *     // Send fallback message
     *     await dc.context.sendActivity(`I'm sorry. I didn't understand.`);
     * }
     * ```
     */
    public async continueDialog(): Promise<DialogTurnResult> {
        // if we are continuing and haven't emitted the activityReceived event, emit it
        // NOTE: This is backward compatible way for activity received to be fired even if you have legacy dialog loop
        if (!this.context.turnState.has(ACTIVITY_RECEIVED_EMITTED)) {
            this.context.turnState.set(ACTIVITY_RECEIVED_EMITTED, true);

            // Dispatch "activityReceived" event
            // - This fired from teh leaf and will queue up any interruptions.
            await this.emitEvent(DialogEvents.activityReceived, this.context.activity, true, true);
        }

        // Check for a dialog on the stack
        const instance: DialogInstance<any> = this.activeDialog;
        if (instance) {
            // Lookup dialog
            const dialog: Dialog<{}> = this.findDialog(instance.id);
            if (!dialog) {
                throw new Error(`DialogContext.continueDialog(): Can't continue dialog. A dialog with an id of '${ instance.id }' wasn't found.`);
            }

            // Continue execution of dialog
            return await dialog.continueDialog(this);
        } else {
            return { status: DialogTurnStatus.empty };
        }
    }

    /**
     * Ends a dialog and pops it off the stack. Returns an optional result to the dialog's parent.
     *
     * @param result Optional. A result to pass to the parent logic. This might be the next dialog
     *      on the stack, or it might be the bot's turn handler, if this was the last dialog on the stack.
     *
     * @remarks
     * The _parent_ dialog is the next dialog on the dialog stack, if there is one. This method
     * calls the parent's [Dialog.resumeDialog](xref:botbuilder-dialogs.Dialog.resumeDialog) method,
     * passing the result returned by the ending dialog. If there is no parent dialog, the turn ends
     * and the result is available to the bot through the returned object's
     * [result](xref:botbuilder-dialogs.DialogTurnResult.result) property.
     *
     * The [status](xref:botbuilder-dialogs.DialogTurnResult.status) of returned object describes
     * the status of the dialog stack after this method completes.
     *
     * Typically, you would call this from within the logic for a specific dialog to signal back to
     * the dialog context that the dialog has completed, the dialog should be removed from the stack,
     * and the parent dialog should resume.
     *
     * For example:
     * ```JavaScript
     * return await dc.endDialog(returnValue);
     * ```
     *
     * **See also**
     * - [beginDialog](xref:botbuilder-dialogs.DialogContext.beginDialog)
     * - [replaceDialog](xref:botbuilder-dialogs.DialogContext.replaceDialog)
     * - [Dialog.endDialog](xref:botbuilder-dialogs.Dialog.endDialog)
     */
    public async endDialog(result?: any): Promise<DialogTurnResult> {
        // End the active dialog
        await this.endActiveDialog(DialogReason.endCalled);

        // Resume parent dialog
        const instance: DialogInstance<any> = this.activeDialog;
        if (instance) {
            // Lookup dialog
            const dialog: Dialog<{}> = this.findDialog(instance.id);
            if (!dialog) {
                throw new Error(`DialogContext.endDialog(): Can't resume previous dialog. A dialog with an id of '${ instance.id }' wasn't found.`);
            }

            // Return result to previous dialog
            return await dialog.resumeDialog(this, DialogReason.endCalled, result);
        } else {
            // Signal completion
            return { status: DialogTurnStatus.complete, result: result };
        }
    }

    /**
     * Ends the active dialog and starts a new dialog in its place.
     *
     * @param dialogId ID of the dialog to start.
     * @param options Optional. Arguments to pass into the new dialog when it starts.
     *
     * @remarks
     * This is particularly useful for creating a loop or redirecting to another dialog.
     *
     * The [status](xref:botbuilder-dialogs.DialogTurnResult.status) of returned object describes
     * the status of the dialog stack after this method completes.
     *
     * This method is similar to ending the current dialog and immediately beginning the new one.
     * However, the parent dialog is neither resumed nor otherwise notified.
     *
     * **See also**
     * - [beginDialog](xref:botbuilder-dialogs.DialogContext.beginDialog)
     * - [endDialog](xref:botbuilder-dialogs.DialogContext.endDialog)
     */
    public async replaceDialog(dialogId: string, options?: object): Promise<DialogTurnResult> {
        // End the active dialog
        await this.endActiveDialog(DialogReason.replaceCalled);

        // Start replacement dialog
        return await this.beginDialog(dialogId, options);
    }

    /**
     * Requests the active dialog to re-prompt the user for input.
     *
     * @remarks
     * This calls the active dialog's [repromptDialog](xref:botbuilder-dialogs.Dialog.repromptDialog) method.
     *
     * For example:
     * ```JavaScript
     * await dc.repromptDialog();
     * ```
     */
    public async repromptDialog(): Promise<void> {
        // Try raising event first
        const handled = await this.emitEvent(DialogEvents.repromptDialog, undefined, false, false);
        if (!handled) {
            // Check for a dialog on the stack
            const instance: DialogInstance<any> = this.activeDialog;
            if (instance) {
                // Lookup dialog
                const dialog: Dialog<{}> = this.findDialog(instance.id);
                if (!dialog) {
                    throw new Error(`DialogSet.reprompt(): Can't find A dialog with an id of '${ instance.id }'.`);
                }

                // Ask dialog to re-prompt if supported
                await dialog.repromptDialog(this.context, instance);
            }
        }
    }

        /// <summary>
    /// Searches for a dialog with a given ID.
    /// Emits a named event for the current dialog, or someone who started it, to handle.
    /// </summary>
    /// <param name="name">Name of the event to raise.</param>
    /// <param name="value">Value to send along with the event.</param>
    /// <param name="bubble">Flag to control whether the event should be bubbled to its parent if not handled locally. Defaults to a value of `true`.</param>
    /// <param name="fromLeaf">Whether the event is emitted from a leaf node.</param>
    /// <param name="cancellationToken">The cancellation token.</param>
    /// <returns>True if the event was handled.</returns>
    public async emitEvent(name: string, value?: any, bubble = true, fromLeaf = false): Promise<boolean> {
        // Initialize event
        const dialogEvent: DialogEvent = {
            bubble: bubble,
            name: name,
            value: value,
        };

        // Find starting dialog
        let dc: DialogContext = this;
        if (fromLeaf) {
            while (true) {
                const childDc = dc.child;
                if (childDc != undefined) {
                    dc = childDc;
                } else {
                    break;
                }
            }
        }

        // Dispatch to active dialog first
        // - The active dialog will decide if it should bubble the event to its parent.
        const instance = dc.activeDialog;
        if (instance != undefined) {
            const dialog = dc.findDialog(instance.id);
            if (dialog != undefined) {
                return await dialog.onDialogEvent(dc, dialogEvent);
            }
        }

        return false;
    }

    private async endActiveDialog(reason: DialogReason): Promise<void> {
        const instance: DialogInstance<any> = this.activeDialog;
        if (instance) {
            // Lookup dialog
            const dialog: Dialog<{}> = this.findDialog(instance.id);
            if (dialog) {
                // Notify dialog of end
                await dialog.endDialog(this.context, instance, reason);
            }

            // Pop dialog off stack
            this.stack.pop();
        }
    }
}<|MERGE_RESOLUTION|>--- conflicted
+++ resolved
@@ -79,13 +79,9 @@
 
     /**
       * Creates an new instance of the [DialogContext](xref:botbuilder-dialogs.DialogContext) class.
-<<<<<<< HEAD
-      *
-=======
       * 
       * @remarks
       * Passing in a dialog context instance will clone the dialog context.
->>>>>>> 70cf754e
       * @param dialogs The dialog set for which to create the dialog context.
       * @param context The context object for the current turn of the bot.
       * @param state The state object to use to read and write dialog state to storage.
