/**
 * Copyright (c) Microsoft Corporation. All rights reserved.
 * Licensed under the MIT License.
 */
import { Activity, TurnContext, TurnContextStateCollection } from 'botbuilder-core';
import { Choice } from './choices';
import { Dialog, DialogInstance, DialogReason, DialogTurnResult, DialogTurnStatus, DialogEvent } from './dialog';
import { DialogSet } from './dialogSet';
import { PromptOptions } from './prompts';
import { DialogStateManager, TurnPath } from './memory';
import { DialogContainer } from './dialogContainer';
import { DialogEvents } from './dialogEvents';
import { DialogManager } from './dialogManager';
import { DialogTurnStateConstants } from './dialogTurnStateConstants';
import { DialogContextError } from './dialogContextError';

/**
 * Wraps a promise in a try-catch that automatically enriches errors with extra dialog context.
 * 
 * @param dialogContext source dialog context from which enriched error properties are sourced
 * @param promise a promise to await inside a try-catch for error enrichment
 */
const wrapErrors = async <T>(dialogContext: DialogContext, promise: Promise<T>): Promise<T> => {
    try {
        return await promise;
    } catch (err) {
        if (err instanceof DialogContextError) {
            throw err;
        } else {
            throw new DialogContextError(err, dialogContext);
        }
    }
}

/**
 * @private
 */
const ACTIVITY_RECEIVED_EMITTED = Symbol('ActivityReceivedEmitted');

/**
 * Contains dialog state, information about the state of the dialog stack, for a specific [DialogSet](xref:botbuilder-dialogs.DialogSet).
 *
 * @remarks
 * State is read from and saved to storage each turn, and state cache for the turn is managed through
 * the [TurnContext](xref:botbuilder-core.TurnContext).
 *
 * For more information, see the articles on
 * [Managing state](https://docs.microsoft.com/azure/bot-service/bot-builder-concept-state) and
 * [Dialogs library](https://docs.microsoft.com/azure/bot-service/bot-builder-concept-dialog).
 */
export interface DialogState {
    /**
     * Contains state information for each [Dialog](xref:botbuilder-dialogs.Dialog) on the stack.
     */
    dialogStack: DialogInstance[];
}

/**
 * The context for the current dialog turn with respect to a specific [DialogSet](xref:botbuilder-dialogs.DialogSet).
 *
 * @remarks
 * This includes the turn context, information about the dialog set, and the state of the dialog stack.
 *
 * From code outside of a dialog in the set, use [DialogSet.createContext](xref:botbuilder-dialogs.DialogSet.createContext)
 * to create the dialog context. Then use the methods of the dialog context to manage the progression of dialogs in the set.
 *
 * When you implement a dialog, the dialog context is a parameter available to the various methods you override or implement.
 *
 * For example:
 * ```JavaScript
 * const dc = await dialogs.createContext(turnContext);
 * const result = await dc.continueDialog();
 * ```
 */
export class DialogContext {
    /**
     * Creates an new instance of the [DialogContext](xref:botbuilder-dialogs.DialogContext) class.
     *
     * @remarks
     * Passing in a dialog context instance will clone the dialog context.
     * @param dialogs The dialog set for which to create the dialog context.
     * @param contextOrDC The context object for the current turn of the bot.
     * @param state The state object to use to read and write dialog state to storage.
     */
    public constructor(dialogs: DialogSet, contextOrDC: TurnContext, state: DialogState);
    public constructor(dialogs: DialogSet, contextOrDC: DialogContext, state: DialogState);
    public constructor(dialogs: DialogSet, contextOrDC: TurnContext | DialogContext, state: DialogState) {
        this.dialogs = dialogs;
        if (contextOrDC instanceof DialogContext) {
            this.context = contextOrDC.context;
            this.parent = contextOrDC;
            if (this.parent.services) {
                this.parent.services.forEach((value, key): void => {
                    this.services.set(key, value);
                });
            }
        } else {
            this.context = contextOrDC;
        }
        if (!Array.isArray(state.dialogStack)) {
            state.dialogStack = [];
        }
        this.stack = state.dialogStack;
        this.state = new DialogStateManager(this);
        this.state.setValue(TurnPath.activity, this.context.activity);
    }

    /**
     * Gets the dialogs that can be called directly from this context.
     */
    public dialogs: DialogSet;

    /**
     * Gets the context object for the turn.
     */
    public context: TurnContext;

    /**
     * Gets the current dialog stack.
     */
    public stack: DialogInstance[];

    /**
     * The parent dialog context for this dialog context, or `undefined` if this context doesn't have a parent.
     *
     * @remarks
     * When it attempts to start a dialog, the dialog context searches for the [Dialog.id](xref:botbuilder-dialogs.Dialog.id)
     * in its [dialogs](xref:botbuilder-dialogs.DialogContext.dialogs). If the dialog to start is not found
     * in this dialog context, it searches in its parent dialog context, and so on.
     */
    public parent: DialogContext | undefined;

    /**
     * Returns dialog context for child if the active dialog is a container.
     */
    public get child(): DialogContext | undefined {
        const instance = this.activeDialog;
        if (instance != undefined) {
            // Is active dialog a container?
            const dialog = this.findDialog(instance.id);
            if (dialog instanceof DialogContainer) {
                return dialog.createChildContext(this);
            }
        }

        return undefined;
    }

    /**
     * Returns the state information for the dialog on the top of the dialog stack, or `undefined` if
     * the stack is empty.
     */
    public get activeDialog(): DialogInstance | undefined {
        return this.stack.length > 0 ? this.stack[this.stack.length - 1] : undefined;
    }

    /**
     * Gets the DialogStateManager which manages view of all memory scopes.
     */
    public state: DialogStateManager;

    /**
     * Gets the services collection which is contextual to this dialog context.
     */
    public services: TurnContextStateCollection = new TurnContextStateCollection();

    /**
     * Returns the current dialog manager instance.
     */
    public get dialogManager(): DialogManager {
        return this.context.turnState.get(DialogTurnStateConstants.dialogManager);
    }

    /**
     * Starts a dialog instance and pushes it onto the dialog stack.
     * Creates a new instance of the dialog and pushes it onto the stack.
     *
     * @param dialogId ID of the dialog to start.
     * @param options Optional. Arguments to pass into the dialog when it starts.
     *
     * @remarks
     * If there's already an active dialog on the stack, that dialog will be paused until
     * it is again the top dialog on the stack.
     *
     * The [status](xref:botbuilder-dialogs.DialogTurnResult.status) of returned object describes
     * the status of the dialog stack after this method completes.
     *
     * This method throws an exception if the requested dialog can't be found in this dialog context
     * or any of its ancestors.
     *
     * For example:
     * ```JavaScript
     * const result = await dc.beginDialog('greeting', { name: user.name });
     * ```
     *
     * **See also**
     * - [endDialog](xref:botbuilder-dialogs.DialogContext.endDialog)
     * - [prompt](xref:botbuilder-dialogs.DialogContext.prompt)
     * - [replaceDialog](xref:botbuilder-dialogs.DialogContext.replaceDialog)
     * - [Dialog.beginDialog](xref:botbuilder-dialogs.Dialog.beginDialog)
     */
    public async beginDialog(dialogId: string, options?: object): Promise<DialogTurnResult> {
        // Lookup dialog
        const dialog: Dialog<{}> = this.findDialog(dialogId);
<<<<<<< HEAD
        if (!dialog) { throw new DialogContextError(`DialogContext.beginDialog(): A dialog with an id of '${ dialogId }' wasn't found.`, this); }
=======
        if (!dialog) {
            throw new Error(`DialogContext.beginDialog(): A dialog with an id of '${dialogId}' wasn't found.`);
        }
>>>>>>> 786b157c

        // Push new instance onto stack.
        const instance: DialogInstance<any> = {
            id: dialogId,
            state: {},
        };
        this.stack.push(instance);

        // Call dialogs begin() method.
        return wrapErrors(this, dialog.beginDialog(this, options));
    }

    /**
     * Cancels all dialogs on the dialog stack, and clears stack.
     *
     * @param cancelParents Optional. If `true` all parent dialogs will be cancelled as well.
     * @param eventName Optional. Name of a custom event to raise as dialogs are cancelled. This defaults to [cancelDialog](xref:botbuilder-dialogs.DialogEvents.cancelDialog).
     * @param eventValue Optional. Value to pass along with custom cancellation event.
     *
     * @remarks
     * This calls each dialog's [Dialog.endDialog](xref:botbuilder-dialogs.Dialog.endDialog) method before
     * removing the dialog from the stack.
     *
     * If there were any dialogs on the stack initially, the [status](xref:botbuilder-dialogs.DialogTurnResult.status)
     * of the return value is [cancelled](xref:botbuilder-dialogs.DialogTurnStatus.cancelled); otherwise, it's
     * [empty](xref:botbuilder-dialogs.DialogTurnStatus.empty).
     *
     * This example clears a dialog stack, `dc`, before starting a 'bookFlight' dialog.
     * ```JavaScript
     * await dc.cancelAllDialogs();
     * return await dc.beginDialog('bookFlight');
     * ```
     *
     * **See also**
     * - [endDialog](xref:botbuilder-dialogs.DialogContext.endDialog)
     */
    public async cancelAllDialogs(
        cancelParents = false,
        eventName?: string,
        eventValue?: any
    ): Promise<DialogTurnResult> {
        eventName = eventName || DialogEvents.cancelDialog;
        if (this.stack.length > 0 || this.parent != undefined) {
            // Cancel all local and parent dialogs while checking for interception
            let notify = false;
            let dc: DialogContext = this;
            while (dc != undefined) {
                if (dc.stack.length > 0) {
                    // Check to see if the dialog wants to handle the event
                    // - We skip notifying the first dialog which actually called cancelAllDialogs()
                    if (notify) {
                        const handled = await dc.emitEvent(eventName, eventValue, false, false);
                        if (handled) {
                            break;
                        }
                    }

                    // End the active dialog
                    await dc.endActiveDialog(DialogReason.cancelCalled);
                } else {
                    dc = cancelParents ? dc.parent : undefined;
                }

                notify = true;
            }

            return { status: DialogTurnStatus.cancelled };
        } else {
            return { status: DialogTurnStatus.empty };
        }
    }

    /**
     * Searches for a dialog with a given ID.
     *
     * @param dialogId ID of the dialog to search for.
     *
     * @remarks
     * If the dialog to start is not found in the [DialogSet](xref:botbuilder-dialogs.DialogSet) associated
     * with this dialog context, it attempts to find the dialog in its parent dialog context.
     *
     * **See also**
     * - [dialogs](xref:botbuilder-dialogs.DialogContext.dialogs)
     * - [parent](xref:botbuilder-dialogs.DialogContext.parent)
     */
    public findDialog(dialogId: string): Dialog | undefined {
        let dialog = this.dialogs.find(dialogId);
        if (!dialog && this.parent) {
            dialog = this.parent.findDialog(dialogId);
        }
        return dialog;
    }

    /**
     * Helper function to simplify formatting the options for calling a prompt dialog.
     *
     * @param dialogId ID of the prompt dialog to start.
     * @param promptOrOptions The text of the initial prompt to send the user,
     *      the activity to send as the initial prompt, or
     *      the object with which to format the prompt dialog.
     * @param choices Optional. Array of choices for the user to choose from,
     *      for use with a [ChoicePrompt](xref:botbuilder-dialogs.ChoicePrompt).
     *
     * @remarks
     * This helper method formats the object to use as the `options` parameter, and then calls
     * [beginDialog](xref:botbuilder-dialogs.DialogContext.beginDialog) to start the specified prompt dialog.
     *
     * ```JavaScript
     * return await dc.prompt('confirmPrompt', `Are you sure you'd like to quit?`);
     * ```
     */
    public async prompt(
        dialogId: string,
        promptOrOptions: string | Partial<Activity> | PromptOptions
    ): Promise<DialogTurnResult>;
    public async prompt(
        dialogId: string,
        promptOrOptions: string | Partial<Activity> | PromptOptions,
        choices: (string | Choice)[]
    ): Promise<DialogTurnResult>;
    public async prompt(
        dialogId: string,
        promptOrOptions: string | Partial<Activity>,
        choices?: (string | Choice)[]
    ): Promise<DialogTurnResult> {
        let options: PromptOptions;
        if (
            (typeof promptOrOptions === 'object' && (promptOrOptions as Activity).type !== undefined) ||
            typeof promptOrOptions === 'string'
        ) {
            options = { prompt: promptOrOptions as string | Partial<Activity> };
        } else {
            options = { ...(promptOrOptions as PromptOptions) };
        }

        if (choices) {
            options.choices = choices;
        }

        return wrapErrors(this, this.beginDialog(dialogId, options));
    }

    /**
     * Continues execution of the active dialog, if there is one, by passing this dialog context to its
     * [Dialog.continueDialog](xref:botbuilder-dialogs.Dialog.continueDialog) method.
     *
     * @remarks
     * After the call completes, you can check the turn context's [responded](xref:botbuilder-core.TurnContext.responded)
     * property to determine if the dialog sent a reply to the user.
     *
     * The [status](xref:botbuilder-dialogs.DialogTurnResult.status) of returned object describes
     * the status of the dialog stack after this method completes.
     *
     * Typically, you would call this from within your bot's turn handler.
     *
     * For example:
     * ```JavaScript
     * const result = await dc.continueDialog();
     * if (result.status == DialogTurnStatus.empty && dc.context.activity.type == ActivityTypes.message) {
     *     // Send fallback message
     *     await dc.context.sendActivity(`I'm sorry. I didn't understand.`);
     * }
     * ```
     */
    public async continueDialog(): Promise<DialogTurnResult> {
        // if we are continuing and haven't emitted the activityReceived event, emit it
        // NOTE: This is backward compatible way for activity received to be fired even if you have legacy dialog loop
        if (!this.context.turnState.has(ACTIVITY_RECEIVED_EMITTED)) {
            this.context.turnState.set(ACTIVITY_RECEIVED_EMITTED, true);

            // Dispatch "activityReceived" event
            // - This fired from teh leaf and will queue up any interruptions.
            await this.emitEvent(DialogEvents.activityReceived, this.context.activity, true, true);
        }

        // Check for a dialog on the stack
        const instance: DialogInstance<any> = this.activeDialog;
        if (instance) {
            // Lookup dialog
            const dialog: Dialog<{}> = this.findDialog(instance.id);
            if (!dialog) {
<<<<<<< HEAD
                throw new DialogContextError(`DialogContext.continueDialog(): Can't continue dialog. A dialog with an id of '${ instance.id }' wasn't found.`, this);
=======
                throw new Error(
                    `DialogContext.continueDialog(): Can't continue dialog. A dialog with an id of '${instance.id}' wasn't found.`
                );
>>>>>>> 786b157c
            }

            // Continue execution of dialog
            return wrapErrors(this, dialog.continueDialog(this));
        } else {
            return { status: DialogTurnStatus.empty };
        }
    }

    /**
     * Ends a dialog and pops it off the stack. Returns an optional result to the dialog's parent.
     *
     * @param result Optional. A result to pass to the parent logic. This might be the next dialog
     *      on the stack, or if this was the last dialog on the stack, a parent dialog context or
     *      the bot's turn handler.
     *
     * @remarks
     * The _parent_ dialog is the next dialog on the dialog stack, if there is one. This method
     * calls the parent's [Dialog.resumeDialog](xref:botbuilder-dialogs.Dialog.resumeDialog) method,
     * passing the result returned by the ending dialog. If there is no parent dialog, the turn ends
     * and the result is available to the bot through the returned object's
     * [result](xref:botbuilder-dialogs.DialogTurnResult.result) property.
     *
     * The [status](xref:botbuilder-dialogs.DialogTurnResult.status) of returned object describes
     * the status of the dialog stack after this method completes.
     *
     * Typically, you would call this from within the logic for a specific dialog to signal back to
     * the dialog context that the dialog has completed, the dialog should be removed from the stack,
     * and the parent dialog should resume.
     *
     * For example:
     * ```JavaScript
     * return await dc.endDialog(returnValue);
     * ```
     *
     * **See also**
     * - [beginDialog](xref:botbuilder-dialogs.DialogContext.beginDialog)
     * - [replaceDialog](xref:botbuilder-dialogs.DialogContext.replaceDialog)
     * - [Dialog.endDialog](xref:botbuilder-dialogs.Dialog.endDialog)
     */
    public async endDialog(result?: any): Promise<DialogTurnResult> {
        // End the active dialog
        await this.endActiveDialog(DialogReason.endCalled, result);

        // Resume parent dialog
        const instance: DialogInstance<any> = this.activeDialog;
        if (instance) {
            // Lookup dialog
            const dialog: Dialog<{}> = this.findDialog(instance.id);
            if (!dialog) {
<<<<<<< HEAD
                throw new DialogContextError(`DialogContext.endDialog(): Can't resume previous dialog. A dialog with an id of '${ instance.id }' wasn't found.`, this);
=======
                throw new Error(
                    `DialogContext.endDialog(): Can't resume previous dialog. A dialog with an id of '${instance.id}' wasn't found.`
                );
>>>>>>> 786b157c
            }

            // Return result to previous dialog
            return wrapErrors(this, dialog.resumeDialog(this, DialogReason.endCalled, result));
        } else {
            // Signal completion
            return { status: DialogTurnStatus.complete, result: result };
        }
    }

    /**
     * Ends the active dialog and starts a new dialog in its place.
     *
     * @param dialogId ID of the dialog to start.
     * @param options Optional. Arguments to pass into the new dialog when it starts.
     *
     * @remarks
     * This is particularly useful for creating a loop or redirecting to another dialog.
     *
     * The [status](xref:botbuilder-dialogs.DialogTurnResult.status) of returned object describes
     * the status of the dialog stack after this method completes.
     *
     * This method is similar to ending the current dialog and immediately beginning the new one.
     * However, the parent dialog is neither resumed nor otherwise notified.
     *
     * **See also**
     * - [beginDialog](xref:botbuilder-dialogs.DialogContext.beginDialog)
     * - [endDialog](xref:botbuilder-dialogs.DialogContext.endDialog)
     */
    public async replaceDialog(dialogId: string, options?: object): Promise<DialogTurnResult> {
        // End the active dialog
        await this.endActiveDialog(DialogReason.replaceCalled);

        // Start replacement dialog
        return this.beginDialog(dialogId, options);
    }

    /**
     * Requests the active dialog to re-prompt the user for input.
     *
     * @remarks
     * This calls the active dialog's [repromptDialog](xref:botbuilder-dialogs.Dialog.repromptDialog) method.
     *
     * For example:
     * ```JavaScript
     * await dc.repromptDialog();
     * ```
     */
    public async repromptDialog(): Promise<void> {
        // Try raising event first
        const handled = await this.emitEvent(DialogEvents.repromptDialog, undefined, false, false);
        if (!handled) {
            // Check for a dialog on the stack
            const instance: DialogInstance<any> = this.activeDialog;
            if (instance) {
                // Lookup dialog
                const dialog: Dialog<{}> = this.findDialog(instance.id);
                if (!dialog) {
<<<<<<< HEAD
                    throw new DialogContextError(`DialogContext.repromptDialog(): Can't find a dialog with an id of '${ instance.id }'.`, this);
=======
                    throw new Error(
                        `DialogContext.repromptDialog(): Can't find a dialog with an id of '${instance.id}'.`
                    );
>>>>>>> 786b157c
                }

                // Ask dialog to re-prompt if supported
                await wrapErrors(this, dialog.repromptDialog(this.context, instance));
            }
        }
    }

    /**
     * Searches for a dialog with a given ID.
     * @remarks
     * Emits a named event for the current dialog, or someone who started it, to handle.
     * @param name Name of the event to raise.
     * @param value Optional. Value to send along with the event.
     * @param bubble Optional. Flag to control whether the event should be bubbled to its parent if not handled locally. Defaults to a value of `true`.
     * @param fromLeaf Optional. Whether the event is emitted from a leaf node.
     * @returns `true` if the event was handled.
     */
    public async emitEvent(name: string, value?: any, bubble = true, fromLeaf = false): Promise<boolean> {
        // Initialize event
        const dialogEvent: DialogEvent = {
            bubble: bubble,
            name: name,
            value: value,
        };

        // Find starting dialog
        let dc: DialogContext = this;
        if (fromLeaf) {
            while (true) {
                const childDc = dc.child;
                if (childDc != undefined) {
                    dc = childDc;
                } else {
                    break;
                }
            }
        }

        // Dispatch to active dialog first
        // - The active dialog will decide if it should bubble the event to its parent.
        const instance = dc.activeDialog;
        if (instance != undefined) {
            const dialog = dc.findDialog(instance.id);
            if (dialog != undefined) {
                return wrapErrors(this, dialog.onDialogEvent(dc, dialogEvent));
            }
        }

        return false;
    }

    private async endActiveDialog(reason: DialogReason, result?: any): Promise<void> {
        const instance: DialogInstance<any> = this.activeDialog;
        if (instance) {
            // Lookup dialog
            const dialog: Dialog<{}> = this.findDialog(instance.id);
            if (dialog) {
                // Notify dialog of end
                await wrapErrors(this, dialog.endDialog(this.context, instance, reason));
            }

            // Pop dialog off stack
            this.stack.pop();

            this.state.setValue(TurnPath.lastResult, result);
        }
    }
}<|MERGE_RESOLUTION|>--- conflicted
+++ resolved
@@ -16,7 +16,7 @@
 
 /**
  * Wraps a promise in a try-catch that automatically enriches errors with extra dialog context.
- * 
+ *
  * @param dialogContext source dialog context from which enriched error properties are sourced
  * @param promise a promise to await inside a try-catch for error enrichment
  */
@@ -30,7 +30,7 @@
             throw new DialogContextError(err, dialogContext);
         }
     }
-}
+};
 
 /**
  * @private
@@ -202,13 +202,12 @@
     public async beginDialog(dialogId: string, options?: object): Promise<DialogTurnResult> {
         // Lookup dialog
         const dialog: Dialog<{}> = this.findDialog(dialogId);
-<<<<<<< HEAD
-        if (!dialog) { throw new DialogContextError(`DialogContext.beginDialog(): A dialog with an id of '${ dialogId }' wasn't found.`, this); }
-=======
         if (!dialog) {
-            throw new Error(`DialogContext.beginDialog(): A dialog with an id of '${dialogId}' wasn't found.`);
-        }
->>>>>>> 786b157c
+            throw new DialogContextError(
+                `DialogContext.beginDialog(): A dialog with an id of '${dialogId}' wasn't found.`,
+                this
+            );
+        }
 
         // Push new instance onto stack.
         const instance: DialogInstance<any> = {
@@ -390,13 +389,10 @@
             // Lookup dialog
             const dialog: Dialog<{}> = this.findDialog(instance.id);
             if (!dialog) {
-<<<<<<< HEAD
-                throw new DialogContextError(`DialogContext.continueDialog(): Can't continue dialog. A dialog with an id of '${ instance.id }' wasn't found.`, this);
-=======
-                throw new Error(
-                    `DialogContext.continueDialog(): Can't continue dialog. A dialog with an id of '${instance.id}' wasn't found.`
+                throw new DialogContextError(
+                    `DialogContext.continueDialog(): Can't continue dialog. A dialog with an id of '${instance.id}' wasn't found.`,
+                    this
                 );
->>>>>>> 786b157c
             }
 
             // Continue execution of dialog
@@ -447,13 +443,10 @@
             // Lookup dialog
             const dialog: Dialog<{}> = this.findDialog(instance.id);
             if (!dialog) {
-<<<<<<< HEAD
-                throw new DialogContextError(`DialogContext.endDialog(): Can't resume previous dialog. A dialog with an id of '${ instance.id }' wasn't found.`, this);
-=======
-                throw new Error(
-                    `DialogContext.endDialog(): Can't resume previous dialog. A dialog with an id of '${instance.id}' wasn't found.`
+                throw new DialogContextError(
+                    `DialogContext.endDialog(): Can't resume previous dialog. A dialog with an id of '${instance.id}' wasn't found.`,
+                    this
                 );
->>>>>>> 786b157c
             }
 
             // Return result to previous dialog
@@ -512,13 +505,10 @@
                 // Lookup dialog
                 const dialog: Dialog<{}> = this.findDialog(instance.id);
                 if (!dialog) {
-<<<<<<< HEAD
-                    throw new DialogContextError(`DialogContext.repromptDialog(): Can't find a dialog with an id of '${ instance.id }'.`, this);
-=======
-                    throw new Error(
-                        `DialogContext.repromptDialog(): Can't find a dialog with an id of '${instance.id}'.`
+                    throw new DialogContextError(
+                        `DialogContext.repromptDialog(): Can't find a dialog with an id of '${instance.id}'.`,
+                        this
                     );
->>>>>>> 786b157c
                 }
 
                 // Ask dialog to re-prompt if supported
