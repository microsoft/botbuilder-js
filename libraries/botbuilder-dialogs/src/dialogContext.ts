--- conflicted
+++ resolved
@@ -23,36 +23,18 @@
     dialogStack: DialogInstance[];
 
     /**
-<<<<<<< HEAD
-     * Persisted values that are visible across all of a components dialogs.
-     */
-    componentState: object;
-}
-
-export interface MainDialogState extends DialogState {
-    /**
-     * (optional) persisted values that are visible across all of the bots components.
-=======
      * (optional) values that are persisted for the lifetime of the conversation.
->>>>>>> 52ba1548
      * 
      * @remarks
      * These values are intended to be transient and may automatically expire after some timeout
      * period.
      */
-<<<<<<< HEAD
-    sessionState?: object;
-=======
     conversationState?: object;
->>>>>>> 52ba1548
 
     /**
      * (Optional) values that are persisted across all interactions with the current user.
      */
     userState?: object;
-}
-
-export interface RootDialogState extends DialogState {
 }
 
 /**
@@ -111,24 +93,14 @@
         this.stack = state.dialogStack;
         if (!conversationState) {
             // Create a new session state map
-<<<<<<< HEAD
-            if (typeof (state as MainDialogState).sessionState !== 'object') { (state as MainDialogState).sessionState = {}; }
-            sessionState = new StateMap((state as MainDialogState).sessionState);
-=======
             if (typeof state.conversationState !== 'object') { state.conversationState = {}; }
             conversationState = new StateMap(state.conversationState);
->>>>>>> 52ba1548
         }
         this.conversationState = conversationState;
         if (!userState) {
             // Create a new session state map
-<<<<<<< HEAD
-            if (typeof (state as MainDialogState).userState !== 'object') { (state as MainDialogState).userState = {}; }
-            userState = new StateMap((state as MainDialogState).userState);
-=======
             if (typeof state.userState !== 'object') { state.userState = {}; }
             userState = new StateMap(state.userState);
->>>>>>> 52ba1548
         }
         this.userState = userState;
     }
