/**
 * @module botbuilder-dialogs
 */
/**
 * Copyright (c) Microsoft Corporation. All rights reserved.
 * Licensed under the MIT License.
 */
import { Activity, TurnContext } from 'botbuilder-core';
import { Choice } from './choices';
import { Dialog, DialogInstance, DialogReason, DialogTurnResult, DialogTurnStatus } from './dialog';
import { DialogSet } from './dialogSet';
import { PromptOptions } from './prompts';
import { StateMap } from './stateMap';
import * as jsonpath from 'jsonpath';

/**
 * State information persisted by a `DialogSet`.
 */
export interface DialogState {
    /**
     * The dialog stack being persisted.
     */
    dialogStack: DialogInstance[];

    /**
     * (optional) values that are persisted for the lifetime of the conversation.
     * 
     * @remarks
     * These values are intended to be transient and may automatically expire after some timeout
     * period.
     */
    conversationState?: object;

    /**
     * (Optional) values that are persisted across all interactions with the current user.
     */
    userState?: object;
}

/**
 * A context object used to manipulate a dialog stack.
 *
 * @remarks
 * This is typically created through a call to `DialogSet.createContext()` and is then passed
 * through to all of the bots dialogs and waterfall steps.
 *
 * ```JavaScript
 * const dc = await dialogs.createContext(turnContext);
 * ```
 */
export class DialogContext {
    /**
     * Set of dialogs that can be called from this context.
     */
    public readonly dialogs: DialogSet;

    /**
     * Context for the current turn of conversation.
     */
    public readonly context: TurnContext;

    /**
     * Current dialog stack.
     */
    public readonly stack: DialogInstance[];

    /**
<<<<<<< HEAD
     * Values that are persisted across all interactions with the current user.
     * 
     * @remarks
     * These values are visible to all dialogs.
     */
    public readonly userState: StateMap;

    /**
     * Values that are persisted for the lifetime of the conversation.
     * 
     * @remarks
     * These values are visible to all dialogs but are intended to be transient and may 
     * automatically expire after some timeout period.
     */
    public readonly conversationState: StateMap;

    /**
     * Creates a new DialogContext instance.
     * @param dialogs Parent dialog set.
     * @param context Context for the current turn of conversation with the user.
     * @param state State object being used to persist the dialog stack.
     * @param conversationState (Optional) conversation values to bind context to. If not specified, a new set of conversation values will be persisted off the passed in `state` property.
     * @param userState (Optional) user values to bind context to. If not specified, a new set of user values will be persisted off the passed in `state` property.
     */
    constructor(dialogs: DialogSet, context: TurnContext, state: DialogState, conversationState?: StateMap, userState?: StateMap) {
=======
     * The parent DialogContext if any.
     * 
     * @remarks
     * This will be used when searching for dialogs to start.
     */
    public parent: DialogContext|undefined;

     /**
      * Creates a new DialogContext instance.
      * @param dialogs Parent dialog set.
      * @param context Context for the current turn of conversation with the user.
      * @param state State object being used to persist the dialog stack.
      */
    constructor(dialogs: DialogSet, context: TurnContext, state: DialogState) {
>>>>>>> 4ee2453f
        if (!Array.isArray(state.dialogStack)) { state.dialogStack = []; }
        this.dialogs = dialogs;
        this.context = context;
        this.stack = state.dialogStack;
        if (!conversationState) {
            // Create a new session state map
            if (typeof state.conversationState !== 'object') { state.conversationState = {}; }
            conversationState = new StateMap(state.conversationState);
        }
        this.conversationState = conversationState;
        if (!userState) {
            // Create a new session state map
            if (typeof state.userState !== 'object') { state.userState = {}; }
            userState = new StateMap(state.userState);
        }
        this.userState = userState;
    }

    /**
     * Returns the persisted instance of the active dialog on the top of the stack or `undefined` if
     * the stack is empty.
     *
     * @remarks
     * Dialogs can use this to persist custom state in between conversation turns:
     */
    public get activeDialog(): DialogInstance|undefined {
        return this.stack.length > 0 ? this.stack[this.stack.length - 1] : undefined;
    }

    /**
     * Values that are persisted for the current dialog instance.
     * 
     * @remarks
     * These variables are only visible to the current dialog instance but may be passed to a child
     * dialog using an `inputBinding`. 
     */
    public get thisState(): StateMap {
        const instance = this.activeDialog;
        if (!instance) { throw new Error(`DialogContext.thisState: no active dialog instance.`); }
        return new StateMap(instance.state);
    }

    /**
     * Pushes a new dialog onto the dialog stack.
     *
     * @remarks
     * If there's already an active dialog on the stack, that dialog will be paused until the new
     * dialog calls [endDialog()](#enddialog).
     *
     * ```JavaScript
     * return await dc.beginDialog('greeting', { name: user.name });
     * ```
     *
     * The `DialogTurnResult.status` returned can be:
     * - `DialogTurnStatus.active` if the dialog started was a multi-turn dialog.
     * - `DialogTurnStatus.completed` if the dialog started was a single-turn dialog.
     * @param dialogId ID of the dialog to start.
     * @param options (Optional) additional argument(s) to pass to the dialog being started.
     */
    public async beginDialog(dialogId: string, options?: object): Promise<DialogTurnResult> {
        // Lookup dialog
        const dialog: Dialog<{}> = this.findDialog(dialogId);
        if (!dialog) { throw new Error(`DialogContext.beginDialog(): A dialog with an id of '${dialogId}' wasn't found.`); }

        // Process dialogs input bindings
        options = options || {};
        for(const option in dialog.inputBindings) {
            if (dialog.inputBindings.hasOwnProperty(option)) {
                const binding = dialog.inputBindings[option];
                options[option] = this.getStateValue(binding);
            }
        }

        // Push new instance onto stack.
        const instance: DialogInstance = {
            id: dialogId,
            state: {}
        };
        this.stack.push(instance);

        // Call dialogs begin() method.
        return await dialog.beginDialog(this, options);
    }

    /**
     * Cancels any dialogs on the stack resulting in an empty stack.
     *
     * @remarks
     * The dialogs being cancelled will have their `Dialog.endDialog()` method called before being
     * removed from the stack.
     *
     * ```JavaScript
     * await dc.cancelAllDialogs();
     * return await dc.beginDialog('bookFlight');
     * ```
     *
     * The `DialogTurnResult.status` returned can be:
     * - `DialogTurnStatus.cancelled` if one or more dialogs were cancelled.
     * - `DialogTurnStatus.empty` if the stack was empty.
     */
    public async cancelAllDialogs(): Promise<DialogTurnResult> {
        if (this.stack.length > 0) {
            while (this.stack.length > 0) {
                await this.endActiveDialog(DialogReason.cancelCalled);
            }

            return { status: DialogTurnStatus.cancelled };
        } else {
            return { status: DialogTurnStatus.empty };
        }
    }

    /**
     * Searches for a dialog with a given ID.
     * 
     * @remarks
     * If the dialog cannot be found within the current `DialogSet`, the parent `DialogContext` 
     * will be searched if there is one. 
     * @param dialogId ID of the dialog to search for.
     */
    public findDialog(dialogId: string): Dialog|undefined {
        let dialog = this.dialogs.find(dialogId);
        if (!dialog && this.parent) {
            dialog = this.parent.findDialog(dialogId);
        }
        return dialog;
    }

    /**
     * Helper function to simplify formatting the options for calling a `Prompt` based dialog.
     *
     * @remarks
     * This is a lightweight wrapper abound [beginDialog()](#begindialog). It fills in a
     * `PromptOptions` structure and then passes it through to `dc.beginDialog(dialogId, options)`.
     *
     * ```JavaScript
     * return await dc.prompt('confirmPrompt', `Are you sure you'd like to quit?`);
     * ```
     * @param dialogId ID of the prompt to start.
     * @param promptOrOptions Initial prompt to send the user or a set of options to configure the prompt with.
     * @param choices (Optional) array of choices associated with the prompt.
     */
    public async prompt(dialogId: string, promptOrOptions: string | Partial<Activity> | PromptOptions): Promise<DialogTurnResult>;
    public async prompt(dialogId: string, promptOrOptions: string | Partial<Activity> | PromptOptions, choices: (string | Choice)[]): Promise<DialogTurnResult>;
    public async prompt(
        dialogId: string,
        promptOrOptions: string | Partial<Activity>,
        choices?: (string | Choice)[]
    ): Promise<DialogTurnResult> {
        let options: PromptOptions;
        if (
            (typeof promptOrOptions === 'object' &&
                (promptOrOptions as Activity).type !== undefined) ||
            typeof promptOrOptions === 'string'
        ) {
            options = { prompt: promptOrOptions as string | Partial<Activity>, choices: choices };
        } else {
            options = { ...promptOrOptions as PromptOptions };
        }
        return this.beginDialog(dialogId, options);
    }

    /**
     * Continues execution of the active multi-turn dialog, if there is one.
     *
     * @remarks
     * The stack will be inspected and the active dialog will be retrieved using `DialogSet.find()`.
     * The dialog will then have its `Dialog.continueDialog()` method called.
     *
     * ```JavaScript
     * const result = await dc.continueDialog();
     * if (result.status == DialogTurnStatus.empty && dc.context.activity.type == ActivityTypes.message) {
     *     // Send fallback message
     *     await dc.context.sendActivity(`I'm sorry. I didn't understand.`);
     * }
     * ```
     *
     * The `DialogTurnResult.status` returned can be:
     * - `DialogTurnStatus.active` if there's still one or more dialogs on the stack.
     * - `DialogTurnStatus.completed` if the last dialog on the stack just ended.
     * - `DialogTurnStatus.empty` if the stack was empty.
     */
    public async continueDialog(): Promise<DialogTurnResult> {
        // Check for a dialog on the stack
        const instance: DialogInstance = this.activeDialog;
        if (instance) {
            // Lookup dialog
            const dialog: Dialog<{}> = this.findDialog(instance.id);
            if (!dialog) {
                throw new Error(`DialogContext.continue(): Can't continue dialog. A dialog with an id of '${instance.id}' wasn't found.`);
            }

            // Continue execution of dialog
            return await dialog.continueDialog(this);
        } else {
            return { status: DialogTurnStatus.empty };
        }
    }

    /**
     * Ends a dialog by popping it off the stack and returns an optional result to the dialogs
     * parent.
     *
     * @remarks
     * The parent dialog is the dialog the started the one being ended via a call to either
     * [beginDialog()](#begindialog) or [prompt()](#prompt). The parent dialog will have its
     * `Dialog.resumeDialog()` method called with any returned `result`. If there is no parent
     * dialog then turn will end and the result will be passed to the bot via
     * `DialogTurnResult.result`.
     *
     * ```JavaScript
     * return await dc.endDialog();
     * ```
     *
     * The `DialogTurnResult.status` returned can be:
     * - `DialogTurnStatus.active` the parent dialog was resumed and is still active.
     * - `DialogTurnStatus.completed` the parent dialog completed or there was no parent dialog to resume.
     * @param result (Optional) result to pass to the parent dialogs `Dialog.resume()` method.
     */
    public async endDialog(result?: any): Promise<DialogTurnResult> {
        // End the active dialog
        await this.endActiveDialog(DialogReason.endCalled, result);

        // Resume parent dialog
        const instance: DialogInstance = this.activeDialog;
        if (instance) {
            // Lookup dialog
            const dialog: Dialog<{}> = this.findDialog(instance.id);
            if (!dialog) {
                throw new Error(`DialogContext.end(): Can't resume previous dialog. A dialog with an id of '${instance.id}' wasn't found.`);
            }

            // Return result to previous dialog
            return await dialog.resumeDialog(this, DialogReason.endCalled, result);
        } else {
            // Signal completion
            return { status: DialogTurnStatus.complete, result: result };
        }
    }

    /**
     * Executes a JSONPath expression across the current `xxxState` properties.
     * 
     * @remarks
     * The syntax for JSONPath can be found [here](https://github.com/dchester/jsonpath#jsonpath-syntax). 
     * An array of matching values will be returned.
     * 
     * The shape of the object being searched over is as follows:
     * 
     * ```JS
     * {
     *     user: { ...userState values... },
     *     conversation: { ...conversationState values... },
     *     this: { ...thisState values... } 
     * }
     * ```
     * 
     * As an example, to search for the users name you would pass in an expression of `$.user.name`.
     * @param pathExpression JSONPath expression to evaluate.
     * @param count (Optional) number of matches to return. The default value is to return all matches.
     */
    public queryState(pathExpression: string, count?: number): any[] {
        if (pathExpression.indexOf('$.') !== 0) { pathExpression = '$.' + pathExpression }
        const obj = {
            user: this.userState.memory,
            conversation: this.conversationState.memory,
            this: this.activeDialog ? this.thisState.memory : undefined
        }
        return jsonpath.query(obj, pathExpression, count);
    }

    /**
     * Returns the first value that matches a JSONPath expression.
     * @param pathExpression JSONPath expression to evaluate.
     * @param defaultValue (Optional) value to return if the path can't be found. Defaults to `undefined`.
     */
    public getStateValue<T = any>(pathExpression: string, defaultValue?: T): T {
        if (pathExpression.indexOf('$.') !== 0) { pathExpression = '$.' + pathExpression }
        const obj = {
            user: this.userState.memory,
            conversation: this.conversationState.memory,
            this: this.activeDialog ? this.thisState.memory : undefined
        }
        const value = jsonpath.value(obj, pathExpression);
        return value !== undefined ? value : defaultValue;
    }

    /**
     * Assigns a value to a given JSONPath expression.
     * @param pathExpression JSONPath expression to evaluate.
     * @param value Value to assign.
     */
    public setStateValue(pathExpression: string, value?: any): void {
        if (pathExpression.indexOf('$.') !== 0) { pathExpression = '$.' + pathExpression }
        const obj = {
            user: this.userState.memory,
            conversation: this.conversationState.memory,
            this: this.activeDialog ? this.thisState.memory : undefined
        }
        jsonpath.value(obj, pathExpression, value);
    }

    /**
     * Ends the active dialog and starts a new dialog in its place.
     *
     * @remarks
     * This method is conceptually equivalent to calling [endDialog()](#enddialog) and then
     * immediately calling [beginDialog()](#begindialog). The difference is that the parent
     * dialog is not resumed or otherwise notified that the dialog it started has been replaced.
     *
     * This method is particularly useful for creating conversational loops within your bot:
     *
     * ```JavaScript
     * this.addDialog(new WaterfallDialog('randomNumber', [
     *     async (step) => {
     *         const { min, max } = step.options;
     *         const num = min + Math.floor((max - min) * Math.random());
     *         return await step.prompt('continuePrompt', `Here's a number between ${min} and ${max}: ${num}. Should I pick another one?`);
     *     },
     *     async (step) {
     *         if (step.result) {
     *             return await step.replaceDialog(this.id, step.options);
     *         } else {
     *             return await step.endDialog();
     *         }
     *     }
     * ]));
     *
     * this.addDialog(new ConfirmPrompt('continuePrompt'));
     * ```
     * @param dialogId ID of the new dialog to start.
     * @param options (Optional) additional argument(s) to pass to the new dialog.
     */
    public async replaceDialog(dialogId: string, options?: object): Promise<DialogTurnResult> {
        // End the active dialog
        await this.endActiveDialog(DialogReason.replaceCalled);

        // Start replacement dialog
        return await this.beginDialog(dialogId, options);
    }

    /**
     * Requests the [activeDialog](#activeDialog) to re-prompt the user for input.
     *
     * @remarks
     * The active dialogs `Dialog.repromptDialog()` method will be called.
     *
     * ```JavaScript
     * await dc.repromptDialog();
     * ```
     */
    public async repromptDialog(): Promise<void> {
        // Check for a dialog on the stack
        const instance: DialogInstance = this.activeDialog;
        if (instance) {
            // Lookup dialog
            const dialog: Dialog<{}> = this.findDialog(instance.id);
            if (!dialog) {
                throw new Error(`DialogSet.reprompt(): Can't find A dialog with an id of '${instance.id}'.`);
             }

            // Ask dialog to re-prompt if supported
            await dialog.repromptDialog(this.context, instance);
        }
    }

    private async endActiveDialog(reason: DialogReason, result?: any): Promise<void> {
        const instance: DialogInstance = this.activeDialog;
        if (instance) {
            // Lookup dialog
            const dialog: Dialog<{}> = this.findDialog(instance.id);
            if (dialog) {
                // Notify dialog of end
                await dialog.endDialog(this.context, instance, reason);
            }

            // Pop dialog off stack
            this.stack.pop();

            // Process dialogs output binding
            if (dialog && dialog.outputBinding && result !== undefined) {
                this.setStateValue(dialog.outputBinding, result);
            }
        }
    }
}<|MERGE_RESOLUTION|>--- conflicted
+++ resolved
@@ -65,7 +65,6 @@
     public readonly stack: DialogInstance[];
 
     /**
-<<<<<<< HEAD
      * Values that are persisted across all interactions with the current user.
      * 
      * @remarks
@@ -81,6 +80,14 @@
      * automatically expire after some timeout period.
      */
     public readonly conversationState: StateMap;
+
+   /**
+    * The parent DialogContext if any.
+    * 
+    * @remarks
+    * This will be used when searching for dialogs to start.
+    */
+   public parent: DialogContext|undefined;
 
     /**
      * Creates a new DialogContext instance.
@@ -91,22 +98,6 @@
      * @param userState (Optional) user values to bind context to. If not specified, a new set of user values will be persisted off the passed in `state` property.
      */
     constructor(dialogs: DialogSet, context: TurnContext, state: DialogState, conversationState?: StateMap, userState?: StateMap) {
-=======
-     * The parent DialogContext if any.
-     * 
-     * @remarks
-     * This will be used when searching for dialogs to start.
-     */
-    public parent: DialogContext|undefined;
-
-     /**
-      * Creates a new DialogContext instance.
-      * @param dialogs Parent dialog set.
-      * @param context Context for the current turn of conversation with the user.
-      * @param state State object being used to persist the dialog stack.
-      */
-    constructor(dialogs: DialogSet, context: TurnContext, state: DialogState) {
->>>>>>> 4ee2453f
         if (!Array.isArray(state.dialogStack)) { state.dialogStack = []; }
         this.dialogs = dialogs;
         this.context = context;
