--- conflicted
+++ resolved
@@ -402,11 +402,7 @@
      * - [DialogContext.repromptDialog](xref:botbuilder-dialogs.DialogContext.repromptDialog)
      * - [Prompt](xref:botbuilder-dialogs.Prompt)
      */
-<<<<<<< HEAD
-    public async repromptDialog(_context: TurnContext, _instance: DialogInstance): Promise<void> {
-=======
-    async repromptDialog(context: TurnContext, instance: DialogInstance): Promise<void> {
->>>>>>> f4425c47
+    async repromptDialog(_context: TurnContext, _instance: DialogInstance): Promise<void> {
         // No-op by default
     }
 
@@ -429,11 +425,7 @@
      * - [DialogContext.endDialog](xref:botbuilder-dialogs.DialogContext.endDialog)
      * - [DialogContext.replaceDialog](xref:botbuilder-dialogs.DialogContext.replaceDialog)
      */
-<<<<<<< HEAD
-    public async endDialog(_context: TurnContext, _instance: DialogInstance, _reason: DialogReason): Promise<void> {
-=======
-    async endDialog(context: TurnContext, instance: DialogInstance, reason: DialogReason): Promise<void> {
->>>>>>> f4425c47
+    async endDialog(_context: TurnContext, _instance: DialogInstance, _reason: DialogReason): Promise<void> {
         // No-op by default
     }
 
