/**
 * @module botbuilder-dialogs
 */
/**
 * Copyright (c) Microsoft Corporation. All rights reserved.
 * Licensed under the MIT License.
 */
import { BotTelemetryClient, NullTelemetryClient, TurnContext } from 'botbuilder-core';
import { DialogContext } from './dialogContext';
import { Configurable } from './configurable';

/**
 * Tracking information persisted for an instance of a dialog on the stack.
 */
export interface DialogInstance<T = any> {
    /**
     * ID of the dialog this instance is for.
     */
    id: string;

    /**
     * The instances persisted state or the index of the state object to use.
     *
     * @remarks
     * When the dialog referenced by [id](#id) derives from `DialogCommand`, the state field will
     * contain the stack index of the state object that should be inherited by the command.
     */
    state: T;
}

/**
 * Codes indicating why a waterfall step is being called.
 */
export enum DialogReason {
    /**
     * A dialog is being started through a call to `DialogContext.beginDialog()`.
     */
    beginCalled = 'beginCalled',

    /**
     * A dialog is being continued through a call to `DialogContext.continueDialog()`.
     */
    continueCalled = 'continueCalled',

    /**
     * A dialog ended normally through a call to `DialogContext.endDialog()`.
     */
    endCalled = 'endCalled',

    /**
     * A dialog is ending because its being replaced through a call to `DialogContext.replaceDialog()`.
     */
    replaceCalled = 'replaceCalled',

    /**
     * A dialog was cancelled as part of a call to `DialogContext.cancelAllDialogs()`.
     */
    cancelCalled = 'cancelCalled',

    /**
     * A step was advanced through a call to `WaterfallStepContext.next()`.
     */
    nextCalled = 'nextCalled'
}

/**
 * Codes indicating the state of the dialog stack after a call to `DialogContext.continueDialog()`
 * or `DialogContext.beginDialog()`.
 */
export enum DialogTurnStatus {
    /**
     * Indicates that there is currently nothing on the dialog stack.
     */
    empty = 'empty',

    /**
     * Indicates that the dialog on top is waiting for a response from the user.
     */
    waiting = 'waiting',

    /**
     * Indicates that the dialog completed successfully, the result is available, and the stack is
     * empty.
     */
    complete = 'complete',

    /**
     * Indicates that the dialog was cancelled and the stack is empty.
     */
    cancelled = 'cancelled'
}

export interface DialogEvent {
    /**
     * Flag indicating whether the event will be bubbled to the parent `DialogContext`.
     */
    bubble: boolean;

    /**
     * Name of the event being raised.
     */
    name: string;

    /**
     * Optional. Value associated with the event.
     */
    value?: any;
}

export interface DialogConfiguration {
    /**
     * Static id of the dialog.
     */
    id?: string;

    /**
     * Telemetry client the dialog should use.
     */
    telemetryClient?: BotTelemetryClient;
}

/**
 * Returned by `Dialog.continueDialog()` and `DialogContext.beginDialog()` to indicate whether a
 * dialog is still active after the turn has been processed by the dialog.
 *
 * @remarks
 * This can be used to determine if the dialog stack is empty:
 *
 * ```JavaScript
 * const result = await dialogContext.continueDialog();
 *
 * if (result.status == DialogTurnStatus.empty) {
 *     await dialogContext.beginDialog('helpDialog');
 * }
 * ```
 *
 * Or to access the result of a dialog that just completed:
 *
 * ```JavaScript
 * const result = await dialogContext.continueDialog();
 *
 * if (result.status == DialogTurnStatus.completed) {
 *     const survey = result.result;
 *     await submitSurvey(survey);
 * } else if (result.status == DialogTurnStatus.empty) {
 *     await dialogContext.beginDialog('surveyDialog');
 * }
 * ```
 * @param T (Optional) type of result returned by the active dialog when it calls `DialogContext.endDialog()`.
 */
export interface DialogTurnResult<T = any> {
    /**
     * Gets or sets the current status of the stack.
     */
    status: DialogTurnStatus;

    /**
     * Final result returned by a dialog that just completed. Can be `undefined` even when [hasResult](#hasResult) is true.
     */
    result?: T;

    /**
     * If true, a `DialogCommand` has ended its parent container and the parent should not perform
     * any further processing.
     */
    parentEnded?: boolean;
}

export interface DialogEvent {
    /**
     * If `true` the event will be bubbled to the parent `DialogContext` if not handled by the
     * current dialog.
     */
    bubble: boolean;

    /**
     * Name of the event being raised.
     */
    name: string;

    /**
     * (Optional) value associated with the event.
     */
    value?: any;
}

export interface DialogConfiguration {
    id?: string;

    tags?: string[];

    inputBindings?: { [option: string]: string; };

    outputBinding?: string;

    telemetryClient?: BotTelemetryClient;
}

/**
 * Base class for all dialogs.
 */
export abstract class Dialog<O extends object = {}> extends Configurable {
    private _id: string;

    /**
     * Signals the end of a turn by a dialog method or waterfall/sequence step.
     */
    public static EndOfTurn: DialogTurnResult = { status: DialogTurnStatus.waiting };

    /**
     * The telemetry client for logging events.
     * Default this to the NullTelemetryClient, which does nothing.
     */
    protected _telemetryClient: BotTelemetryClient = new NullTelemetryClient();

    /**
     * Creates a new Dialog instance.
     * @param dialogId Optional. unique ID of the dialog.
     */
    constructor(dialogId?: string) {
        super();
        this.id = dialogId;
    }

    /**
     * Unique ID of the dialog.
     *
     * @remarks
     * This will be automatically generated if not specified.
     */
    public get id(): string {
        if (this._id === undefined) {
            this._id = this.onComputeId();
        }
        return this._id;
    }

    public set id(value: string) {
        this._id = value;
    }

    /**
     * Retrieve the telemetry client for this dialog.
     */
    public get telemetryClient(): BotTelemetryClient {
        return this._telemetryClient;
    }

    /**
     * Set the telemetry client for this dialog.
     */
    public set telemetryClient(client: BotTelemetryClient) {
        this._telemetryClient = client ? client : new NullTelemetryClient();
    }

    /**
     * Fluent method for configuring the dialogs properties.
     * @param config Configuration properties to apply.
     */
    public configure(config: DialogConfiguration): this {
        return super.configure(config);
    }

    /**
     * Called when a new instance of the dialog has been pushed onto the stack and is being
     * activated.
     *
     * @remarks
     * MUST be overridden by derived class. Dialogs that only support single-turn conversations
     * should call `return await DialogContext.endDialog();` at the end of their implementation.
     * @param dc The dialog context for the current turn of conversation.
     * @param options (Optional) arguments that were passed to the dialog in the call to `DialogContext.beginDialog()`.
     */
    public abstract beginDialog(dc: DialogContext, options?: O): Promise<DialogTurnResult>;

    /**
     * Called to continue execution of a multi-turn dialog.
     *
     * @remarks
     * SHOULD be overridden by multi-turn dialogs.
     * @param dc The dialog context for the current turn of conversation.
     */
    public async continueDialog(dc: DialogContext): Promise<DialogTurnResult> {
        // By default just end the current dialog.
        return dc.endDialog();
    }

    /**
     * Called when an instance of the dialog is being returned to from another dialog.
     *
     * @remarks
     * SHOULD be overridden by multi-turn dialogs that start other dialogs using
     * `DialogContext.beginDialog()` or `DialogContext.prompt()`. The default implementation calls
     * `DialogContext.endDialog()` with any results returned from the ending dialog.
     * @param dc The dialog context for the current turn of conversation.
     * @param reason The reason the dialog is being resumed. This will typically be a value of `DialogReason.endCalled`.
     * @param result (Optional) value returned from the dialog that was called. The type of the value returned is dependant on the dialog that was called.
     */
    public async resumeDialog(dc: DialogContext, reason: DialogReason, result?: any): Promise<DialogTurnResult> {
        // By default just end the current dialog and return result to parent.
        return dc.endDialog(result);
    }

    /**
     * Called when the dialog has been requested to re-prompt the user for input.
     *
     * @remarks
     * SHOULD be overridden by multi-turn dialogs that wish to provide custom re-prompt logic. The
     * default implementation performs no action.
     * @param context Context for the current turn of conversation.
     * @param instance The instance of the current dialog.
     */
    public async repromptDialog(context: TurnContext, instance: DialogInstance): Promise<void> {
        // No-op by default
    }

    /**
     * Called when the dialog is ending.
     *
     * @remarks
     * SHOULD be overridden by dialogs that wish to perform some logging or cleanup action anytime
     * the dialog ends.
     * @param context Context for the current turn of conversation.
     * @param instance The instance of the current dialog.
     * @param reason The reason the dialog is ending.
     */
    public async endDialog(context: TurnContext, instance: DialogInstance, reason: DialogReason): Promise<void> {
        // No-op by default
    }

    /// <summary>
    /// Called when an event has been raised, using `DialogContext.emitEvent()`, by either the current dialog or a dialog that the current dialog started.
    /// </summary>
    /// <param name="dc">The dialog context for the current turn of conversation.</param>
    /// <param name="e">The event being raised.</param>
    /// <param name="cancellationToken">The cancellation token.</param>
    /// <returns>True if the event is handled by the current dialog and bubbling should stop.</returns>
    public async onDialogEvent(dc: DialogContext, e: DialogEvent): Promise<boolean> {
        // Before bubble
        let handled = await this.onPreBubbleEvent(dc, e);

        // Bubble as needed
        if (!handled && e.bubble && dc.parent != undefined) {
            handled = await dc.parent.emitEvent(e.name, e.value, true, false);
        }

        // Post bubble
        if (!handled) {
            handled = await this.onPostBubbleEvent(dc, e);
        }

        return handled;
    }

    /**
     * Called before an event is bubbled to its parent.
     *
     * @remarks
     * This is a good place to perform interception of an event as returning `true` will prevent
     * any further bubbling of the event to the dialogs parents and will also prevent any child
     * dialogs from performing their default processing.
     * @param dc The dialog context for the current turn of conversation.
     * @param e The event being raised.
     * @returns Whether the event is handled by the current dialog and further processing should stop.
     */
    protected async onPreBubbleEvent(dc: DialogContext, e: DialogEvent): Promise<boolean> {
        return false;
    }

    /**
     * Called after an event was bubbled to all parents and wasn't handled.
     *
     * @remarks
     * This is a good place to perform default processing logic for an event. Returning `true` will
     * prevent any processing of the event by child dialogs.
     * @param dc The dialog context for the current turn of conversation.
     * @param e The event being raised.
     * @returns Whether the event is handled by the current dialog and further processing should stop.
     */
    protected async onPostBubbleEvent(dc: DialogContext, e: DialogEvent): Promise<boolean> {
        return false;
    }

    /**
     * Called when a unique ID needs to be computed for a dialog.
     *
     * @remarks
     * SHOULD be overridden to provide a more contextually relevant ID. The preferred pattern for
     * ID's is `<dialog type>(this.hashedLabel('<dialog args>'))`.
     */    
    protected onComputeId(): string {
        throw new Error(`Dialog.onComputeId(): not implemented.`)
    }

    /**
     * Aids with computing a unique ID for a dialog by computing a 32 bit hash for a string.
     *
     * @remarks
     * The source for this function was derived from the following article:
     *
     * https://werxltd.com/wp/2010/05/13/javascript-implementation-of-javas-string-hashcode-method/
     *
     * @param label String to generate a hash for.
     * @returns A string that is 15 characters or less in length.
     */
    protected hashedLabel(label: string): string {
        const l = label.length;
        if (label.length > 15)
        {
            let hash = 0;
            for (let i = 0; i < l; i++) {
                const chr = label.charCodeAt(i);
                hash  = ((hash << 5) - hash) + chr;
                hash |= 0; // Convert to 32 bit integer
            }
            label = `${label.substr(0, 5)}${hash.toString()}`;
        }

        return label;
<<<<<<< HEAD
    }

    protected async endParentDialog(dc: DialogContext, result?: any): Promise<DialogTurnResult> {
        this.popCommands(dc);
        if (dc.stack.length > 0 || !dc.parent) {
            return await dc.endDialog(result);
        } else {
            const turnResult = await dc.parent.endDialog(result);
            turnResult.parentEnded = true;
            return turnResult;
         }
    }

    protected async replaceParentDialog(dc: DialogContext, dialogId: string, options?: object): Promise<DialogTurnResult> {
        this.popCommands(dc);
        if (dc.stack.length > 0 || !dc.parent) {
            return await dc.replaceDialog(dialogId, options);
        } else {
            const turnResult = await dc.parent.replaceDialog(dialogId, options);
            turnResult.parentEnded = true;
            return turnResult;
         }
    }

    protected async repeatParentDialog(dc: DialogContext, options?: object): Promise<DialogTurnResult> {
        this.popCommands(dc);
        if (dc.stack.length > 0 || !dc.parent) {
            return await dc.replaceDialog(dc.activeDialog.id, options);
        } else {
            const turnsResult = await dc.parent.replaceDialog(dc.parent.activeDialog.id, options);
            turnsResult.parentEnded = true;
            return turnsResult;
         }
    }

    protected async cancelAllParentDialogs(dc: DialogContext): Promise<DialogTurnResult> {
        this.popCommands(dc);
        if (dc.stack.length > 0 || !dc.parent) {
            return await dc.cancelAllDialogs();
        } else {
           const turnResult = await dc.parent.cancelAllDialogs();
           turnResult.parentEnded = true;
           return turnResult;
        }
    }

    private popCommands(dc: DialogContext): void {
        // Pop all commands off the stack.
        let i = dc.stack.length - 1;
        while (i >= 0) {
            // Commands store the index of the state they're inheriting so we can tell a command
            // by looking to see if its state is of type 'number'.
            if (typeof dc.stack[i].state === 'number') {
                dc.stack.pop();
                i--;
            } else {
                break;
            }
        }
    }
=======
    }    
>>>>>>> d7757edb
}<|MERGE_RESOLUTION|>--- conflicted
+++ resolved
@@ -417,7 +417,6 @@
         }
 
         return label;
-<<<<<<< HEAD
     }
 
     protected async endParentDialog(dc: DialogContext, result?: any): Promise<DialogTurnResult> {
@@ -478,7 +477,4 @@
             }
         }
     }
-=======
-    }    
->>>>>>> d7757edb
 }