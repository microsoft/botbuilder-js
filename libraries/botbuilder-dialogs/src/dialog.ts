--- conflicted
+++ resolved
@@ -7,9 +7,6 @@
 import { Configurable } from './configurable';
 
 /**
-<<<<<<< HEAD
- * Tracking information persisted for an instance of a dialog on the stack.
-=======
  * Contains state information for an instance of a dialog on the stack.
  * 
  * @typeparam T Optional. The type that represents state information for the dialog.
@@ -24,7 +21,6 @@
  * - [DialogContext](xref:botbuilder-dialogs.DialogContext)
  * - [DialogSet](xref:botbuilder-dialogs.DialogSet)
  * - [Dialog](xref:botbuilder-dialogs.Dialog)
->>>>>>> 3776cd11
  */
 export interface DialogInstance<T = any> {
     /**
@@ -41,15 +37,7 @@
     id: string;
 
     /**
-<<<<<<< HEAD
-     * The instances persisted state or the index of the state object to use.
-     *
-     * @remarks
-     * When the dialog referenced by [id](#id) derives from `DialogCommand`, the state field will
-     * contain the stack index of the state object that should be inherited by the command.
-=======
      * The state information for this instance of this dialog.
->>>>>>> 3776cd11
      */
     state: T;
 }
@@ -147,11 +135,7 @@
 
 export interface DialogEvent {
     /**
-<<<<<<< HEAD
-     * Flag indicating whether the event will be bubbled to the parent `DialogContext`.
-=======
      * Flag indicating whether the event will be bubbled to the parent `DialogContext`. 
->>>>>>> 3776cd11
      */
     bubble: boolean;
 
@@ -173,11 +157,7 @@
     id?: string;
 
     /**
-<<<<<<< HEAD
-     * Telemetry client the dialog should use.
-=======
      * Telemetry client the dialog should use. 
->>>>>>> 3776cd11
      */
     telemetryClient?: BotTelemetryClient;
 }
@@ -257,15 +237,6 @@
  */
 export abstract class Dialog<O extends object = {}> extends Configurable {
     private _id: string;
-<<<<<<< HEAD
-
-    /**
-     * Signals the end of a turn by a dialog method or waterfall/sequence step.
-     */
-    public static EndOfTurn: DialogTurnResult = { status: DialogTurnStatus.waiting };
-
-    /**
-=======
 
     /**
      * Gets a default end-of-turn result.
@@ -277,19 +248,14 @@
     public static EndOfTurn: DialogTurnResult = { status: DialogTurnStatus.waiting };
 
     /**
->>>>>>> 3776cd11
      * The telemetry client for logging events.
      * Default this to the NullTelemetryClient, which does nothing.
      */
     protected _telemetryClient: BotTelemetryClient = new NullTelemetryClient();
 
     /**
-<<<<<<< HEAD
-     * Creates a new Dialog instance.
-=======
      * Creates a new instance of the [Dialog](xref:botbuilder-dialogs.Dialog) class.
      * 
->>>>>>> 3776cd11
      * @param dialogId Optional. unique ID of the dialog.
      */
     constructor(dialogId?: string) {
@@ -299,25 +265,6 @@
 
     /**
      * Unique ID of the dialog.
-<<<<<<< HEAD
-     *
-     * @remarks
-     * This will be automatically generated if not specified.
-     */
-    public get id(): string {
-        if (this._id === undefined) {
-            this._id = this.onComputeId();
-        }
-        return this._id;
-    }
-
-    public set id(value: string) {
-        this._id = value;
-    }
-
-    /**
-     * Retrieve the telemetry client for this dialog.
-=======
      * 
      * @remarks
      * This will be automatically generated if not specified.
@@ -335,35 +282,18 @@
 
     /** 
      * Gets the telemetry client for this dialog.
->>>>>>> 3776cd11
      */
     public get telemetryClient(): BotTelemetryClient {
         return this._telemetryClient;
     }
 
-<<<<<<< HEAD
-    /**
-     * Set the telemetry client for this dialog.
-=======
     /** 
      * Sets the telemetry client for this dialog.
->>>>>>> 3776cd11
      */
     public set telemetryClient(client: BotTelemetryClient) {
         this._telemetryClient = client ? client : new NullTelemetryClient();
     }
 
-<<<<<<< HEAD
-    /**
-     * Fluent method for configuring the dialogs properties.
-     * @param config Configuration properties to apply.
-     */
-    public configure(config: DialogConfiguration): this {
-        return super.configure(config);
-    }
-
-=======
->>>>>>> 3776cd11
     /**
      * When overridden in a derived class, starts the dialog.
      *
@@ -387,19 +317,11 @@
     public abstract beginDialog(dc: DialogContext, options?: O): Promise<DialogTurnResult>;
 
     /**
-<<<<<<< HEAD
-     * Called to continue execution of a multi-turn dialog.
-=======
      * When overridden in a derived class, continues the dialog.
->>>>>>> 3776cd11
      *
      * @param dc The context for the current dialog turn.
      * 
      * @remarks
-<<<<<<< HEAD
-     * SHOULD be overridden by multi-turn dialogs.
-     * @param dc The dialog context for the current turn of conversation.
-=======
      * Derived dialogs that support multiple-turn conversations should override this method.
      * By default, this method signals that the dialog is complete and returns.
      * 
@@ -411,7 +333,6 @@
      * 
      * **See also**
      * - [DialogContext.continueDialog](xref:botbuilder-dialogs.DialogContext.continueDialog)
->>>>>>> 3776cd11
      */
     public async continueDialog(dc: DialogContext): Promise<DialogTurnResult> {
         // By default just end the current dialog.
@@ -501,11 +422,7 @@
     /// <returns>True if the event is handled by the current dialog and bubbling should stop.</returns>
     public async onDialogEvent(dc: DialogContext, e: DialogEvent): Promise<boolean> {
         // Before bubble
-<<<<<<< HEAD
         let handled = await this.onPreBubbleEvent(dc, e);
-=======
-        let handled = await this.onPreBubbleEventAsync(dc, e);
->>>>>>> 3776cd11
 
         // Bubble as needed
         if (!handled && e.bubble && dc.parent != undefined) {
@@ -514,11 +431,7 @@
 
         // Post bubble
         if (!handled) {
-<<<<<<< HEAD
             handled = await this.onPostBubbleEvent(dc, e);
-=======
-            handled = await this.onPostBubbleEventAsync(dc, e);
->>>>>>> 3776cd11
         }
 
         return handled;
@@ -526,11 +439,7 @@
 
     /**
      * Called before an event is bubbled to its parent.
-<<<<<<< HEAD
-     *
-=======
-     * 
->>>>>>> 3776cd11
+     *
      * @remarks
      * This is a good place to perform interception of an event as returning `true` will prevent
      * any further bubbling of the event to the dialogs parents and will also prevent any child
@@ -539,21 +448,13 @@
      * @param e The event being raised.
      * @returns Whether the event is handled by the current dialog and further processing should stop.
      */
-<<<<<<< HEAD
     protected async onPreBubbleEvent(dc: DialogContext, e: DialogEvent): Promise<boolean> {
-=======
-    protected async onPreBubbleEventAsync(dc: DialogContext, e: DialogEvent): Promise<boolean> {
->>>>>>> 3776cd11
         return false;
     }
 
     /**
      * Called after an event was bubbled to all parents and wasn't handled.
-<<<<<<< HEAD
-     *
-=======
-     * 
->>>>>>> 3776cd11
+     *
      * @remarks
      * This is a good place to perform default processing logic for an event. Returning `true` will
      * prevent any processing of the event by child dialogs.
@@ -561,50 +462,29 @@
      * @param e The event being raised.
      * @returns Whether the event is handled by the current dialog and further processing should stop.
      */
-<<<<<<< HEAD
     protected async onPostBubbleEvent(dc: DialogContext, e: DialogEvent): Promise<boolean> {
-=======
-    protected async onPostBubbleEventAsync(dc: DialogContext, e: DialogEvent): Promise<boolean> {
->>>>>>> 3776cd11
         return false;
     }
 
     /**
      * Called when a unique ID needs to be computed for a dialog.
-<<<<<<< HEAD
      *
      * @remarks
      * SHOULD be overridden to provide a more contextually relevant ID. The preferred pattern for
      * ID's is `<dialog type>(this.hashedLabel('<dialog args>'))`.
      */
-=======
-     * 
-     * @remarks
-     * SHOULD be overridden to provide a more contextually relevant ID. The preferred pattern for 
-     * ID's is `<dialog type>(this.hashedLabel('<dialog args>'))`.
-     */    
->>>>>>> 3776cd11
     protected onComputeId(): string {
         throw new Error(`Dialog.onComputeId(): not implemented.`)
     }
 
     /**
      * Aids with computing a unique ID for a dialog by computing a 32 bit hash for a string.
-<<<<<<< HEAD
      *
      * @remarks
      * The source for this function was derived from the following article:
      *
      * https://werxltd.com/wp/2010/05/13/javascript-implementation-of-javas-string-hashcode-method/
      *
-=======
-     * 
-     * @remarks
-     * The source for this function was derived from the following article:
-     * 
-     * https://werxltd.com/wp/2010/05/13/javascript-implementation-of-javas-string-hashcode-method/
-     * 
->>>>>>> 3776cd11
      * @param label String to generate a hash for.
      * @returns A string that is 15 characters or less in length.
      */
@@ -622,9 +502,5 @@
         }
 
         return label;
-<<<<<<< HEAD
-    }
-=======
-    }    
->>>>>>> 3776cd11
+    }
 }