/**
 * Copyright (c) Microsoft Corporation. All rights reserved.
 * Licensed under the MIT License.
 */
import { BotTelemetryClient, NullTelemetryClient, TurnContext } from 'botbuilder-core';
import { DialogContext } from './dialogContext';
import { Configurable } from './configurable';

/**
 * Contains state information for an instance of a dialog on the stack.
 * 
 * @typeparam T Optional. The type that represents state information for the dialog.
 * 
 * @remarks
 * This contains information for a specific instance of a dialog on a dialog stack.
 * The dialog stack is associated with a specific dialog context and dialog set.
 * Information about the dialog stack as a whole is persisted to storage using a dialog state object.
 * 
 * **See also**
 * - [DialogState](xref:botbuilder-dialogs.DialogState)
 * - [DialogContext](xref:botbuilder-dialogs.DialogContext)
 * - [DialogSet](xref:botbuilder-dialogs.DialogSet)
 * - [Dialog](xref:botbuilder-dialogs.Dialog)
 */
export interface DialogInstance<T = any> {
    /**
     * ID of this dialog
     * 
     * @remarks
     * Dialog state is associated with a specific dialog set.
     * This ID is the the dialog's [id](xref:botbuilder-dialogs.Dialog.id) within that dialog set.
     * 
     * **See also**
     * - [DialogState](xref:botbuilder-dialogs.DialogState)
     * - [DialogSet](xref:botbuilder-dialogs.DialogSet)
     */
    id: string;

    /**
     * The state information for this instance of this dialog.
     */
    state: T;
}

/**
 * Indicates why a dialog method is being called.
 * 
 * @remarks
 * Use a dialog context to control the dialogs in a dialog set. The dialog context will pass a reference to itself
 * to the dialog method it calls. It also passes in the _reason_ why the specific method is being called.
 * 
 * **See also**
 * - [DialogContext](xref:botbuilder-dialogs.DialogContext)
 * - [DialogSet](xref:botbuilder-dialogs.DialogSet)
 * - [Dialog](xref:botbuilder-dialogs.Dialog)
 */
export enum DialogReason {
    /**
     * The dialog is being started from
     * [DialogContext.beginDialog](xref:botbuilder-dialogs.DialogContext.beginDialog) or
     * [DialogContext.replaceDialog](xref:botbuilder-dialogs.DialogContext.replaceDialog).
     */
    beginCalled = 'beginCalled',

    /**
     * The dialog is being continued from
     * [DialogContext.continueDialog](xref:botbuilder-dialogs.DialogContext.continueDialog).
     */
    continueCalled = 'continueCalled',

    /**
     * The dialog is being ended from
     * [DialogContext.endDialog](xref:botbuilder-dialogs.DialogContext.endDialog).
     */
    endCalled = 'endCalled',

    /**
     * The dialog is being ended from
     * [DialogContext.replaceDialog](xref:botbuilder-dialogs.DialogContext.replaceDialog).
     */
    replaceCalled = 'replaceCalled',

    /**
     * The dialog is being cancelled from
     * [DialogContext.cancelAllDialogs](xref:botbuilder-dialogs.DialogContext.cancelAllDialogs).
     */
    cancelCalled = 'cancelCalled',

    /**
     * A step in a [WaterfallDialog](xref:botbuilder-dialogs.WaterfallDialog) is being called
     * because the previous step in the waterfall dialog called
     * [WaterfallStepContext.next](xref:botbuilder-dialogs.WaterfallStepContext.next).
     */
    nextCalled = 'nextCalled'
}

/**
 * Represents the state of the dialog stack after a dialog context attempts to begin, continue,
 * or otherwise manipulate one or more dialogs.
 * 
 * **See also**
 * - [DialogContext](xref:botbuilder-dialogs.DialogContext)
 * - [Dialog](xref:botbuilder-dialogs.Dialog)
 */
export enum DialogTurnStatus {
    /**
     * The dialog stack is empty.
     * 
     * @remarks
     * Indicates that the dialog stack was initially empty when the operation was attempted.
     */
    empty = 'empty',

    /**
     * The active dialog on top of the stack is waiting for a response from the user.
     */
    waiting = 'waiting',

    /**
     * The last dialog on the stack completed successfully.
     * 
     * @remarks
     * Indicates that a result might be available and the stack is now empty.
     * 
     * **See also**
     * - [DialogTurnResult.result](xref:botbuilder-dialogs.DialogTurnResult.result)
     */
    complete = 'complete',

    /**
     * All dialogs on the stack were cancelled and the stack is empty.
     */
    cancelled = 'cancelled'
}

export interface DialogEvent {
    /**
     * Flag indicating whether the event will be bubbled to the parent `DialogContext`. 
     */
    bubble: boolean;

    /**
     * Name of the event being raised.
     */
    name: string;

    /**
     * Optional. Value associated with the event.
     */
    value?: any;
}

export interface DialogConfiguration {
    /**
     * Static id of the dialog.
     */
    id?: string;

    /**
     * Telemetry client the dialog should use. 
     */
    telemetryClient?: BotTelemetryClient;
}

/**
 * Represents the result of a dialog context's attempt to begin, continue,
 * or otherwise manipulate one or more dialogs.
 *
 * @typeparam T Optional. The type that represents a result returned by the active dialog when it
 *      successfully completes.
 * 
 * @remarks
 * This can be used to determine if a dialog completed and a result is available, or if the stack
 * was initially empty and a dialog should be started.
 *
 * ```JavaScript
 * const dc = await dialogs.createContext(turnContext);
 * const result = await dc.continueDialog();
 *
 * if (result.status == DialogTurnStatus.completed) {
 *     const survey = result.result;
 *     await submitSurvey(survey);
 * } else if (result.status == DialogTurnStatus.empty) {
 *     await dc.beginDialog('surveyDialog');
 * }
 * ```
 * 
 * **See also**
 * - [DialogContext](xref:botbuilder-dialogs.DialogContext)
 * - [DialogSet](xref:botbuilder-dialogs.DialogSet)
 * - [Dialog](xref:botbuilder-dialogs.Dialog)
 */
export interface DialogTurnResult<T = any> {
    /**
     * The state of the dialog stack after a dialog context's attempt.
     */
    status: DialogTurnStatus;

    /**
     * The result, if any, returned by the last dialog on the stack.
     * 
     * @remarks
     * A result value is available only if
     * the stack is now empty,
     * the last dialog on the stack completed normally,
     * and the last dialog returned a result to the dialog context.
     */
    result?: T;
}

/**
 * Defines the core behavior for all dialogs.
 */
export abstract class Dialog<O extends object = {}> extends Configurable {
    private _id: string;

    /**
     * Gets a default end-of-turn result.
     * 
     * @remarks
     * This result indicates that a dialog (or a logical step within a dialog) has completed
     * processing for the current turn, is still active, and is waiting for more input.
     */
    public static EndOfTurn: DialogTurnResult = { status: DialogTurnStatus.waiting };

    /**
<<<<<<< HEAD
     * Gets the ID assigned to this dialog instance.
     * 
     * @remarks
     * This ID is relative to a [DialogSet](xref:botbuilder-dialogs.DialogSet)
     * and and must be unique within that set. Use [DialogSet.add](botbuilder-dialogs.DialogSet.add)
     * to add a dialog instance to a set.
     */
    public readonly id: string;

    /**
=======
>>>>>>> 7e01e9b7
     * The telemetry client for logging events.
     * Default this to the NullTelemetryClient, which does nothing.
     */
    protected _telemetryClient: BotTelemetryClient =  new NullTelemetryClient();

    /**
<<<<<<< HEAD
     * Creates a new instance of the [Dialog](xref:botbuilder-dialogs.Dialog) class.
     * 
     * @param dialogId The ID to assign to the new dialog instance.
=======
     * Creates a new Dialog instance.
     * @param dialogId Optional. unique ID of the dialog.
>>>>>>> 7e01e9b7
     */
    constructor(dialogId?: string) {
        super();
        this.id = dialogId;
    }

<<<<<<< HEAD
=======
    /**
     * Unique ID of the dialog.
     * 
     * @remarks
     * This will be automatically generated if not specified.
     */
   public get id(): string {
       if (this._id === undefined) {
           this._id = this.onComputeId();
       }
       return this._id;
   }

   public set id(value: string) {
       this._id = value;
   }

>>>>>>> 7e01e9b7
    /** 
     * Gets the telemetry client for this dialog.
     */
    public get telemetryClient(): BotTelemetryClient {
        return this._telemetryClient;
    }

    /** 
     * Sets the telemetry client for this dialog.
     */
    public set telemetryClient(client: BotTelemetryClient) {
        this._telemetryClient = client ? client : new NullTelemetryClient();
    }

    /**
     * When overridden in a derived class, starts the dialog.
     *
     * @param dc The context for the current dialog turn.
     * @param options Optional. Arguments to use when the dialog starts.
     * 
     * @remarks
     * Derived dialogs must override this method.
     * 
     * The [DialogContext](xref:botbuilder-dialogs.DialogContext) calls this method when it creates
     * a new [DialogInstance](xref:botbuilder-dialogs.DialogInstance) for this dialog, pushes it
     * onto the dialog stack, and starts the dialog.
     * 
     * A dialog that represents a single-turn conversation should await
     * [DialogContext.endDialog](xref:botbuilder-dialogs.DialogContext.endDialog) before exiting this method.
     * 
     * **See also**
     * - [DialogContext.beginDialog](xref:botbuilder-dialogs.DialogContext.beginDialog)
     * - [DialogContext.replaceDialog](xref:botbuilder-dialogs.DialogContext.replaceDialog)
     */
    public abstract beginDialog(dc: DialogContext, options?: O): Promise<DialogTurnResult>;

    /**
     * When overridden in a derived class, continues the dialog.
     *
     * @param dc The context for the current dialog turn.
     * 
     * @remarks
     * Derived dialogs that support multiple-turn conversations should override this method.
     * By default, this method signals that the dialog is complete and returns.
     * 
     * The [DialogContext](xref:botbuilder-dialogs.DialogContext) calls this method when it continues
     * the dialog.
     * 
     * To signal to the dialog context that this dialog has completed, await
     * [DialogContext.endDialog](xref:botbuilder-dialogs.DialogContext.endDialog) before exiting this method.
     * 
     * **See also**
     * - [DialogContext.continueDialog](xref:botbuilder-dialogs.DialogContext.continueDialog)
     */
    public async continueDialog(dc: DialogContext): Promise<DialogTurnResult> {
        // By default just end the current dialog.
        return dc.endDialog();
    }

    /**
     * When overridden in a derived class, resumes the dialog after the dialog above it on the stack completes.
     *
     * @param dc The context for the current dialog turn.
     * @param reason The reason the dialog is resuming. This will typically be
     *      [DialogReason.endCalled](xref:botbuilder-dialogs.DialogReason.endCalled)
     * @param result Optional. The return value, if any, from the dialog that ended.
     * 
     * @remarks
     * Derived dialogs that support multiple-turn conversations should override this method.
     * By default, this method signals that the dialog is complete and returns.
     * 
     * The [DialogContext](xref:botbuilder-dialogs.DialogContext) calls this method when it resumes
     * the dialog. If the previous dialog on the stack returned a value, that value is in the `result`
     * parameter.
     * 
     * To start a _child_ dialog, use [DialogContext.beginDialog](xref:botbuilder-dialogs.DialogContext.beginDialog)
     * or [DialogContext.prompt](xref:botbuilder-dialogs.DialogContext.prompt); however, this dialog will not
     * necessarily be the one that started the child dialog.
     * To signal to the dialog context that this dialog has completed, await
     * [DialogContext.endDialog](xref:botbuilder-dialogs.DialogContext.endDialog) before exiting this method.
     * 
     * **See also**
     * - [DialogContext.endDialog](xref:botbuilder-dialogs.DialogContext.endDialog)
     */
    public async resumeDialog(dc: DialogContext, reason: DialogReason, result?: any): Promise<DialogTurnResult> {
        // By default just end the current dialog and return result to parent.
        return dc.endDialog(result);
    }

    /**
     * When overridden in a derived class, reprompts the user for input.
     *
     * @param context The context object for the turn.
     * @param instance Current state information for this dialog.
     * 
     * @remarks
     * Derived dialogs that support validation and re-prompt logic should override this method.
     * By default, this method has no effect.
     * 
     * The [DialogContext](xref:botbuilder-dialogs.DialogContext) calls this method when the current
     * dialog should re-request input from the user. This method is implemented for prompt dialogs.
     * 
     * **See also**
     * - [DialogContext.repromptDialog](xref:botbuilder-dialogs.DialogContext.repromptDialog)
     * - [Prompt](xref:botbuilder-dialogs.Prompt)
     */
    public async repromptDialog(context: TurnContext, instance: DialogInstance): Promise<void> {
        // No-op by default
    }

    /**
     * When overridden in a derived class, performs clean up for the dialog before it ends.
     *
     * @param context The context object for the turn.
     * @param instance Current state information for this dialog.
     * @param reason The reason the dialog is ending.
     * 
     * @remarks
     * Derived dialogs that need to perform logging or cleanup before ending should override this method.
     * By default, this method has no effect.
     * 
     * The [DialogContext](xref:botbuilder-dialogs.DialogContext) calls this method when the current
     * dialog is ending.
     * 
     * **See also**
     * - [DialogContext.cancelAllDialogs](xref:botbuilder-dialogs.DialogContext.cancelAllDialogs)
     * - [DialogContext.endDialog](xref:botbuilder-dialogs.DialogContext.endDialog)
     * - [DialogContext.replaceDialog](xref:botbuilder-dialogs.DialogContext.replaceDialog)
     */
    public async endDialog(context: TurnContext, instance: DialogInstance, reason: DialogReason): Promise<void> {
        // No-op by default
    }

    /// <summary>
    /// Called when an event has been raised, using `DialogContext.emitEvent()`, by either the current dialog or a dialog that the current dialog started.
    /// </summary>
    /// <param name="dc">The dialog context for the current turn of conversation.</param>
    /// <param name="e">The event being raised.</param>
    /// <param name="cancellationToken">The cancellation token.</param>
    /// <returns>True if the event is handled by the current dialog and bubbling should stop.</returns>
    public async onDialogEvent(dc: DialogContext, e: DialogEvent): Promise<boolean> {
        // Before bubble
        let handled = await this.onPreBubbleEventAsync(dc, e);

        // Bubble as needed
        if (!handled && e.bubble && dc.parent != undefined) {
            handled = await dc.parent.emitEvent(e.name, e.value, true, false);
        }

        // Post bubble
        if (!handled) {
            handled = await this.onPostBubbleEventAsync(dc, e);
        }

        return handled;
    }

    /**
     * Called before an event is bubbled to its parent.
     * 
     * @remarks
     * This is a good place to perform interception of an event as returning `true` will prevent
     * any further bubbling of the event to the dialogs parents and will also prevent any child
     * dialogs from performing their default processing.
     * @param dc The dialog context for the current turn of conversation.
     * @param e The event being raised.
     * @returns Whether the event is handled by the current dialog and further processing should stop.
     */
    protected async onPreBubbleEventAsync(dc: DialogContext, e: DialogEvent): Promise<boolean> {
        return false;
    }

    /**
     * Called after an event was bubbled to all parents and wasn't handled.
     * 
     * @remarks
     * This is a good place to perform default processing logic for an event. Returning `true` will
     * prevent any processing of the event by child dialogs.
     * @param dc The dialog context for the current turn of conversation.
     * @param e The event being raised.
     * @returns Whether the event is handled by the current dialog and further processing should stop.
     */
    protected async onPostBubbleEventAsync(dc: DialogContext, e: DialogEvent): Promise<boolean> {
        return false;
    }

    /**
     * Called when a unique ID needs to be computed for a dialog.
     * 
     * @remarks
     * SHOULD be overridden to provide a more contextually relevant ID. The preferred pattern for 
     * ID's is `<dialog type>(this.hashedLabel('<dialog args>'))`.
     */    
    protected onComputeId(): string {
        throw new Error(`Dialog.onComputeId(): not implemented.`)
    }

    /**
     * Aids with computing a unique ID for a dialog by computing a 32 bit hash for a string.
     * 
     * @remarks
     * The source for this function was derived from the following article:
     * 
     * https://werxltd.com/wp/2010/05/13/javascript-implementation-of-javas-string-hashcode-method/
     * 
     * @param label String to generate a hash for.
     * @returns A string that is 15 characters or less in length.
     */
    protected hashedLabel(label: string): string {
        const l = label.length;
        if (label.length > 15)
        {
            let hash = 0;
            for (let i = 0; i < l; i++) {
                const chr = label.charCodeAt(i);
                hash  = ((hash << 5) - hash) + chr;
                hash |= 0; // Convert to 32 bit integer
            }
            label = `${label.substr(0, 5)}${hash.toString()}`;
        }

        return label;
    }    
}<|MERGE_RESOLUTION|>--- conflicted
+++ resolved
@@ -224,41 +224,21 @@
     public static EndOfTurn: DialogTurnResult = { status: DialogTurnStatus.waiting };
 
     /**
-<<<<<<< HEAD
-     * Gets the ID assigned to this dialog instance.
-     * 
-     * @remarks
-     * This ID is relative to a [DialogSet](xref:botbuilder-dialogs.DialogSet)
-     * and and must be unique within that set. Use [DialogSet.add](botbuilder-dialogs.DialogSet.add)
-     * to add a dialog instance to a set.
-     */
-    public readonly id: string;
-
-    /**
-=======
->>>>>>> 7e01e9b7
      * The telemetry client for logging events.
      * Default this to the NullTelemetryClient, which does nothing.
      */
     protected _telemetryClient: BotTelemetryClient =  new NullTelemetryClient();
 
     /**
-<<<<<<< HEAD
      * Creates a new instance of the [Dialog](xref:botbuilder-dialogs.Dialog) class.
      * 
-     * @param dialogId The ID to assign to the new dialog instance.
-=======
-     * Creates a new Dialog instance.
      * @param dialogId Optional. unique ID of the dialog.
->>>>>>> 7e01e9b7
      */
     constructor(dialogId?: string) {
         super();
         this.id = dialogId;
     }
 
-<<<<<<< HEAD
-=======
     /**
      * Unique ID of the dialog.
      * 
@@ -276,7 +256,6 @@
        this._id = value;
    }
 
->>>>>>> 7e01e9b7
     /** 
      * Gets the telemetry client for this dialog.
      */
