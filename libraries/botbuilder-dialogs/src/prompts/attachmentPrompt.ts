--- conflicted
+++ resolved
@@ -24,7 +24,6 @@
         super(dialogId, validator);
     }
 
-<<<<<<< HEAD
     /**
      * Prompts the user for input.
      * @param context Context for the current turn of conversation with the user.
@@ -35,15 +34,12 @@
      * on the stack is prompting the user for input; otherwise, false.
      * @returns A Promise representing the asynchronous operation.
      */
-    protected async onPrompt(context: TurnContext, state: any, options: PromptOptions, isRetry: boolean): Promise<void> {
-=======
     protected async onPrompt(
         context: TurnContext,
         state: any,
         options: PromptOptions,
         isRetry: boolean
     ): Promise<void> {
->>>>>>> 7bf0399a
         if (isRetry && options.retryPrompt) {
             await context.sendActivity(options.retryPrompt, undefined, InputHints.ExpectingInput);
         } else if (options.prompt) {
@@ -51,7 +47,6 @@
         }
     }
 
-<<<<<<< HEAD
     /**
      * Attempts to recognize the user's input.
      * @param context Context for the current turn of conversation with the user.
@@ -60,14 +55,11 @@
      * in the call to Prompt.
      * @returns A Promise representing the asynchronous operation.
      */
-    protected async onRecognize(context: TurnContext, state: any, options: PromptOptions): Promise<PromptRecognizerResult<Attachment[]>> {
-=======
     protected async onRecognize(
         context: TurnContext,
         state: any,
         options: PromptOptions
     ): Promise<PromptRecognizerResult<Attachment[]>> {
->>>>>>> 7bf0399a
         const value: Attachment[] = context.activity.attachments;
 
         return Array.isArray(value) && value.length > 0 ? { succeeded: true, value: value } : { succeeded: false };
