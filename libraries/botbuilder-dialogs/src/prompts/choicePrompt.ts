/**
 * @module botbuilder-dialogs
 */
/**
 * Copyright (c) Microsoft Corporation. All rights reserved.
 * Licensed under the MIT License.
 */
import { Activity, TurnContext } from 'botbuilder-core';
import { ChoiceFactory, ChoiceFactoryOptions, FindChoicesOptions, FoundChoice, recognizeChoices } from '../choices';
import { ListStyle, Prompt, PromptOptions, PromptRecognizerResult, PromptValidator } from './prompt';
import { PromptCultureModels } from './promptCultureModels';

// Need ChoiceDefaultsProperty so we can set choiceDefaults dynamically with lambda
interface ChoiceDefaultsChoicePrompt {
    [locale: string]: ChoiceFactoryOptions;
}

/**
 * Prompts a user to select from a list of choices.
 *
 * @remarks
 * By default the prompt will return to the calling dialog a `FoundChoice` object containing the
 * choice that was selected.
 */
export class ChoicePrompt extends Prompt<FoundChoice> {
    /**
     * A dictionary of Default Choices based on [[PromptCultureModels.getSupportedCultures()]].
     * Can be replaced by user using the constructor that contains choiceDefaults.
     */
    private choiceDefaults: ChoiceDefaultsChoicePrompt;

    /**
     * The prompts default locale that should be recognized.
     */
    public defaultLocale: string | undefined;

    /**
     * Style of the "yes" and "no" choices rendered to the user when prompting.
     *
     * @remarks
     * Defaults to `ListStyle.auto`.
     */
    public style: ListStyle;

    /**
     * Additional options passed to the `ChoiceFactory` and used to tweak the style of choices
     * rendered to the user.
     */
    public choiceOptions: ChoiceFactoryOptions | undefined;

    /**
     * Additional options passed to the underlying `recognizeChoices()` function.
     */
    public recognizerOptions: FindChoicesOptions | undefined;

    /**
     * Creates a new `ChoicePrompt` instance.
     * @param dialogId Unique ID of the dialog within its parent `DialogSet`.
     * @param validator (Optional) validator that will be called each time the user responds to the prompt. If the validator replies with a message no additional retry prompt will be sent.
     * @param defaultLocale (Optional) locale to use if `dc.context.activity.locale` not specified. Defaults to a value of `en-us`.
     * @param choiceDefaults (Optional) Overrides the dictionary of Bot Framework SDK-supported _choiceDefaults (for prompt localization).
     *  Must be passed in to each ConfirmPrompt that needs the custom choice defaults.
     */
    public constructor(
        dialogId: string,
        validator?: PromptValidator<FoundChoice>,
        defaultLocale?: string,
        choiceDefaults?: ChoiceDefaultsChoicePrompt
    ) {
        super(dialogId, validator);
        this.style = ListStyle.auto;
        this.defaultLocale = defaultLocale;

        if (choiceDefaults == undefined) {
            const supported: ChoiceDefaultsChoicePrompt = {};
            PromptCultureModels.getSupportedCultures().forEach((culture): void => {
                supported[culture.locale] = {
                    inlineSeparator: culture.separator,
                    inlineOr: culture.inlineOr,
                    inlineOrMore: culture.inlineOrMore,
                    includeNumbers: true,
                };
            });
            this.choiceDefaults = supported;
        } else {
            this.choiceDefaults = choiceDefaults;
        }
    }

    /**
     * Prompts the user for input.
     * @param context [TurnContext](xref:botbuilder-core.TurnContext), context for the current
     * turn of conversation with the user.
     * @param state Contains state for the current instance of the prompt on the dialog stack.
     * @param options A [PromptOptions](xref:botbuilder-dialogs.PromptOptions) object constructed
     * from the options initially provided in the call to Prompt.
     * @param isRetry `true` if this is the first time this prompt dialog instance
     * on the stack is prompting the user for input; otherwise, false.
     * @returns A `Promise` representing the asynchronous operation.
     */
    protected async onPrompt(
        context: TurnContext,
        state: any,
        options: PromptOptions,
        isRetry: boolean
    ): Promise<void> {
        // Determine locale
        const locale = this.determineCulture(context.activity);

        // Format prompt to send
        let prompt: Partial<Activity>;
<<<<<<< HEAD
        const choices = (this.style === ListStyle.suggestedAction ? ChoiceFactory.toChoices(options.choices) : options.choices) || [];
        const channelId = context.activity.channelId;
        const choiceOptions = this.choiceOptions || this.choiceDefaults[locale];
=======
        const choices: any[] =
            (this.style === ListStyle.suggestedAction ? ChoiceFactory.toChoices(options.choices) : options.choices) ||
            [];
        const channelId: string = context.activity.channelId;
        const choiceOptions: ChoiceFactoryOptions = this.choiceOptions || this.choiceDefaults[locale];
>>>>>>> b685c129
        const choiceStyle: ListStyle = options.style === 0 ? 0 : options.style || this.style;
        if (isRetry && options.retryPrompt) {
            prompt = this.appendChoices(options.retryPrompt, channelId, choices, choiceStyle, choiceOptions);
        } else {
            prompt = this.appendChoices(options.prompt, channelId, choices, choiceStyle, choiceOptions);
        }

        // Send prompt
        await context.sendActivity(prompt);
    }

    /**
     * Attempts to recognize the user's input.
     * @param context [TurnContext](xref:botbuilder-core.TurnContext) context for the current 
     * turn of conversation with the user.
     * @param state Contains state for the current instance of the prompt on the dialog stack.
     * @param options A [PromptOptions](xref:botbuilder-dialogs.PromptOptions) object constructed
     * from the options initially provided in the call to Prompt.
     * @returns A `Promise` representing the asynchronous operation.
     */
    protected async onRecognize(
        context: TurnContext,
        state: any,
        options: PromptOptions
    ): Promise<PromptRecognizerResult<FoundChoice>> {
        const result: PromptRecognizerResult<FoundChoice> = { succeeded: false };
        const activity = context.activity;
        const utterance = activity.text;
        if (!utterance) {
            return result;
        }
<<<<<<< HEAD
        const choices = (this.style === ListStyle.suggestedAction ? ChoiceFactory.toChoices(options.choices) : options.choices)|| [];
        const opt = this.recognizerOptions || {};
        opt.locale = this.determineCulture(activity, opt);
        const results  = recognizeChoices(utterance, choices, opt);
=======
        const choices: any[] =
            (this.style === ListStyle.suggestedAction ? ChoiceFactory.toChoices(options.choices) : options.choices) ||
            [];
        const opt: FindChoicesOptions = this.recognizerOptions || {};
        opt.locale = this.determineCulture(activity, opt);
        const results: any[] = recognizeChoices(utterance, choices, opt);
>>>>>>> b685c129
        if (Array.isArray(results) && results.length > 0) {
            result.succeeded = true;
            result.value = results[0].resolution;
        }

        return result;
    }

<<<<<<< HEAD
    private determineCulture(activity: Activity, opt?: FindChoicesOptions): string {
        const optLocale = opt && opt.locale ? opt.locale : null;
        let culture = PromptCultureModels.mapToNearestLanguage(activity.locale || optLocale || this.defaultLocale);
        if (!(culture && this.choiceDefaults.hasOwnProperty(culture))) {
=======
    /**
     * @private
     */
    private determineCulture(activity: Activity, opt: FindChoicesOptions = null): string {
        const optLocale = opt && opt.locale ? opt.locale : null;
        let culture = PromptCultureModels.mapToNearestLanguage(
            activity.locale || optLocale || this.defaultLocale || PromptCultureModels.English.locale
        );
        if (!culture || !this.choiceDefaults[culture]) {
>>>>>>> b685c129
            culture = PromptCultureModels.English.locale;
        }

        return culture;
    }
}<|MERGE_RESOLUTION|>--- conflicted
+++ resolved
@@ -109,17 +109,11 @@
 
         // Format prompt to send
         let prompt: Partial<Activity>;
-<<<<<<< HEAD
-        const choices = (this.style === ListStyle.suggestedAction ? ChoiceFactory.toChoices(options.choices) : options.choices) || [];
+        const choices =
+            (this.style === ListStyle.suggestedAction ? ChoiceFactory.toChoices(options.choices) : options.choices) ||
+            [];
         const channelId = context.activity.channelId;
         const choiceOptions = this.choiceOptions || this.choiceDefaults[locale];
-=======
-        const choices: any[] =
-            (this.style === ListStyle.suggestedAction ? ChoiceFactory.toChoices(options.choices) : options.choices) ||
-            [];
-        const channelId: string = context.activity.channelId;
-        const choiceOptions: ChoiceFactoryOptions = this.choiceOptions || this.choiceDefaults[locale];
->>>>>>> b685c129
         const choiceStyle: ListStyle = options.style === 0 ? 0 : options.style || this.style;
         if (isRetry && options.retryPrompt) {
             prompt = this.appendChoices(options.retryPrompt, channelId, choices, choiceStyle, choiceOptions);
@@ -151,19 +145,12 @@
         if (!utterance) {
             return result;
         }
-<<<<<<< HEAD
-        const choices = (this.style === ListStyle.suggestedAction ? ChoiceFactory.toChoices(options.choices) : options.choices)|| [];
+        const choices =
+            (this.style === ListStyle.suggestedAction ? ChoiceFactory.toChoices(options.choices) : options.choices) ||
+            [];
         const opt = this.recognizerOptions || {};
         opt.locale = this.determineCulture(activity, opt);
-        const results  = recognizeChoices(utterance, choices, opt);
-=======
-        const choices: any[] =
-            (this.style === ListStyle.suggestedAction ? ChoiceFactory.toChoices(options.choices) : options.choices) ||
-            [];
-        const opt: FindChoicesOptions = this.recognizerOptions || {};
-        opt.locale = this.determineCulture(activity, opt);
-        const results: any[] = recognizeChoices(utterance, choices, opt);
->>>>>>> b685c129
+        const results = recognizeChoices(utterance, choices, opt);
         if (Array.isArray(results) && results.length > 0) {
             result.succeeded = true;
             result.value = results[0].resolution;
@@ -172,22 +159,15 @@
         return result;
     }
 
-<<<<<<< HEAD
-    private determineCulture(activity: Activity, opt?: FindChoicesOptions): string {
-        const optLocale = opt && opt.locale ? opt.locale : null;
-        let culture = PromptCultureModels.mapToNearestLanguage(activity.locale || optLocale || this.defaultLocale);
-        if (!(culture && this.choiceDefaults.hasOwnProperty(culture))) {
-=======
     /**
      * @private
      */
-    private determineCulture(activity: Activity, opt: FindChoicesOptions = null): string {
+    private determineCulture(activity: Activity, opt?: FindChoicesOptions): string {
         const optLocale = opt && opt.locale ? opt.locale : null;
         let culture = PromptCultureModels.mapToNearestLanguage(
             activity.locale || optLocale || this.defaultLocale || PromptCultureModels.English.locale
         );
-        if (!culture || !this.choiceDefaults[culture]) {
->>>>>>> b685c129
+        if (!(culture && this.choiceDefaults[culture])) {
             culture = PromptCultureModels.English.locale;
         }
 
