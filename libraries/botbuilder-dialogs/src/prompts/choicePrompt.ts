/**
 * @module botbuilder-dialogs
 */
/**
 * Copyright (c) Microsoft Corporation. All rights reserved.
 * Licensed under the MIT License.
 */
import { Activity, TurnContext } from 'botbuilder-core';
import { ChoiceFactory, ChoiceFactoryOptions, FindChoicesOptions, FoundChoice, recognizeChoices } from '../choices';
import { ListStyle, Prompt, PromptOptions, PromptRecognizerResult, PromptValidator } from './prompt';
import { PromptCultureModels } from './promptCultureModels';

// Need ChoiceDefaultsProperty so we can set choiceDefaults dynamically with lambda
interface ChoiceDefaultsChoicePrompt { [locale: string]: ChoiceFactoryOptions };

/**
 * Prompts a user to select from a list of choices.
 *
 * @remarks
 * By default the prompt will return to the calling dialog a `FoundChoice` object containing the
 * choice that was selected.
 */
export class ChoicePrompt extends Prompt<FoundChoice> {

    /**
     * A dictionary of Default Choices based on [[PromptCultureModels.getSupportedCultures()]].
     * Can be replaced by user using the constructor that contains choiceDefaults.
     */
    private choiceDefaults: ChoiceDefaultsChoicePrompt;

    /**
     * The prompts default locale that should be recognized.
     */
    public defaultLocale: string|undefined;

    /**
     * Style of the "yes" and "no" choices rendered to the user when prompting.
     *
     * @remarks
     * Defaults to `ListStyle.auto`.
     */
    public style: ListStyle;

    /**
     * Additional options passed to the `ChoiceFactory` and used to tweak the style of choices
     * rendered to the user.
     */
    public choiceOptions: ChoiceFactoryOptions|undefined;

    /**
     * Additional options passed to the underlying `recognizeChoices()` function.
     */
    public recognizerOptions: FindChoicesOptions|undefined;

    /**
     * Creates a new `ChoicePrompt` instance.
     * @param dialogId (Optional) unique ID of the dialog within its parent `DialogSet`.
     * @param validator (Optional) validator that will be called each time the user responds to the prompt. If the validator replies with a message no additional retry prompt will be sent.
     * @param defaultLocale (Optional) locale to use if `dc.context.activity.locale` not specified. Defaults to a value of `en-us`.
     * @param choiceDefaults (Optional) Overrides the dictionary of Bot Framework SDK-supported _choiceDefaults (for prompt localization).
     *  Must be passed in to each ConfirmPrompt that needs the custom choice defaults.
     */
    public constructor(dialogId: string, validator?: PromptValidator<FoundChoice>, defaultLocale?: string, choiceDefaults?: ChoiceDefaultsChoicePrompt) {
        super(dialogId, validator);
        this.style = ListStyle.auto;
        this.defaultLocale = defaultLocale;
        
        if (choiceDefaults == undefined) {
            const supported: ChoiceDefaultsChoicePrompt = {};
            PromptCultureModels.getSupportedCultures().forEach((culture): void => {
                supported[culture.locale] = {
                    inlineSeparator: culture.separator,
                    inlineOr: culture.inlineOr,
                    inlineOrMore: culture.inlineOrMore,
                    includeNumbers: true
                };
            });
            this.choiceDefaults = supported;
        } else {
            this.choiceDefaults = choiceDefaults;
        }
    }

    protected async onPrompt(context: TurnContext, state: any, options: PromptOptions, isRetry: boolean): Promise<void> {
        // Determine locale
<<<<<<< HEAD
        let locale: string = PromptCultureModels.mapToNearestLanguage(context.activity.locale || this.defaultLocale);
        if (!locale || !this.choiceDefaults.hasOwnProperty(locale)) {
            locale = 'en-us';
        }
=======
        const locale = this.determineCulture(context.activity);
>>>>>>> 22a34be0

        // Format prompt to send
        let prompt: Partial<Activity>;
        const choices: any[] = (this.style === ListStyle.suggestedAction ? ChoiceFactory.toChoices(options.choices) : options.choices) || [];
        const channelId: string = context.activity.channelId;
        const choiceOptions: ChoiceFactoryOptions = this.choiceOptions || this.choiceDefaults[locale];
<<<<<<< HEAD
        const choiceStyle: ListStyle = options.style || this.style;
=======
        const choiceStyle: ListStyle = options.style === 0 ? 0 : options.style || this.style;
>>>>>>> 22a34be0
        if (isRetry && options.retryPrompt) {
            prompt = this.appendChoices(options.retryPrompt, channelId, choices, choiceStyle, choiceOptions);
        } else {
            prompt = this.appendChoices(options.prompt, channelId, choices, choiceStyle, choiceOptions);
        }

        // Send prompt
        await context.sendActivity(prompt);
    }

    protected async onRecognize(context: TurnContext, state: any, options: PromptOptions): Promise<PromptRecognizerResult<FoundChoice>> {

        const result: PromptRecognizerResult<FoundChoice> = { succeeded: false };
        const activity: Activity = context.activity;
        const utterance: string = activity.text;
        const choices: any[] = (this.style === ListStyle.suggestedAction ? ChoiceFactory.toChoices(options.choices) : options.choices)|| [];
        const opt: FindChoicesOptions = this.recognizerOptions || {};
<<<<<<< HEAD
        opt.locale = activity.locale || opt.locale || this.defaultLocale || 'en-us';
=======
        opt.locale = this.determineCulture(activity, opt);
>>>>>>> 22a34be0
        const results: any[]  = recognizeChoices(utterance, choices, opt);
        if (Array.isArray(results) && results.length > 0) {
            result.succeeded = true;
            result.value = results[0].resolution;
        }

        return result;
    }

    private determineCulture(activity: Activity, opt: FindChoicesOptions = null): string {
        const optLocale = opt && opt.locale ? opt.locale : null;
        let culture = PromptCultureModels.mapToNearestLanguage(activity.locale || optLocale || this.defaultLocale || PromptCultureModels.English.locale);
        if (!culture || !this.choiceDefaults[culture])
        {
            culture = PromptCultureModels.English.locale;
        }

        return culture;
    }
}<|MERGE_RESOLUTION|>--- conflicted
+++ resolved
@@ -83,25 +83,14 @@
 
     protected async onPrompt(context: TurnContext, state: any, options: PromptOptions, isRetry: boolean): Promise<void> {
         // Determine locale
-<<<<<<< HEAD
-        let locale: string = PromptCultureModels.mapToNearestLanguage(context.activity.locale || this.defaultLocale);
-        if (!locale || !this.choiceDefaults.hasOwnProperty(locale)) {
-            locale = 'en-us';
-        }
-=======
         const locale = this.determineCulture(context.activity);
->>>>>>> 22a34be0
 
         // Format prompt to send
         let prompt: Partial<Activity>;
         const choices: any[] = (this.style === ListStyle.suggestedAction ? ChoiceFactory.toChoices(options.choices) : options.choices) || [];
         const channelId: string = context.activity.channelId;
         const choiceOptions: ChoiceFactoryOptions = this.choiceOptions || this.choiceDefaults[locale];
-<<<<<<< HEAD
-        const choiceStyle: ListStyle = options.style || this.style;
-=======
         const choiceStyle: ListStyle = options.style === 0 ? 0 : options.style || this.style;
->>>>>>> 22a34be0
         if (isRetry && options.retryPrompt) {
             prompt = this.appendChoices(options.retryPrompt, channelId, choices, choiceStyle, choiceOptions);
         } else {
@@ -119,11 +108,7 @@
         const utterance: string = activity.text;
         const choices: any[] = (this.style === ListStyle.suggestedAction ? ChoiceFactory.toChoices(options.choices) : options.choices)|| [];
         const opt: FindChoicesOptions = this.recognizerOptions || {};
-<<<<<<< HEAD
-        opt.locale = activity.locale || opt.locale || this.defaultLocale || 'en-us';
-=======
         opt.locale = this.determineCulture(activity, opt);
->>>>>>> 22a34be0
         const results: any[]  = recognizeChoices(utterance, choices, opt);
         if (Array.isArray(results) && results.length > 0) {
             result.succeeded = true;
