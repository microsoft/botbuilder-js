/**
 * @module botbuilder-dialogs
 */
/**
 * Copyright (c) Microsoft Corporation. All rights reserved.
 * Licensed under the MIT License.
 */
import * as Recognizers from '@microsoft/recognizers-text-date-time';
import { Activity, InputHints, TurnContext } from 'botbuilder-core';
import { Prompt, PromptOptions, PromptRecognizerResult, PromptValidator } from './prompt';

/**
 * Result returned by the `DateTimePrompt`.
 */
export interface DateTimeResolution {
    /**
     * TIMEX expression representing ambiguity of the recognized time.
     */
    timex: string;

    /**
     * Type of time recognized. Possible values are 'date', 'time', 'datetime', 'daterange',
     * 'timerange', 'datetimerange', 'duration', or 'set'.
     */
    type: string;

    /**
     * Value of the specified [type](#type) that's a reasonable approximation given the ambiguity
     * of the [timex](#timex).
     */
    value: string;
}

/**
 * Prompts a user to enter a datetime expression.
 *
 * @remarks
 * By default the prompt will return to the calling dialog a `DateTimeResolution[]`.
 */
export class DateTimePrompt extends Prompt<DateTimeResolution[]> {
    /**
     * The prompts default locale that should be recognized.
     */
    public defaultLocale: string | undefined;

    /**
     * Creates a new DateTimePrompt instance.
     * @param dialogId Unique ID of the dialog within its parent `DialogSet` or `ComponentDialog`.
     * @param validator (Optional) validator that will be called each time the user responds to the prompt.
     * @param defaultLocale (Optional) locale to use if `TurnContext.activity.locale` is not specified. Defaults to a value of `en-us`.
     */
    constructor(dialogId: string, validator?: PromptValidator<DateTimeResolution[]>, defaultLocale?: string) {
        super(dialogId, validator);
        this.defaultLocale = defaultLocale;
    }

<<<<<<< HEAD
    /**
     * Prompts the user for input.
     * @param context [TurnContext](xref:botbuilder-core.TurnContext), context for the current
     * turn of conversation with the user.
     * @param state Contains state for the current instance of the prompt on the dialog stack.
     * @param options A [PromptOptions](xref:botbuilder-dialogs.PromptOptions) object constructed
     * from the options initially provided in the call to Prompt.
     * @param isRetry `true` if this is the first time this prompt dialog instance
     * on the stack is prompting the user for input; otherwise, false.
     * @returns A `Promise` representing the asynchronous operation.
     */
    protected async onPrompt(context: TurnContext, state: any, options: PromptOptions, isRetry: boolean): Promise<void> {
=======
    protected async onPrompt(
        context: TurnContext,
        state: any,
        options: PromptOptions,
        isRetry: boolean
    ): Promise<void> {
>>>>>>> 7bf0399a
        if (isRetry && options.retryPrompt) {
            await context.sendActivity(options.retryPrompt, undefined, InputHints.ExpectingInput);
        } else if (options.prompt) {
            await context.sendActivity(options.prompt, undefined, InputHints.ExpectingInput);
        }
    }

    /**
     * Attempts to recognize the user's input.
     * @param context [TurnContext](xref:botbuilder-core.TurnContext), context for the current
     * turn of conversation with the user.
     * @param state Contains state for the current instance of the prompt on the dialog stack.
     * @param options A [PromptOptions](xref:botbuilder-dialogs.PromptOptions) object constructed
     * from the options initially provided in the call to Prompt.
     * @returns A `Promise` representing the asynchronous operation.
     */
    protected async onRecognize(
        context: TurnContext,
        state: any,
        options: PromptOptions
    ): Promise<PromptRecognizerResult<DateTimeResolution[]>> {
        const result: PromptRecognizerResult<DateTimeResolution[]> = { succeeded: false };
        const activity: Activity = context.activity;
        const utterance: string = activity.text;
        if (!utterance) {
            return result;
        }
        const locale: string = activity.locale || this.defaultLocale || 'en-us';
        const results: any[] = Recognizers.recognizeDateTime(utterance, locale);
        if (results.length > 0 && results[0].resolution) {
            result.succeeded = true;
            result.value = results[0].resolution.values;
        }

        return result;
    }
}<|MERGE_RESOLUTION|>--- conflicted
+++ resolved
@@ -54,7 +54,6 @@
         this.defaultLocale = defaultLocale;
     }
 
-<<<<<<< HEAD
     /**
      * Prompts the user for input.
      * @param context [TurnContext](xref:botbuilder-core.TurnContext), context for the current
@@ -66,15 +65,12 @@
      * on the stack is prompting the user for input; otherwise, false.
      * @returns A `Promise` representing the asynchronous operation.
      */
-    protected async onPrompt(context: TurnContext, state: any, options: PromptOptions, isRetry: boolean): Promise<void> {
-=======
     protected async onPrompt(
         context: TurnContext,
         state: any,
         options: PromptOptions,
         isRetry: boolean
     ): Promise<void> {
->>>>>>> 7bf0399a
         if (isRetry && options.retryPrompt) {
             await context.sendActivity(options.retryPrompt, undefined, InputHints.ExpectingInput);
         } else if (options.prompt) {
