/**
 * @module botbuilder-dialogs
 */
/**
 * Copyright (c) Microsoft Corporation. All rights reserved.
 * Licensed under the MIT License.
 */
import * as Recognizers from '@microsoft/recognizers-text-choice';
import { Activity, TurnContext } from 'botbuilder-core';
import { Choice, ChoiceFactoryOptions, recognizeChoices } from '../choices';
import { ListStyle, Prompt, PromptOptions, PromptRecognizerResult, PromptValidator } from './prompt';
import { PromptCultureModels } from './promptCultureModels';

// Need ChoiceDefaultsProperty so we can set choiceDefaults dynamically with lambda
interface ChoiceDefaultsConfirmPrompt {
    [locale: string]: { choices: (string | Choice)[]; options: ChoiceFactoryOptions };
}

/**
 * Prompts a user to confirm something with a "yes" or "no" response.
 *
 * @remarks
 * By default the prompt will return to the calling dialog a `boolean` representing the users
 * selection.
 */
export class ConfirmPrompt extends Prompt<boolean> {
    /**
     * A dictionary of Default Choices based on [[PromptCultureModels.getSupportedCultures()]].
     * Can be replaced by user using the constructor that contains choiceDefaults.
     * This is initially set in the constructor.
     */
    private choiceDefaults: ChoiceDefaultsConfirmPrompt;
    /**
     * The prompts default locale that should be recognized.
     */
    public defaultLocale: string | undefined;

    /**
     * Style of the "yes" and "no" choices rendered to the user when prompting.
     *
     * @remarks
     * Defaults to `ListStyle.auto`.
     */
    public style: ListStyle;

    /**
     * Additional options passed to the `ChoiceFactory` and used to tweak the style of choices
     * rendered to the user.
     */
    public choiceOptions: ChoiceFactoryOptions | undefined;

    /**
     * Custom list of choices to send for the prompt.
     */
    public confirmChoices: (string | Choice)[] | undefined;

    /**
     * Creates a new ConfirmPrompt instance.
     * @param dialogId Unique ID of the dialog within its parent `DialogSet` or `ComponentDialog`.
     * @param validator (Optional) validator that will be called each time the user responds to the prompt.
     * @param defaultLocale (Optional) locale to use if `TurnContext.activity.locale` is not specified. Defaults to a value of `en-us`.
     */
    public constructor(
        dialogId: string,
        validator?: PromptValidator<boolean>,
        defaultLocale?: string,
        choiceDefaults?: ChoiceDefaultsConfirmPrompt
    ) {
        super(dialogId, validator);
        this.style = ListStyle.auto;
        this.defaultLocale = defaultLocale;

        if (choiceDefaults == undefined) {
            const supported: ChoiceDefaultsConfirmPrompt = {};
            PromptCultureModels.getSupportedCultures().forEach((culture): void => {
                supported[culture.locale] = {
                    choices: [culture.yesInLanguage, culture.noInLanguage],
                    options: {
                        inlineSeparator: culture.separator,
                        inlineOr: culture.inlineOr,
                        inlineOrMore: culture.inlineOrMore,
                        includeNumbers: true,
                    },
                };
            });
            this.choiceDefaults = supported;
        } else {
            this.choiceDefaults = choiceDefaults;
        }
    }

<<<<<<< HEAD
    /**
     * Prompts the user for input.
     * @param context [TurnContext](xref:botbuilder-core.TurnContext), context for the current
     * turn of conversation with the user.
     * @param state Contains state for the current instance of the prompt on the dialog stack.
     * @param options A [PromptOptions](xref:botbuilder-dialogs.PromptOptions) object constructed
     * from the options initially provided in the call to Prompt.
     * @param isRetry `true` if this is the first time this prompt dialog instance
     * on the stack is prompting the user for input; otherwise, false.
     * @returns A `Promise` representing the asynchronous operation.
     */
    protected async onPrompt(context: TurnContext, state: any, options: PromptOptions, isRetry: boolean): Promise<void> {

=======
    protected async onPrompt(
        context: TurnContext,
        state: any,
        options: PromptOptions,
        isRetry: boolean
    ): Promise<void> {
>>>>>>> 7bf0399a
        // Format prompt to send
        let prompt: Partial<Activity>;
        const channelId: string = context.activity.channelId;
        const culture: string = this.determineCulture(context.activity);
        const choiceOptions: ChoiceFactoryOptions = this.choiceOptions || this.choiceDefaults[culture].options;
        const choices: any[] = this.confirmChoices || this.choiceDefaults[culture].choices;
        if (isRetry && options.retryPrompt) {
            prompt = this.appendChoices(options.retryPrompt, channelId, choices, this.style, choiceOptions);
        } else {
            prompt = this.appendChoices(options.prompt, channelId, choices, this.style, choiceOptions);
        }

        // Send prompt
        await context.sendActivity(prompt);
    }

<<<<<<< HEAD
    /**
     * Attempts to recognize the user's input.
     * @param context [TurnContext](xref:botbuilder-core.TurnContext), context for the current
     * turn of conversation with the user.
     * @param state Contains state for the current instance of the prompt on the dialog stack.
     * @param options A [PromptOptions](xref:botbuilder-dialogs.PromptOptions) object constructed
     * from the options initially provided in the call to Prompt.
     * @returns A `Promise` representing the asynchronous operation.
     */
    protected async onRecognize(context: TurnContext, state: any, options: PromptOptions): Promise<PromptRecognizerResult<boolean>> {
=======
    protected async onRecognize(
        context: TurnContext,
        state: any,
        options: PromptOptions
    ): Promise<PromptRecognizerResult<boolean>> {
>>>>>>> 7bf0399a
        const result: PromptRecognizerResult<boolean> = { succeeded: false };
        const activity: Activity = context.activity;
        const utterance: string = activity.text;
        if (!utterance) {
            return result;
        }
        const culture: string = this.determineCulture(context.activity);
        const results: any = Recognizers.recognizeBoolean(utterance, culture);
        if (results.length > 0 && results[0].resolution) {
            result.succeeded = true;
            result.value = results[0].resolution.value;
        } else {
            // If the prompt text was sent to the user with numbers, the prompt should recognize number choices.
            const choiceOptions = this.choiceOptions || this.choiceDefaults[culture].options;

            if (typeof choiceOptions.includeNumbers !== 'boolean' || choiceOptions.includeNumbers) {
                const confirmChoices = this.confirmChoices || this.choiceDefaults[culture].choices;
                const choices = [confirmChoices[0], confirmChoices[1]];
                const secondOrMoreAttemptResults = recognizeChoices(utterance, choices);
                if (secondOrMoreAttemptResults.length > 0) {
                    result.succeeded = true;
                    result.value = secondOrMoreAttemptResults[0].resolution.index === 0;
                }
            }
        }

        return result;
    }

    /**
     * @private
     */
    private determineCulture(activity: Activity): string {
        let culture: string = PromptCultureModels.mapToNearestLanguage(activity.locale || this.defaultLocale);
        if (!culture || !this.choiceDefaults.hasOwnProperty(culture)) {
            culture = 'en-us';
        }
        return culture;
    }
}<|MERGE_RESOLUTION|>--- conflicted
+++ resolved
@@ -89,7 +89,6 @@
         }
     }
 
-<<<<<<< HEAD
     /**
      * Prompts the user for input.
      * @param context [TurnContext](xref:botbuilder-core.TurnContext), context for the current
@@ -101,16 +100,12 @@
      * on the stack is prompting the user for input; otherwise, false.
      * @returns A `Promise` representing the asynchronous operation.
      */
-    protected async onPrompt(context: TurnContext, state: any, options: PromptOptions, isRetry: boolean): Promise<void> {
-
-=======
     protected async onPrompt(
         context: TurnContext,
         state: any,
         options: PromptOptions,
         isRetry: boolean
     ): Promise<void> {
->>>>>>> 7bf0399a
         // Format prompt to send
         let prompt: Partial<Activity>;
         const channelId: string = context.activity.channelId;
@@ -127,7 +122,6 @@
         await context.sendActivity(prompt);
     }
 
-<<<<<<< HEAD
     /**
      * Attempts to recognize the user's input.
      * @param context [TurnContext](xref:botbuilder-core.TurnContext), context for the current
@@ -137,14 +131,11 @@
      * from the options initially provided in the call to Prompt.
      * @returns A `Promise` representing the asynchronous operation.
      */
-    protected async onRecognize(context: TurnContext, state: any, options: PromptOptions): Promise<PromptRecognizerResult<boolean>> {
-=======
     protected async onRecognize(
         context: TurnContext,
         state: any,
         options: PromptOptions
     ): Promise<PromptRecognizerResult<boolean>> {
->>>>>>> 7bf0399a
         const result: PromptRecognizerResult<boolean> = { succeeded: false };
         const activity: Activity = context.activity;
         const utterance: string = activity.text;
