--- conflicted
+++ resolved
@@ -28,20 +28,7 @@
      * Can be replaced by user using the constructor that contains choiceDefaults.
      * This is initially set in the constructor.
      */
-<<<<<<< HEAD
-    private static defaultChoiceOptions: { [locale: string]: { choices: (string|Choice)[]; options: ChoiceFactoryOptions }} = {
-        'es-es': { choices: ['Sí', 'No'], options: { inlineSeparator: ', ', inlineOr: ' o ', inlineOrMore: ', o ', includeNumbers: true }},
-        'nl-nl': { choices: ['Ja', 'Nee'], options: { inlineSeparator: ', ', inlineOr: ' of ', inlineOrMore: ', of ', includeNumbers: true }},
-        'en-us': { choices: ['Yes', 'No'], options: { inlineSeparator: ', ', inlineOr: ' or ', inlineOrMore: ', or ', includeNumbers: true }},
-        'fr-fr': { choices: ['Oui', 'Non'], options: { inlineSeparator: ', ', inlineOr: ' ou ', inlineOrMore: ', ou ', includeNumbers: true }},
-        'de-de': { choices: ['Ja', 'Nein'], options: { inlineSeparator: ', ', inlineOr: ' oder ', inlineOrMore: ', oder ', includeNumbers: true }},
-        'ja-jp': { choices: ['はい', 'いいえ'], options: { inlineSeparator: '、 ', inlineOr: ' または ', inlineOrMore: '、 または ', includeNumbers: true }},
-        'pt-br': { choices: ['Sim', 'Não'], options: { inlineSeparator: ', ', inlineOr: ' ou ', inlineOrMore: ', ou ', includeNumbers: true }},
-        'zh-cn': { choices: ['是的', '不'], options: { inlineSeparator: '， ', inlineOr: ' 要么 ', inlineOrMore: '， 要么 ', includeNumbers: true }}
-    };
-=======
     private choiceDefaults: ChoiceDefaultsConfirmPrompt;
->>>>>>> 88cf80e3
     /**
      * The prompts default locale that should be recognized.
      */
@@ -72,11 +59,7 @@
      * @param validator (Optional) validator that will be called each time the user responds to the prompt.
      * @param defaultLocale (Optional) locale to use if `TurnContext.activity.locale` is not specified. Defaults to a value of `en-us`.
      */
-<<<<<<< HEAD
-    constructor(dialogId?: string, validator?: PromptValidator<boolean>, defaultLocale?: string) {
-=======
     public constructor(dialogId: string, validator?: PromptValidator<boolean>, defaultLocale?: string, choiceDefaults?: ChoiceDefaultsConfirmPrompt) {
->>>>>>> 88cf80e3
         super(dialogId, validator);
         this.style = ListStyle.auto;
         this.defaultLocale = defaultLocale;
@@ -98,10 +81,6 @@
         } else {
             this.choiceDefaults = choiceDefaults;
         }
-    }
-
-    protected onComputeID(): string {
-        return `confirmPrompt[${this.bindingPath()}]`;
     }
 
     protected async onPrompt(context: TurnContext, state: any, options: PromptOptions, isRetry: boolean): Promise<void> {
