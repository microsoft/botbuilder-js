--- conflicted
+++ resolved
@@ -219,22 +219,14 @@
         let isValid = false;
         if (this.validator) {
             if (state.state['attemptCount'] === undefined) {
-<<<<<<< HEAD
-                state.state['attemptCount'] = 1;
-=======
                 state.state['attemptCount'] = 0;
->>>>>>> 3776cd11
             }
             isValid = await this.validator({
                 context: dc.context,
                 recognized: recognized,
                 state: state.state,
                 options: state.options,
-<<<<<<< HEAD
-                attemptCount: state.state['attemptCount']
-=======
                 attemptCount: ++state.state['attemptCount']
->>>>>>> 3776cd11
             });
             if (state.state['attemptCount'] !== undefined) {
                 state.state['attemptCount']++;
