--- conflicted
+++ resolved
@@ -9,27 +9,11 @@
 import { Activity, InputHints, TurnContext } from 'botbuilder-core';
 import { Prompt, PromptOptions, PromptRecognizerResult, PromptValidator } from './prompt';
 
-<<<<<<< HEAD
-import * as Chinese from 'cldr-data/main/zh/numbers.json';
-import * as English from 'cldr-data/main/en/numbers.json';
-import * as Dutch from 'cldr-data/main/nl/numbers.json';
-import * as German from 'cldr-data/main/de/numbers.json';
-import * as Japanese from 'cldr-data/main/ja/numbers.json';
-import * as LikelySubtags from 'cldr-data/supplemental/likelySubtags.json';
-import * as NumberingSystem from 'cldr-data/supplemental/numberingSystems.json';
-import * as Portuguese from 'cldr-data/main/pt/numbers.json';
-import * as Spanish from 'cldr-data/main/es/numbers.json';
-
-import * as Globalize from 'globalize';
-Globalize.load(
-    Chinese, English, Dutch, German, Japanese, LikelySubtags, NumberingSystem, Portuguese, Spanish    
-=======
-import { Chinese, Dutch, English, French, German, Japanese, LikelySubtags, NumberingSystem, Portuguese, Spanish } from "../i18n";
+import { Chinese, Dutch, English, French, German, Japanese, LikelySubtags, NumberingSystem, Portuguese, Spanish } from '../i18n';
 
 import * as Globalize from 'globalize';
 Globalize.load(
     Chinese, English, Dutch, French, German, Japanese, LikelySubtags, NumberingSystem, Portuguese, Spanish    
->>>>>>> 3776cd11
 );
 
 /**
