--- conflicted
+++ resolved
@@ -40,10 +40,7 @@
 
     /**
      * Prompts the user for input.
-<<<<<<< HEAD
      *
-=======
->>>>>>> f4425c47
      * @param context [TurnContext](xref:botbuilder-core.TurnContext), context for the current
      * turn of conversation with the user.
      * @param state Contains state for the current instance of the prompt on the dialog stack.
