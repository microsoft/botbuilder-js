--- conflicted
+++ resolved
@@ -6,13 +6,8 @@
  * Licensed under the MIT License.
  */
 import { Token } from '@microsoft/recognizers-text-date-time';
-<<<<<<< HEAD
 import {  Activity, ActivityTypes, Attachment, CardFactory, InputHints, MessageFactory, TokenResponse, TurnContext } from 'botbuilder-core';
 import { Dialog, DialogTurnResult, DialogConsultation, DialogConsultationDesire } from '../dialog';
-=======
-import { Activity, ActivityTypes, Attachment, CardFactory, InputHints, MessageFactory, TokenResponse, TurnContext, IUserTokenProvider } from 'botbuilder-core';
-import { Dialog, DialogTurnResult } from '../dialog';
->>>>>>> 58606346
 import { DialogContext } from '../dialogContext';
 import { PromptOptions, PromptRecognizerResult,  PromptValidator } from './prompt';
 import { channels } from '../choices/channel';
