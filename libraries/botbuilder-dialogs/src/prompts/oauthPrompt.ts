--- conflicted
+++ resolved
@@ -5,11 +5,7 @@
  * Copyright (c) Microsoft Corporation. All rights reserved.
  * Licensed under the MIT License.
  */
-<<<<<<< HEAD
-import { Activity, ActivityTypes, Attachment, CardFactory, InputHints, MessageFactory, OAuthLoginTimeoutKey, TokenResponse, TurnContext, IUserTokenProvider,  } from 'botbuilder-core';
-=======
 import { Activity, ActivityTypes, Attachment, CardFactory, Channels, InputHints, MessageFactory, OAuthLoginTimeoutKey, TokenResponse, TurnContext, IUserTokenProvider, OAuthCard, ActionTypes,  } from 'botbuilder-core';
->>>>>>> 3776cd11
 import { Dialog, DialogTurnResult } from '../dialog';
 import { DialogContext } from '../dialogContext';
 import { PromptOptions, PromptRecognizerResult,  PromptValidator } from './prompt';
@@ -162,11 +158,7 @@
         } else {
 
             if (state.state['attemptCount'] === undefined) {
-<<<<<<< HEAD
-                state.state['attemptCount'] = 1;
-=======
                 state.state['attemptCount'] = 0;
->>>>>>> 3776cd11
             }
 
             // Validate the return value
@@ -177,11 +169,7 @@
                     recognized: recognized,
                     state: state.state,
                     options: state.options,
-<<<<<<< HEAD
-                    attemptCount: state.state['attemptCount']
-=======
                     attemptCount: ++state.state['attemptCount']
->>>>>>> 3776cd11
                 });
             } else if (recognized.succeeded) {
                 isValid = true;
@@ -260,11 +248,6 @@
         if (this.channelSupportsOAuthCard(context.activity.channelId)) {
             const cards: Attachment[] = msg.attachments.filter((a: Attachment) => a.contentType === CardFactory.contentTypes.oauthCard);
             if (cards.length === 0) {
-<<<<<<< HEAD
-                let link: string = undefined;
-                if (OAuthPrompt.isFromStreamingConnection(context.activity)) {
-                    link = await (context.adapter as any).getSignInLink(context, this.settings.connectionName);
-=======
                 let cardActionType = ActionTypes.Signin;
                 let link: string;
                 if (OAuthPrompt.isFromStreamingConnection(context.activity)) {
@@ -278,7 +261,6 @@
                         link = await (context.adapter as any).getSignInLink(context, this.settings.connectionName);
                         cardActionType = ActionTypes.OpenUrl;
                     }
->>>>>>> 3776cd11
                 }
                 // Append oauth card
                 const card = CardFactory.oauthCard(
@@ -286,15 +268,11 @@
                     this.settings.title,
                     this.settings.text,
                     link
-<<<<<<< HEAD
-                ));
-=======
                 );
 
                 // Set the appropriate ActionType for the button.
                 (card.content as OAuthCard).buttons[0].type = cardActionType;
                 msg.attachments.push(card);
->>>>>>> 3776cd11
             }
         } else {
             const cards: Attachment[] = msg.attachments.filter((a: Attachment) => a.contentType === CardFactory.contentTypes.signinCard);
@@ -310,12 +288,7 @@
         }
 
         // Add the login timeout specified in OAuthPromptSettings to TurnState so it can be referenced if polling is needed
-<<<<<<< HEAD
-        if (!context.turnState.get(OAuthLoginTimeoutKey) && this.settings.timeout)
-        {
-=======
         if (!context.turnState.get(OAuthLoginTimeoutKey) && this.settings.timeout) {
->>>>>>> 3776cd11
             context.turnState.set(OAuthLoginTimeoutKey, this.settings.timeout);
         }
 
