/**
 * @module botbuilder-dialogs
 */
/**
 * Copyright (c) Microsoft Corporation. All rights reserved.
 * Licensed under the MIT License.
 */
<<<<<<< HEAD
import { Token } from '@microsoft/recognizers-text-date-time';
import { Activity, ActivityTypes, Attachment, CardFactory, InputHints, MessageFactory, TokenResponse, TurnContext, IUserTokenProvider } from 'botbuilder-core';
import { Dialog, DialogTurnResult, DialogEvent } from '../dialog';
=======
import { Activity, ActivityTypes, Attachment, CardFactory, InputHints, MessageFactory, OAuthLoginTimeoutKey, TokenResponse, TurnContext, IUserTokenProvider,  } from 'botbuilder-core';
import { Dialog, DialogTurnResult } from '../dialog';
>>>>>>> 88cf80e3
import { DialogContext } from '../dialogContext';
import { PromptOptions, PromptRecognizerResult,  PromptValidator } from './prompt';
import { channels } from '../choices/channel';

/**
 * Settings used to configure an `OAuthPrompt` instance.
 */
export interface OAuthPromptSettings {
    /**
     * Name of the OAuth connection being used.
     */
    connectionName: string;

    /**
     * Title of the cards signin button.
     */
    title: string;

    /**
     * (Optional) additional text to include on the signin card.
     */
    text?: string;

    /**
     * (Optional) number of milliseconds the prompt will wait for the user to authenticate.
     * Defaults to a value `900,000` (15 minutes.)
     */
    timeout?: number;
}

/**
 * Creates a new prompt that asks the user to sign in using the Bot Frameworks Single Sign On (SSO)
 * service.
 *
 * @remarks
 * The prompt will attempt to retrieve the users current token and if the user isn't signed in, it
 * will send them an `OAuthCard` containing a button they can press to signin. Depending on the
 * channel, the user will be sent through one of two possible signin flows:
 *
 * - The automatic signin flow where once the user signs in and the SSO service will forward the bot
 * the users access token using either an `event` or `invoke` activity.
 * - The "magic code" flow where where once the user signs in they will be prompted by the SSO
 * service to send the bot a six digit code confirming their identity. This code will be sent as a
 * standard `message` activity.
 *
 * Both flows are automatically supported by the `OAuthPrompt` and the only thing you need to be
 * careful of is that you don't block the `event` and `invoke` activities that the prompt might
 * be waiting on.
 *
 * > [!NOTE]
 * > You should avoid persisting the access token with your bots other state. The Bot Frameworks
 * > SSO service will securely store the token on your behalf. If you store it in your bots state
 * > it could expire or be revoked in between turns.
 * >
 * > When calling the prompt from within a waterfall step you should use the token within the step
 * > following the prompt and then let the token go out of scope at the end of your function.
 *
 * #### Prompt Usage
 *
 * When used with your bots `DialogSet` you can simply add a new instance of the prompt as a named
 * dialog using `DialogSet.add()`. You can then start the prompt from a waterfall step using either
 * `DialogContext.beginDialog()` or `DialogContext.prompt()`. The user will be prompted to signin as
 * needed and their access token will be passed as an argument to the callers next waterfall step:
 *
 * ```JavaScript
 * const { ConversationState, MemoryStorage, OAuthLoginTimeoutMsValue } = require('botbuilder');
 * const { DialogSet, OAuthPrompt, WaterfallDialog } = require('botbuilder-dialogs');
 *
 * const convoState = new ConversationState(new MemoryStorage());
 * const dialogState = convoState.createProperty('dialogState');
 * const dialogs = new DialogSet(dialogState);
 *
 * dialogs.add(new OAuthPrompt('loginPrompt', {
 *    connectionName: 'GitConnection',
 *    title: 'Login To GitHub',
 *    timeout: OAuthLoginTimeoutMsValue   // User has 15 minutes to login
 * }));
 *
 * dialogs.add(new WaterfallDialog('taskNeedingLogin', [
 *      async (step) => {
 *          return await step.beginDialog('loginPrompt');
 *      },
 *      async (step) => {
 *          const token = step.result;
 *          if (token) {
 *
 *              // ... continue with task needing access token ...
 *
 *          } else {
 *              await step.context.sendActivity(`Sorry... We couldn't log you in. Try again later.`);
 *              return await step.endDialog();
 *          }
 *      }
 * ]));
 * ```
 */
export class OAuthPrompt extends Dialog {

    /**
     * Creates a new OAuthPrompt instance.
     * @param dialogId Unique ID of the dialog within its parent `DialogSet` or `ComponentDialog`.
     * @param settings Settings used to configure the prompt.
     * @param validator (Optional) validator that will be called each time the user responds to the prompt.
     */
    constructor(dialogId: string, private settings: OAuthPromptSettings, private validator?: PromptValidator<TokenResponse>) {
        super(dialogId);
    }

    public async beginDialog(dc: DialogContext, options?: PromptOptions): Promise<DialogTurnResult> {
        // Ensure prompts have input hint set
        const o: Partial<PromptOptions> = {...options};
        if (o.prompt && typeof o.prompt === 'object' && typeof o.prompt.inputHint !== 'string') {
            o.prompt.inputHint = InputHints.AcceptingInput;
        }
        if (o.retryPrompt && typeof o.retryPrompt === 'object' && typeof o.retryPrompt.inputHint !== 'string') {
            o.retryPrompt.inputHint = InputHints.AcceptingInput;
        }

        // Initialize prompt state
        const timeout: number = typeof this.settings.timeout === 'number' ? this.settings.timeout : 900000;
        const state: OAuthPromptState = dc.activeDialog.state as OAuthPromptState;
        state.state = {};
        state.options = o;
        state.expires = new Date().getTime() + timeout;

        // Attempt to get the users token
        const output: TokenResponse = await this.getUserToken(dc.context);
        if (output !== undefined) {
            // Return token
            return await dc.endDialog(output);
        } else {
            // Prompt user to login
            await this.sendOAuthCardAsync(dc.context, state.options.prompt);

            return Dialog.EndOfTurn;
        }
    }

    public async continueDialog(dc: DialogContext): Promise<DialogTurnResult> {
        // Recognize token
        const recognized: PromptRecognizerResult<TokenResponse> = await this.recognizeToken(dc.context);

        // Check for timeout
        const state: OAuthPromptState = dc.activeDialog.state as OAuthPromptState;
        const isMessage: boolean = dc.context.activity.type === ActivityTypes.Message;
        const hasTimedOut: boolean = isMessage && (new Date().getTime() > state.expires);
        if (hasTimedOut) {
            return await dc.endDialog(undefined);
        } else {

            if (state.state['attemptCount'] === undefined) {
                state.state['attemptCount'] = 1;
            }

            // Validate the return value
            let isValid = false;
            if (this.validator) {
                isValid = await this.validator({
                    context: dc.context,
                    recognized: recognized,
                    state: state.state,
                    options: state.options,
                    attemptCount: state.state['attemptCount']
                });
            } else if (recognized.succeeded) {
                isValid = true;
            }

            // Return recognized value or re-prompt
            if (isValid) {
                return await dc.endDialog(recognized.value);
            } else {
                // Send retry prompt
                if (!dc.context.responded && isMessage && state.options.retryPrompt) {
                    await dc.context.sendActivity(state.options.retryPrompt);
                }

                return Dialog.EndOfTurn;
            }
        }
    }

    /**
     * Attempts to retrieve the stored token for the current user.
     * @param context Context reference the user that's being looked up.
     * @param code (Optional) login code received from the user.
     */
    public async getUserToken(context: TurnContext, code?: string): Promise<TokenResponse|undefined> {
        // Validate adapter type
        if (!('getUserToken' in context.adapter)) {
            throw new Error(`OAuthPrompt.getUserToken(): not supported for the current adapter.`);
        }

        // Get the token and call validator
        const adapter: IUserTokenProvider = context.adapter as IUserTokenProvider;

        return await adapter.getUserToken(context, this.settings.connectionName, code);
    }

    /**
     * Signs the user out of the service.
     *
     * @remarks
     * This example shows creating an instance of the prompt and then signing out the user.
     *
     * ```JavaScript
     * const prompt = new OAuthPrompt({
     *    connectionName: 'GitConnection',
     *    title: 'Login To GitHub'
     * });
     * await prompt.signOutUser(context);
     * ```
     * @param context Context referencing the user that's being signed out.
     */
    public async signOutUser(context: TurnContext): Promise<void> {
        // Validate adapter type
        if (!('signOutUser' in context.adapter)) {
            throw new Error(`OAuthPrompt.signOutUser(): not supported for the current adapter.`);
        }

        // Sign out user
        const adapter: IUserTokenProvider = context.adapter as IUserTokenProvider;

        return adapter.signOutUser(context, this.settings.connectionName);
    }

    private async sendOAuthCardAsync(context: TurnContext, prompt?: string|Partial<Activity>): Promise<void> {
        // Validate adapter type
        if (!('getUserToken' in context.adapter)) {
            throw new Error(`OAuthPrompt.prompt(): not supported for the current adapter.`);
        }

        // Initialize outgoing message
        const msg: Partial<Activity> =
            typeof prompt === 'object' ? {...prompt} : MessageFactory.text(prompt, undefined, InputHints.AcceptingInput);
        if (!Array.isArray(msg.attachments)) { msg.attachments = []; }

        // Add login card as needed
        if (this.channelSupportsOAuthCard(context.activity.channelId)) {
            const cards: Attachment[] = msg.attachments.filter((a: Attachment) => a.contentType === CardFactory.contentTypes.oauthCard);
            if (cards.length === 0) {
                let link: string = undefined;
                if (OAuthPrompt.isFromStreamingConnection(context.activity)) {
                    link = await (context.adapter as any).getSignInLink(context, this.settings.connectionName);
                }
                // Append oauth card
                msg.attachments.push(CardFactory.oauthCard(
                    this.settings.connectionName,
                    this.settings.title,
                    this.settings.text,
                    link
                ));
            }
        } else {
            const cards: Attachment[] = msg.attachments.filter((a: Attachment) => a.contentType === CardFactory.contentTypes.signinCard);
            if (cards.length === 0) {
                // Append signin card
                const link: any = await (context.adapter as any).getSignInLink(context, this.settings.connectionName);
                msg.attachments.push(CardFactory.signinCard(
                    this.settings.title,
                    link,
                    this.settings.text
                ));
            }
        }

        // Add the login timeout specified in OAuthPromptSettings to TurnState so it can be referenced if polling is needed
        if (!context.turnState.get(OAuthLoginTimeoutKey) && this.settings.timeout)
        {
            context.turnState.set(OAuthLoginTimeoutKey, this.settings.timeout);
        }

        // Send prompt
        await context.sendActivity(msg);
    }

    private async recognizeToken(context: TurnContext): Promise<PromptRecognizerResult<TokenResponse>> {
        let token: TokenResponse|undefined;
        if (this.isTokenResponseEvent(context)) {
            token = context.activity.value as TokenResponse;
        } else if (this.isTeamsVerificationInvoke(context)) {
            const code: any = context.activity.value.state;
            try {
                token = await this.getUserToken(context, code);
                if (token !== undefined) {
                    await context.sendActivity({ type: 'invokeResponse', value: { status: 200 }});
                } else {
                    await context.sendActivity({ type: 'invokeResponse', value: { status: 404 }});
                }
            }
<<<<<<< HEAD
            catch
=======
            catch (e)
>>>>>>> 88cf80e3
            {
                await context.sendActivity({ type: 'invokeResponse', value: { status: 500 }});
            }
        } else if (context.activity.type === ActivityTypes.Message) {
            const matched: RegExpExecArray = /(\d{6})/.exec(context.activity.text);
            if (matched && matched.length > 1) {
                token = await this.getUserToken(context, matched[1]);
            }
        }

        return token !== undefined ? { succeeded: true, value: token } : { succeeded: false };
    }

    private static isFromStreamingConnection(activity: Activity): boolean {
        return activity && activity.serviceUrl && !activity.serviceUrl.toLowerCase().startsWith('http');
    }

    private isTokenResponseEvent(context: TurnContext): boolean {
        const activity: Activity = context.activity;

        return activity.type === ActivityTypes.Event && activity.name === 'tokens/response';
    }



    private isTeamsVerificationInvoke(context: TurnContext): boolean {
        const activity: Activity = context.activity;

        return activity.type === ActivityTypes.Invoke && activity.name === 'signin/verifyState';
    }

    private channelSupportsOAuthCard(channelId: string): boolean {
        switch (channelId) {
            case channels.msteams:
            case channels.cortana:
            case channels.skype:
            case channels.skypeforbusiness:
                return false;
            default:
        }

        return true;
    }
}

/**
 * @private
 */
interface OAuthPromptState  {
    state: any;
    options: PromptOptions;
    expires: number;        // Timestamp of when the prompt will timeout.
}<|MERGE_RESOLUTION|>--- conflicted
+++ resolved
@@ -5,14 +5,8 @@
  * Copyright (c) Microsoft Corporation. All rights reserved.
  * Licensed under the MIT License.
  */
-<<<<<<< HEAD
-import { Token } from '@microsoft/recognizers-text-date-time';
-import { Activity, ActivityTypes, Attachment, CardFactory, InputHints, MessageFactory, TokenResponse, TurnContext, IUserTokenProvider } from 'botbuilder-core';
-import { Dialog, DialogTurnResult, DialogEvent } from '../dialog';
-=======
-import { Activity, ActivityTypes, Attachment, CardFactory, InputHints, MessageFactory, OAuthLoginTimeoutKey, TokenResponse, TurnContext, IUserTokenProvider,  } from 'botbuilder-core';
+import { Activity, ActivityTypes, Attachment, CardFactory, InputHints, MessageFactory, OAuthLoginTimeoutKey, TokenResponse, TurnContext, IUserTokenProvider } from 'botbuilder-core';
 import { Dialog, DialogTurnResult } from '../dialog';
->>>>>>> 88cf80e3
 import { DialogContext } from '../dialogContext';
 import { PromptOptions, PromptRecognizerResult,  PromptValidator } from './prompt';
 import { channels } from '../choices/channel';
@@ -303,11 +297,7 @@
                     await context.sendActivity({ type: 'invokeResponse', value: { status: 404 }});
                 }
             }
-<<<<<<< HEAD
-            catch
-=======
             catch (e)
->>>>>>> 88cf80e3
             {
                 await context.sendActivity({ type: 'invokeResponse', value: { status: 500 }});
             }
