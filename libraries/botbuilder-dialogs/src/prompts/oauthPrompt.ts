--- conflicted
+++ resolved
@@ -5,17 +5,11 @@
  * Copyright (c) Microsoft Corporation. All rights reserved.
  * Licensed under the MIT License.
  */
-<<<<<<< HEAD
-import { Activity, ActivityTypes, AppCredentials, Attachment, CardFactory, Channels, InputHints, MessageFactory, OAuthLoginTimeoutKey, TokenResponse, TurnContext, CredentialTokenProvider, OAuthCard, ActionTypes, } from 'botbuilder-core';
-=======
 import { Activity, ActivityTypes, Attachment, CoreAppCredentials, BotAdapter, CardFactory, Channels, InputHints, MessageFactory, OAuthLoginTimeoutKey, TokenResponse, TurnContext, OAuthCard, ActionTypes, ExtendedUserTokenProvider, verifyStateOperationName, StatusCodes, tokenExchangeOperationName, tokenResponseEventName } from 'botbuilder-core';
->>>>>>> 573100fe
 import { Dialog, DialogTurnResult } from '../dialog';
 import { DialogContext } from '../dialogContext';
 import { PromptOptions, PromptRecognizerResult,  PromptValidator } from './prompt';
 import { isSkillClaim } from './skillsHelpers';
-<<<<<<< HEAD
-=======
 
 /**
  * Request body accepted for a token exchange invoke activity.
@@ -40,7 +34,6 @@
         this.failureDetail = failureDetail;
     }
 }
->>>>>>> 573100fe
 
 /**
  * Settings used to configure an `OAuthPrompt` instance.
@@ -49,11 +42,7 @@
     /**
      * AppCredentials for OAuth.
      */
-<<<<<<< HEAD
-    oAuthAppCredentials: AppCredentials;
-=======
     oAuthAppCredentials?: CoreAppCredentials;
->>>>>>> 573100fe
 
     /**
      * Name of the OAuth connection being used.
@@ -240,11 +229,7 @@
         }
 
         // Get the token and call validator
-<<<<<<< HEAD
-        const adapter: CredentialTokenProvider = context.adapter as CredentialTokenProvider;
-=======
         const adapter: ExtendedUserTokenProvider = context.adapter as ExtendedUserTokenProvider;
->>>>>>> 573100fe
 
         return await adapter.getUserToken(context, this.settings.connectionName, code, this.settings.oAuthAppCredentials);
     }
@@ -271,11 +256,7 @@
         }
 
         // Sign out user
-<<<<<<< HEAD
-        const adapter: CredentialTokenProvider = context.adapter as CredentialTokenProvider;
-=======
         const adapter: ExtendedUserTokenProvider = context.adapter as ExtendedUserTokenProvider;
->>>>>>> 573100fe
 
         return adapter.signOutUser(context, this.settings.connectionName, null, this.settings.oAuthAppCredentials);
     }
@@ -296,21 +277,6 @@
             const cards: Attachment[] = msg.attachments.filter((a: Attachment) => a.contentType === CardFactory.contentTypes.oauthCard);
             if (cards.length === 0) {
                 let cardActionType = ActionTypes.Signin;
-<<<<<<< HEAD
-                let link: string;
-                if (OAuthPrompt.isFromStreamingConnection(context.activity)) {
-                    link = await (context.adapter as CredentialTokenProvider).getSignInLink(context, this.settings.connectionName, this.settings.oAuthAppCredentials);
-                } else {
-                    // Retrieve the ClaimsIdentity from a BotFrameworkAdapter. For more information see
-                    // https://github.com/microsoft/botbuilder-js/commit/b7932e37bb6e421985d5ce53edd9e82af6240a63#diff-3e3af334c0c6adf4906ee5e2a23beaebR250
-                    const identity = context.turnState.get((context.adapter as any).BotIdentityKey);
-                    if (identity && isSkillClaim(identity.claims)) {
-                        // Force magic code for Skills (to be addressed in R8)
-                        link = await (context.adapter as CredentialTokenProvider).getSignInLink(context, this.settings.connectionName, this.settings.oAuthAppCredentials);
-                        cardActionType = ActionTypes.OpenUrl;
-                    }
-                }
-=======
                 const signInResource = await (context.adapter as ExtendedUserTokenProvider).getSignInResource(context, this.settings.connectionName, context.activity.from.id, null, this.settings.oAuthAppCredentials);
                 let link = signInResource.signInLink;
                 const identity = context.turnState.get((context.adapter as BotAdapter).BotIdentityKey);
@@ -328,18 +294,13 @@
                     link = undefined;
                 }
 
->>>>>>> 573100fe
                 // Append oauth card
                 const card = CardFactory.oauthCard(
                     this.settings.connectionName,
                     this.settings.title,
                     this.settings.text,
-<<<<<<< HEAD
-                    link
-=======
                     link,
                     signInResource.tokenExchangeResource
->>>>>>> 573100fe
                 );
 
                 // Set the appropriate ActionType for the button.
@@ -350,11 +311,7 @@
             const cards: Attachment[] = msg.attachments.filter((a: Attachment) => a.contentType === CardFactory.contentTypes.signinCard);
             if (cards.length === 0) {
                 // Append signin card
-<<<<<<< HEAD
-                const link: any = await (context.adapter as CredentialTokenProvider).getSignInLink(context, this.settings.connectionName, this.settings.oAuthAppCredentials);
-=======
                 const signInResource = await (context.adapter as ExtendedUserTokenProvider).getSignInResource(context, this.settings.connectionName, context.activity.from.id, null, this.settings.oAuthAppCredentials);
->>>>>>> 573100fe
                 msg.attachments.push(CardFactory.signinCard(
                     this.settings.title,
                     signInResource.signInLink,
@@ -381,11 +338,7 @@
             try {
                 token = await this.getUserToken(context, code);
                 if (token !== undefined) {
-<<<<<<< HEAD
-                    await context.sendActivity({ type: 'invokeResponse', value: { status: 200 }});
-=======
                     await context.sendActivity({ type: 'invokeResponse', value: { status: StatusCodes.OK }});
->>>>>>> 573100fe
                 } else {
                     await context.sendActivity({ type: 'invokeResponse', value: { status: 404 }});
                 }
@@ -394,8 +347,6 @@
             {
                 await context.sendActivity({ type: 'invokeResponse', value: { status: 500 }});
             }
-<<<<<<< HEAD
-=======
         } else if (this.isTokenExchangeRequestInvoke(context)) {
             // Received activity is not a token exchange request
             if(!(context.activity.value && this.isTokenExchangeRequest(context.activity.value))) {
@@ -434,7 +385,6 @@
                     };
                 }
             }
->>>>>>> 573100fe
         } else if (context.activity.type === ActivityTypes.Message) {
             const matched: RegExpExecArray = /(\d{6})/.exec(context.activity.text);
             if (matched && matched.length > 1) {
@@ -445,8 +395,6 @@
         return token !== undefined ? { succeeded: true, value: token } : { succeeded: false };
     }
 
-<<<<<<< HEAD
-=======
     private getTokenExchangeInvokeResponse(status: number, failureDetail: string, id?: string): Activity {
         const invokeResponse: Partial<Activity> = {
             type: 'invokeResponse',
@@ -455,7 +403,6 @@
         return invokeResponse as Activity;
     }
 
->>>>>>> 573100fe
     private static isFromStreamingConnection(activity: Activity): boolean {
         return activity && activity.serviceUrl && !activity.serviceUrl.toLowerCase().startsWith('http');
     }
@@ -507,26 +454,6 @@
         return false;
     }
 
-    private isOAuthCardSupported(context: TurnContext) {
-        // Azure Bot Service OAuth cards are not supported in the community adapters. Since community adapters
-        // have a 'name' in them, we cast the adapter to 'any' to check for the name.
-        const adapter:any = context.adapter;
-        if (adapter.name) {
-            switch(adapter.name) {
-                case 'Facebook Adapter':
-                case 'Google Hangouts Adapter':
-                case 'Slack Adapter':
-                case 'Twilio SMS Adapter':
-                case 'Web Adapter':
-                case 'Webex Adapter':
-                case 'Botkit CMS':
-                    return false;
-                default:
-            }
-        }
-        return this.channelSupportsOAuthCard(context.activity.channelId);
-    }
-
     private channelSupportsOAuthCard(channelId: string): boolean {
         switch (channelId) {
             case Channels.Msteams:
