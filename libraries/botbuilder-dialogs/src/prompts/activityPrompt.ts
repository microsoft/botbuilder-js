--- conflicted
+++ resolved
@@ -6,11 +6,7 @@
  * Licensed under the MIT License.
  */
 import { Activity, InputHints, TurnContext, ActivityTypes } from 'botbuilder-core';
-<<<<<<< HEAD
-import { Dialog, DialogInstance, DialogReason, DialogTurnResult, DialogEvent } from '../dialog';
-=======
 import { Dialog, DialogInstance, DialogReason, DialogTurnResult } from '../dialog';
->>>>>>> 8b0ce485
 import { DialogContext } from '../dialogContext';
 import { PromptOptions, PromptRecognizerResult, PromptValidator } from './prompt';
 
@@ -56,18 +52,12 @@
 
     public async continueDialog(dc: DialogContext): Promise<DialogTurnResult> {
         // Perform base recognition
-<<<<<<< HEAD
-        const state = dc.state.dialog.get(PERSISTED_STATE);
-        const options = dc.state.dialog.get(PERSISTED_OPTIONS);
-        const recognized: PromptRecognizerResult<Activity> = await this.onRecognize(dc.context, state, options);
-=======
         const state: any = dc.activeDialog.state as ActivityPromptState;
         const recognized: PromptRecognizerResult<Activity> = await this.onRecognize(dc.context, state.state, state.options);
 
         if (state.state['attemptCount'] === undefined) {
             state.state['attemptCount'] = 1;
         }
->>>>>>> 8b0ce485
 
         // Validate the return value
         // - Unlike the other prompts a validator is required for an ActivityPrompt so we don't
@@ -75,14 +65,9 @@
         const isValid: boolean = await this.validator({
             context: dc.context,
             recognized: recognized,
-<<<<<<< HEAD
-            state: state,
-            options: options
-=======
             state: state.state,
             options: state.options,
             attemptCount: state.state['attemptCount']
->>>>>>> 8b0ce485
         });
 
         // Return recognized value or re-prompt
@@ -90,28 +75,10 @@
             return await dc.endDialog(recognized.value);
         } else {
             if (dc.context.activity.type === ActivityTypes.Message && !dc.context.responded) {
-<<<<<<< HEAD
-                await this.onPrompt(dc.context, state, options, true);
-            }
-
-            return Dialog.EndOfTurn;
-        }
-    }
-
-    public async onDialogEvent(dc: DialogContext, event: DialogEvent): Promise<boolean> {
-        switch (event.name) {
-            case 'consultDialog':
-                    const state = dc.state.dialog;
-                    const recognized: PromptRecognizerResult<Activity> = await this.onRecognize(dc.context, state.get(PERSISTED_STATE), state.get(PERSISTED_OPTIONS));
-                    return recognized.succeeded && !recognized.allowInterruption;
-            default:
-                return super.onDialogEvent(dc, event);
-=======
                 await this.onPrompt(dc.context, state.state, state.options, true);
             }
 
             return Dialog.EndOfTurn;
->>>>>>> 8b0ce485
         }
     }
 
