--- conflicted
+++ resolved
@@ -122,11 +122,7 @@
      * The type of the value returned is dependent on the previous dialog.
      * @returns A `Promise` representing the asynchronous operation.
      */
-<<<<<<< HEAD
-    public async resumeDialog(dc: DialogContext, _reason: DialogReason, _result?: any): Promise<DialogTurnResult> {
-=======
-    async resumeDialog(dc: DialogContext, reason: DialogReason, result?: any): Promise<DialogTurnResult> {
->>>>>>> f4425c47
+    async resumeDialog(dc: DialogContext, _reason: DialogReason, _result?: any): Promise<DialogTurnResult> {
         // Prompts are typically leaf nodes on the stack but the dev is free to push other dialogs
         // on top of the stack which will result in the prompt receiving an unexpected call to
         // resumeDialog() when the pushed on dialog ends.
