--- conflicted
+++ resolved
@@ -56,11 +56,7 @@
         const recognized: PromptRecognizerResult<Activity> = await this.onRecognize(dc.context, state.state, state.options);
 
         if (state.state['attemptCount'] === undefined) {
-<<<<<<< HEAD
-            state.state['attemptCount'] = 1;
-=======
             state.state['attemptCount'] = 0;
->>>>>>> 3776cd11
         }
 
         // Validate the return value
@@ -71,11 +67,7 @@
             recognized: recognized,
             state: state.state,
             options: state.options,
-<<<<<<< HEAD
-            attemptCount: state.state['attemptCount']
-=======
             attemptCount: ++state.state['attemptCount']
->>>>>>> 3776cd11
         });
 
         // Return recognized value or re-prompt
