--- conflicted
+++ resolved
@@ -6,13 +6,10 @@
  * Licensed under the MIT License.
  */
 
-<<<<<<< HEAD
 import { AdaptiveDialog, SendActivity, TextInput, ConfirmInput, NumberInput, ChoiceInput, EndTurn, IfCondition, RegExpRecognizer, OnIntent, OnUnknownIntent, CancelAllDialogs, DeleteProperty, EditArray, EditActions, EmitEvent, EndDialog, ForEach, ForEachPage, LogAction, RepeatDialog, ReplaceDialog, SetProperty, DatetimeInput, OAuthInput, SwitchCondition, InitProperty, TraceActivity, HttpMethod, HttpRequest } from 'botbuilder-dialogs-adaptive';
 
 import { ConfigurableTypeBuilder } from './configurableTypeBuilder';
 import { DefaultTypeBuilder } from './defaultTypeBuilder';
-=======
->>>>>>> f799b812
 import { ITypeBuilder } from './typeBuilder';
 
 /**
@@ -57,7 +54,6 @@
 
         return builder.build(config);
     }
-<<<<<<< HEAD
 
     private registerBuiltIns(): void {
         // Input
@@ -122,7 +118,4 @@
             return recognizer;
         }));
     }
- }
-=======
-}
->>>>>>> f799b812
+}