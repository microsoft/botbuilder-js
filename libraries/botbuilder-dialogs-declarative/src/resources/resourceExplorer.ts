--- conflicted
+++ resolved
@@ -42,16 +42,11 @@
      *
      * @param {ResourceExplorerOptions} options The configuration options.
      */
-<<<<<<< HEAD
-    public constructor(options?: ResourceExplorerOptions);
+    constructor(options?: ResourceExplorerOptions);
     /**
      * @param providersOrOptions The list of [ResourceProvider](xref:botbuilder-dialogs-declarative.ResourceProvider) or configuration options to initialize the current instance.
      */
-    public constructor(providersOrOptions: ResourceProvider[] | ResourceExplorerOptions = []) {
-=======
-    constructor(options?: ResourceExplorerOptions);
     constructor(providersOrOptions: ResourceProvider[] | ResourceExplorerOptions = []) {
->>>>>>> f4425c47
         if (Array.isArray(providersOrOptions)) {
             const providers: ResourceProvider[] = providersOrOptions;
             this.resourceProviders = providers;
@@ -255,17 +250,12 @@
      * @param {Resource} resource Resource id to bind to.
      * @returns {T} Type created from resource.
      */
-<<<<<<< HEAD
-    public loadType<T>(resource: Resource): T;
+    loadType<T>(resource: Resource): T;
     /**
      * @param resourceOrId The resource or resource id to bind to.
      * @returns Type created from resource.
      */
-    public loadType<T>(resourceOrId: Resource | string): T {
-=======
-    loadType<T>(resource: Resource): T;
     loadType<T>(resourceOrId: Resource | string): T {
->>>>>>> f4425c47
         this.registerComponentTypes();
 
         const resource = typeof resourceOrId === 'string' ? this.getResource(resourceOrId) : resourceOrId;
