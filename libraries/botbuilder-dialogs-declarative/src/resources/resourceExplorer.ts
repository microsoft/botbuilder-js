/**
 * @module botbuilder-dialogs-declarative
 */
/**
 * Copyright (c) Microsoft Corporation. All rights reserved.
 * Licensed under the MIT License.
 */

import { ComponentRegistration } from 'botbuilder-core';
import { Dialog } from 'botbuilder-dialogs';
import { normalize, join } from 'path';
import { EventEmitter } from 'events';
import { ResourceProvider, ResourceChangeEvent } from './resourceProvider';
import { FolderResourceProvider } from './folderResourceProvider';
import { Resource } from './resource';
import { PathUtil } from '../pathUtil';
<<<<<<< HEAD
import { ComponentRegistration } from '../componentRegistration';
import { TypeLoader } from '../typeLoader';
import { DefaultLoader } from '../defaultLoader';
import { Converter } from '../converter';
=======
import { ComponentDeclarativeTypes } from '../componentDeclarativeTypes';
import { DeclarativeType } from '../declarativeType';
import { CustomDeserializer } from '../customDeserializer';
import { DefaultLoader } from '../defaultLoader';
>>>>>>> dbe95711

/**
 * Class which gives standard access to content resources.
 */
export class ResourceExplorer {
<<<<<<< HEAD
    private _eventEmitter: EventEmitter = new EventEmitter();
    private _kindLoaders: { [kind: string]: TypeLoader } = {};
    private _kindFactories: { [kind: string]: new () => object } = {};
    private _kindConverters: { [kind: string]: { [key: string]: Converter } } = {};
=======
    private _kindToType: Map<string, new () => unknown> = new Map();
    private _kindDeserializer: Map<string, CustomDeserializer<unknown, unknown>> = new Map();
    private _eventEmitter: EventEmitter = new EventEmitter();
    private _typesLoaded = false;
>>>>>>> dbe95711

    /**
     * Initializes a new instance of the `ResourceExplorer` class.
     * @param providers Resource providers.
     */
    public constructor(providers: ResourceProvider[] = []) {
        this.resourceProviders = providers;
    }

    /**
     * Gets resource providers.
     */
    public readonly resourceProviders: ResourceProvider[];

    /**
     * Gets resource type id extensions managed by resource explorer.
     */
    public readonly resourceTypes: Set<string> = new Set(['dialog', 'lu', 'lg', 'qna', 'schema', 'json']);

    /**
     * Event which fires when a resource is changed.
     */
    public set changed(callback: (event: ResourceChangeEvent, resources: Resource[]) => void) {
        this._eventEmitter.on(ResourceChangeEvent.added, (resources: Resource[]): void => {
            callback(ResourceChangeEvent.added, resources);
        });
        this._eventEmitter.on(ResourceChangeEvent.changed, (resources: Resource[]): void => {
            callback(ResourceChangeEvent.changed, resources);
        });
        this._eventEmitter.on(ResourceChangeEvent.removed, (resources: Resource[]): void => {
            callback(ResourceChangeEvent.removed, resources);
        });
    }

    /**
     * Add a resource type to resource type set.
     * @param type Resource type.
     */
    public addResourceType(type: string): void {
        type = type.toLowerCase().replace(/^\./, '');
        if (!this.resourceTypes.has(type)) {
            this.resourceTypes.add(type);
            this.refresh();
        }
    }

    /**
     * Reload any cached data.
     */
    public refresh(): void {
        this.resourceProviders.forEach((resourceProvider) => resourceProvider.refresh());
    }

    /**
     * Add a resource provider to the resources managed by resource explorer.
     * @param resourceProvider Resource provider to be added.
     */
    public addResourceProvider(resourceProvider: ResourceProvider): ResourceExplorer {
        if (this.resourceProviders.some((r): boolean => r.id === resourceProvider.id)) {
            throw Error(`${resourceProvider.id} has already been added as a resource`);
        }

        resourceProvider.changed = this.onChanged.bind(this);
        this.resourceProviders.push(resourceProvider);

        return this;
    }

    /**
     * Add a folder resource.
     * @param folder Folder to be included as a resource.
     * @param includeSubFolders Whether to include subfolders.
     * @param monitorChanges Whether to track changes.
     */
    public addFolder(folder: string, includeSubFolders = true, monitorChanges = true): ResourceExplorer {
        this.addResourceProvider(new FolderResourceProvider(this, folder, includeSubFolders, monitorChanges));

        return this;
    }

    /**
     * Add folder resources.
     * @param folder Collection of folders to be included as resources.
     * @param ignoreFolders Imediate subfolders to ignore.
     * @param monitorChanges Whether to track changes.
     */
    public addFolders(folder: string, ignoreFolders?: string[], monitorChanges = true): ResourceExplorer {
        if (ignoreFolders) {
            folder = normalize(folder);
            this.addFolder(folder, false, monitorChanges);
            const ignoreFoldersSet = new Set<string>(ignoreFolders.map((p): string => join(folder, p)));
            const subFolders = PathUtil.getDirectories(folder);
            for (let i = 0; i < subFolders.length; i++) {
                const subFolder = subFolders[i];
                if (!ignoreFoldersSet.has(subFolder)) {
                    this.addFolder(subFolder, true, monitorChanges);
                }
            }
        } else {
            this.addFolder(folder, true, monitorChanges);
        }

        return this;
    }

    /**
<<<<<<< HEAD
     * Add a ComponentRegistration to resource explorer for building types.
     * @param component Component registration to be added.
     */
    public addComponent(component: ComponentRegistration): ResourceExplorer {
        const typeRegistrations = component.getDeclarativeTypes(this);
        for (let i = 0; i < typeRegistrations.length; i++) {
            const typeRegistration = typeRegistrations[i];
            const kind = typeRegistration.kind;
            this._kindFactories[kind] = typeRegistration.factory;
            this._kindLoaders[kind] = typeRegistration.loader || new DefaultLoader(this);
            this._kindConverters[kind] = typeRegistration.converters || {};
        }

        return this;
    }

    /**
=======
>>>>>>> dbe95711
     * Get resources of a given type extension.
     * @param fileExtension File extension filter.
     */
    public getResources(fileExtension: string): Resource[] {
        const resources: Resource[] = [];
        for (const rp of this.resourceProviders) {
            for (const rpResources of rp.getResources(fileExtension)) {
                resources.push(rpResources);
            }
        }

        return resources;
    }

    /**
     * Gets resource by id.
     * @param id Resource id.
     */
    public getResource(id: string): Resource {
        for (const rp of this.resourceProviders) {
            const resource: Resource = rp.getResource(id);
            if (resource) {
                return resource;
            }
        }

        return undefined;
    }

    /**
     * Build type for given $kind.
     * @param kind $kind.
     * @param config Source configuration object.
     */
<<<<<<< HEAD
    public buildType(config: object): object {
        if (typeof config == 'object') {
            const kind = config['$kind'] || config['$type'];
            if (kind) {
                const factory = this._kindFactories[kind];
                if (!factory) {
                    throw new Error(`Type ${ kind } not registered in factory.`);
                }

                const loader = this._kindLoaders[kind];
                if (!loader) {
                    throw new Error(`Type ${ kind } not registered in factory.`);
                }

                const result = loader.load(factory, config);
                return result;
            } else {
                for (const key in config) {
                    config[key] = this.buildType(config[key]);
                }
            }
=======
    public buildType<T, C>(kind: string, config: C): T {
        this.registerComponentTypes();

        const type = this._kindToType.get(kind);
        if (!type) {
            throw new Error(`Type ${kind} not registered.`);
>>>>>>> dbe95711
        }
        const loader = this._kindDeserializer.get(kind);
        return loader.load(config, type) as T;
    }

    /**
     * Load types from resource or resource id.
     * @param resource Resource or resource id to be parsed as a type.
     */
    public loadType<T>(resource: string | Resource): T {
        this.registerComponentTypes();

        if (typeof resource == 'string') {
            resource = this.getResource(resource);
        }

        if (!resource) {
            throw new Error(`Resource ${resource.id} not found.`);
        }

        const json = resource.readText();
        const result = JSON.parse(json, (_key: string, value: unknown): unknown => {
            if (typeof value !== 'object') {
                return value;
            }
            if (Array.isArray(value)) {
                return value;
            }
            const kind = value['$kind'];
            if (!kind) {
                return value;
            }
            return this.load(value as { $kind: string } & Record<string, unknown>);
        }) as T;

        const config = JSON.parse(json);
        if (result instanceof Dialog && !config['id']) {
            // If there is no id for the dialog, then the resource id would be used as dialog id.
            result.id = resource.id;
        }

        return result;
    }

    /**
<<<<<<< HEAD
     * Get converters for a key in a declarative component of kind.
     * @param kind The kind of declarative component.
     * @param key THe key of declarative component.
     */
    public getConverter(kind: string, key: string): Converter {
        return kind && this._kindConverters[kind] && key && this._kindConverters[kind][key];
    }

=======
     * Handler for onChanged events.
     * @param event Event name.
     * @param resources A collection of resources changed.
     */
>>>>>>> dbe95711
    protected onChanged(event: ResourceChangeEvent, resources: Resource[]): void {
        if (this._eventEmitter) {
            this._eventEmitter.emit(event, resources);
        }
    }

    /**
     * @private
     */
    private load<T>(value: { $kind: string } & Record<string, unknown>): T {
        const kind = value['$kind'] as string;
        const type = this._kindToType.get(kind);
        if (!type) {
            throw new Error(`Type ${kind} not registered.`);
        }
        const loader = this._kindDeserializer.get(kind);
        return loader.load(value, type) as T;
    }

    /**
     * @private
     */
    private getComponentRegistrations(): ComponentRegistration[] {
        return ComponentRegistration.components.filter(
            (component: ComponentRegistration) => 'getDeclarativeTypes' in component
        );
    }

    /**
     * @private
     */
    private registerTypeInternal<T, C>(
        kind: string,
        type: new (...args: unknown[]) => T,
        loader?: CustomDeserializer<T, C>
    ): void {
        this._kindToType.set(kind, type);
        this._kindDeserializer.set(kind, loader || new DefaultLoader(this));
    }

    /**
     * @private
     */
    private registerComponentTypes(): void {
        if (this._typesLoaded) {
            return;
        }
        this._typesLoaded = true;
        this.getComponentRegistrations().forEach((component: ComponentDeclarativeTypes) => {
            component.getDeclarativeTypes(this).forEach((declarativeType: DeclarativeType) => {
                const { kind, type, loader } = declarativeType;
                this.registerTypeInternal(kind, type, loader);
            });
        });
    }
}<|MERGE_RESOLUTION|>--- conflicted
+++ resolved
@@ -14,33 +14,19 @@
 import { FolderResourceProvider } from './folderResourceProvider';
 import { Resource } from './resource';
 import { PathUtil } from '../pathUtil';
-<<<<<<< HEAD
-import { ComponentRegistration } from '../componentRegistration';
-import { TypeLoader } from '../typeLoader';
-import { DefaultLoader } from '../defaultLoader';
-import { Converter } from '../converter';
-=======
 import { ComponentDeclarativeTypes } from '../componentDeclarativeTypes';
 import { DeclarativeType } from '../declarativeType';
 import { CustomDeserializer } from '../customDeserializer';
 import { DefaultLoader } from '../defaultLoader';
->>>>>>> dbe95711
 
 /**
  * Class which gives standard access to content resources.
  */
 export class ResourceExplorer {
-<<<<<<< HEAD
-    private _eventEmitter: EventEmitter = new EventEmitter();
-    private _kindLoaders: { [kind: string]: TypeLoader } = {};
-    private _kindFactories: { [kind: string]: new () => object } = {};
-    private _kindConverters: { [kind: string]: { [key: string]: Converter } } = {};
-=======
     private _kindToType: Map<string, new () => unknown> = new Map();
     private _kindDeserializer: Map<string, CustomDeserializer<unknown, unknown>> = new Map();
     private _eventEmitter: EventEmitter = new EventEmitter();
     private _typesLoaded = false;
->>>>>>> dbe95711
 
     /**
      * Initializes a new instance of the `ResourceExplorer` class.
@@ -147,26 +133,6 @@
     }
 
     /**
-<<<<<<< HEAD
-     * Add a ComponentRegistration to resource explorer for building types.
-     * @param component Component registration to be added.
-     */
-    public addComponent(component: ComponentRegistration): ResourceExplorer {
-        const typeRegistrations = component.getDeclarativeTypes(this);
-        for (let i = 0; i < typeRegistrations.length; i++) {
-            const typeRegistration = typeRegistrations[i];
-            const kind = typeRegistration.kind;
-            this._kindFactories[kind] = typeRegistration.factory;
-            this._kindLoaders[kind] = typeRegistration.loader || new DefaultLoader(this);
-            this._kindConverters[kind] = typeRegistration.converters || {};
-        }
-
-        return this;
-    }
-
-    /**
-=======
->>>>>>> dbe95711
      * Get resources of a given type extension.
      * @param fileExtension File extension filter.
      */
@@ -201,36 +167,12 @@
      * @param kind $kind.
      * @param config Source configuration object.
      */
-<<<<<<< HEAD
-    public buildType(config: object): object {
-        if (typeof config == 'object') {
-            const kind = config['$kind'] || config['$type'];
-            if (kind) {
-                const factory = this._kindFactories[kind];
-                if (!factory) {
-                    throw new Error(`Type ${ kind } not registered in factory.`);
-                }
-
-                const loader = this._kindLoaders[kind];
-                if (!loader) {
-                    throw new Error(`Type ${ kind } not registered in factory.`);
-                }
-
-                const result = loader.load(factory, config);
-                return result;
-            } else {
-                for (const key in config) {
-                    config[key] = this.buildType(config[key]);
-                }
-            }
-=======
     public buildType<T, C>(kind: string, config: C): T {
         this.registerComponentTypes();
 
         const type = this._kindToType.get(kind);
         if (!type) {
             throw new Error(`Type ${kind} not registered.`);
->>>>>>> dbe95711
         }
         const loader = this._kindDeserializer.get(kind);
         return loader.load(config, type) as T;
@@ -276,21 +218,10 @@
     }
 
     /**
-<<<<<<< HEAD
-     * Get converters for a key in a declarative component of kind.
-     * @param kind The kind of declarative component.
-     * @param key THe key of declarative component.
-     */
-    public getConverter(kind: string, key: string): Converter {
-        return kind && this._kindConverters[kind] && key && this._kindConverters[kind][key];
-    }
-
-=======
      * Handler for onChanged events.
      * @param event Event name.
      * @param resources A collection of resources changed.
      */
->>>>>>> dbe95711
     protected onChanged(event: ResourceChangeEvent, resources: Resource[]): void {
         if (this._eventEmitter) {
             this._eventEmitter.emit(event, resources);
