/**
 * @module botbuilder-dialogs-declarative
 */
/**
 * Copyright (c) Microsoft Corporation. All rights reserved.
 * Licensed under the MIT License.
 */

import { ComponentRegistration } from 'botbuilder-core';
import { Dialog } from 'botbuilder-dialogs';
import { normalize, join } from 'path';
import { EventEmitter } from 'events';
import { ResourceProvider, ResourceChangeEvent } from './resourceProvider';
import { FolderResourceProvider } from './folderResourceProvider';
import { Resource } from './resource';
import { PathUtil } from '../pathUtil';
import { ComponentDeclarativeTypes } from '../componentDeclarativeTypes';
import { DeclarativeType } from '../declarativeType';
import { CustomDeserializer } from '../customDeserializer';
import { DefaultLoader } from '../defaultLoader';

/**
 * Class which gives standard access to content resources.
 */
export class ResourceExplorer {
    private _kindToType: Map<string, new () => unknown> = new Map();
    private _kindDeserializer: Map<string, CustomDeserializer<unknown, unknown>> = new Map();
    private _eventEmitter: EventEmitter = new EventEmitter();
    private _typesLoaded = false;

    /**
     * Initializes a new instance of the `ResourceExplorer` class.
     * @param providers Resource providers.
     */
    public constructor(providers: ResourceProvider[] = []) {
        this.resourceProviders = providers;
    }

    /**
     * Gets resource providers.
     */
    public readonly resourceProviders: ResourceProvider[];

    /**
     * Gets resource type id extensions managed by resource explorer.
     */
    public readonly resourceTypes: Set<string> = new Set(['dialog', 'lu', 'lg', 'qna', 'schema', 'json']);

    /**
     * Event which fires when a resource is changed.
     */
    public set changed(callback: (event: ResourceChangeEvent, resources: Resource[]) => void) {
        this._eventEmitter.on(ResourceChangeEvent.added, (resources: Resource[]): void => {
            callback(ResourceChangeEvent.added, resources);
        });
        this._eventEmitter.on(ResourceChangeEvent.changed, (resources: Resource[]): void => {
            callback(ResourceChangeEvent.changed, resources);
        });
        this._eventEmitter.on(ResourceChangeEvent.removed, (resources: Resource[]): void => {
            callback(ResourceChangeEvent.removed, resources);
        });
    }

    /**
     * Add a resource type to resource type set.
     * @param type Resource type.
     */
    public addResourceType(type: string): void {
        type = type.toLowerCase().replace(/^\./, '');
        if (!this.resourceTypes.has(type)) {
            this.resourceTypes.add(type);
            this.refresh();
        }
    }

    /**
     * Reload any cached data.
     */
    public refresh(): void {
        this.resourceProviders.forEach((resourceProvider) => resourceProvider.refresh());
    }

    /**
     * Add a resource provider to the resources managed by resource explorer.
     * @param resourceProvider Resource provider to be added.
     */
    public addResourceProvider(resourceProvider: ResourceProvider): ResourceExplorer {
        if (this.resourceProviders.some((r): boolean => r.id === resourceProvider.id)) {
            throw Error(`${resourceProvider.id} has already been added as a resource`);
        }

        resourceProvider.changed = this.onChanged.bind(this);
        this.resourceProviders.push(resourceProvider);

        return this;
    }

    /**
     * Add a folder resource.
     * @param folder Folder to be included as a resource.
     * @param includeSubFolders Whether to include subfolders.
     * @param monitorChanges Whether to track changes.
     */
    public addFolder(folder: string, includeSubFolders = true, monitorChanges = true): ResourceExplorer {
        this.addResourceProvider(new FolderResourceProvider(this, folder, includeSubFolders, monitorChanges));

        return this;
    }

    /**
     * Add folder resources.
     * @param folder Collection of folders to be included as resources.
     * @param ignoreFolders Imediate subfolders to ignore.
     * @param monitorChanges Whether to track changes.
     */
    public addFolders(folder: string, ignoreFolders?: string[], monitorChanges = true): ResourceExplorer {
        if (ignoreFolders) {
            folder = normalize(folder);
            this.addFolder(folder, false, monitorChanges);
            const ignoreFoldersSet = new Set<string>(ignoreFolders.map((p): string => join(folder, p)));
            const subFolders = PathUtil.getDirectories(folder);
            for (let i = 0; i < subFolders.length; i++) {
                const subFolder = subFolders[i];
                if (!ignoreFoldersSet.has(subFolder)) {
                    this.addFolder(subFolder, true, monitorChanges);
                }
            }
        } else {
            this.addFolder(folder, true, monitorChanges);
        }

        return this;
    }

    /**
     * Get resources of a given type extension.
     * @param fileExtension File extension filter.
     */
    public getResources(fileExtension: string): Resource[] {
        const resources: Resource[] = [];
        for (const rp of this.resourceProviders) {
            for (const rpResources of rp.getResources(fileExtension)) {
                resources.push(rpResources);
            }
        }

        return resources;
    }

    /**
     * Gets resource by id.
     * @param id Resource id.
     */
    public getResource(id: string): Resource {
        for (const rp of this.resourceProviders) {
            const resource: Resource = rp.getResource(id);
            if (resource) {
                return resource;
            }
        }

        return undefined;
    }

    /**
     * Build type for given $kind.
     * @param kind $kind.
     * @param config Source configuration object.
     */
    public buildType<T, C>(kind: string, config: C): T {
        this.registerComponentTypes();

        const type = this._kindToType.get(kind);
        if (!type) {
            throw new Error(`Type ${kind} not registered.`);
        }
        const loader = this._kindDeserializer.get(kind);
        return loader.load(config, type) as T;
    }

    /**
     * Load types from resource or resource id.
     * @param resource Resource or resource id to be parsed as a type.
     */
    public loadType<T>(resource: string | Resource): T {
        this.registerComponentTypes();

        if (typeof resource == 'string') {
            resource = this.getResource(resource);
        }

        if (!resource) {
            throw new Error(`Resource ${resource.id} not found.`);
        }

        const json = resource.readText();
        const result = JSON.parse(json, (_key: string, value: unknown): unknown => {
            if (typeof value !== 'object') {
                return value;
            }
            if (Array.isArray(value)) {
                return value;
            }
            const kind = value['$kind'];
            if (!kind) {
                return value;
            }
            return this.load(value as { $kind: string } & Record<string, unknown>);
        }) as T;

        const config = JSON.parse(json);
        if (result instanceof Dialog && !config['id']) {
            // If there is no id for the dialog, then the resource id would be used as dialog id.
            result.id = resource.id;
        }

        return result;
    }

    /**
<<<<<<< HEAD
     * @protected
     * Handler for on changed events.
     * @param event Resource change event.
     * @param resources A collection of resources to pass to the event handler.
=======
     * Handler for onChanged events.
     * @param event Event name.
     * @param resources A collection of resources changed.
>>>>>>> 8ed98078
     */
    protected onChanged(event: ResourceChangeEvent, resources: Resource[]): void {
        if (this._eventEmitter) {
            this._eventEmitter.emit(event, resources);
        }
    }

    /**
     * @private
     */
    private load<T>(value: { $kind: string } & Record<string, unknown>): T {
        const kind = value['$kind'] as string;
        const type = this._kindToType.get(kind);
        if (!type) {
            throw new Error(`Type ${kind} not registered.`);
        }
        const loader = this._kindDeserializer.get(kind);
        return loader.load(value, type) as T;
    }

    /**
     * @private
     */
    private getComponentRegistrations(): ComponentRegistration[] {
        return ComponentRegistration.components.filter(
            (component: ComponentRegistration) => 'getDeclarativeTypes' in component
        );
    }

    /**
     * @private
     */
    private registerTypeInternal<T, C>(
        kind: string,
        type: new (...args: unknown[]) => T,
        loader?: CustomDeserializer<T, C>
    ): void {
        this._kindToType.set(kind, type);
        this._kindDeserializer.set(kind, loader || new DefaultLoader(this));
    }

    /**
     * @private
     */
    private registerComponentTypes(): void {
        if (this._typesLoaded) {
            return;
        }
        this._typesLoaded = true;
        this.getComponentRegistrations().forEach((component: ComponentDeclarativeTypes) => {
            component.getDeclarativeTypes(this).forEach((declarativeType: DeclarativeType) => {
                const { kind, type, loader } = declarativeType;
                this.registerTypeInternal(kind, type, loader);
            });
        });
    }
}<|MERGE_RESOLUTION|>--- conflicted
+++ resolved
@@ -218,16 +218,9 @@
     }
 
     /**
-<<<<<<< HEAD
-     * @protected
-     * Handler for on changed events.
-     * @param event Resource change event.
-     * @param resources A collection of resources to pass to the event handler.
-=======
      * Handler for onChanged events.
      * @param event Event name.
      * @param resources A collection of resources changed.
->>>>>>> 8ed98078
      */
     protected onChanged(event: ResourceChangeEvent, resources: Resource[]): void {
         if (this._eventEmitter) {
