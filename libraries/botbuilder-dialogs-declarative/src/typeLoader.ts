--- conflicted
+++ resolved
@@ -7,12 +7,8 @@
  */
 
 import { TypeFactory } from "./factory/typeFactory";
-import { IResourceProvider } from "./resources/resourceProvider";
-<<<<<<< HEAD
 import { ComponentRegistration } from "./componentRegistration";
-=======
 import { ResourceExplorer } from "./resources/resourceExplorer";
->>>>>>> 9d312f34
 
 export class TypeLoader {
 
@@ -81,14 +77,8 @@
                         } else if (!obj[key]){
                             obj[key] = setting;
                         }
-<<<<<<< HEAD
                     } else if (!obj[key]) {
                         obj[key] = setting; 
-=======
-                    }
-                    else if (!obj[key]) {
-                        obj[key] = setting;
->>>>>>> 9d312f34
                     }
                 }
             }
@@ -100,11 +90,8 @@
             if (resource) {
                 const text = await resource.readText();
                 return await this.loadObjectTree(JSON.parse(text));
-<<<<<<< HEAD
             } else {
                 return jsonObj;
-=======
->>>>>>> 9d312f34
             }
         }
 
