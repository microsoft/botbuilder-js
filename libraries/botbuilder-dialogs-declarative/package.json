--- conflicted
+++ resolved
@@ -20,31 +20,13 @@
   "main": "./lib/index.js",
   "typings": "./lib/index.d.ts",
   "dependencies": {
-<<<<<<< HEAD
     "chokidar": "^3.4.0",
     "jsonpath": "^1.0.0"
   },
   "devDependencies": {
-    "@types/mocha": "^2.2.47",
-    "@types/node": "^10.12.18",
+    "@types/mocha": "^5.2.7",
+    "@types/node": "^10.17.27",
     "@types/jsonpath": "^0.2.0",
-=======
-    "@microsoft/recognizers-text-choice": "1.1.4",
-    "@microsoft/recognizers-text-date-time": "1.1.4",
-    "@microsoft/recognizers-text-number": "1.1.4",
-    "@microsoft/recognizers-text-suite": "1.1.4",
-    "@types/jsonpath": "^0.2.0",
-    "@types/node": "^10.17.27",
-    "botbuilder-core": "4.1.6",
-    "botbuilder-dialogs": "4.1.6",
-    "botframework-connector": "4.1.6",
-    "botframework-schema": "4.1.6",
-    "jsonpath": "^1.0.0",
-    "node-watch": "^0.6.3"
-  },
-  "devDependencies": {
-    "@types/mocha": "^5.2.7",
->>>>>>> 8c7c9576
     "codelyzer": "^4.1.0",
     "mocha": "^6.2.3",
     "nyc": "^15.1.0",
