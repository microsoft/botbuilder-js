--- conflicted
+++ resolved
@@ -42,7 +42,6 @@
      * let reply = await client.sendActivity('first message');
      * assert.strictEqual(reply.text, 'first reply', 'reply failed');
      * ```
-<<<<<<< HEAD
      * @param channelId The `channelId` to be used for the test.
      * Use 'emulator' or 'test' if you are uncertain of the channel you are targeting.
      * Otherwise, it is recommended that you use the id for the channel(s) your bot will be using and write a test case for each channel.
@@ -51,7 +50,13 @@
      * @param middlewares Optional. A [Middleware](xref:botbuilder-core.Middleware) list to be added to the test adapter.
      * @param conversationState Optional. A [ConversationState](xref:botbuilder-core.ConversationState) instance to use in the test client.
      */
-    public constructor(channelId: string, targetDialog: Dialog, initialDialogOptions?: any, middlewares?: Middleware[], conversationState?: ConversationState);
+    public constructor(
+        channelId: string,
+        targetDialog: Dialog,
+        initialDialogOptions?: any,
+        middlewares?: Middleware[],
+        conversationState?: ConversationState
+    );
     /**
      * Creates a [DialogTestClient](xref:botbuilder-testing.DialogTestClient) to test a [Dialog](xref:botbuilder-dialogs.Dialog) without having to create a full-fledged adapter.
      * ```javascript
@@ -65,7 +70,13 @@
      * @param middlewares Optional. A [Middleware](xref:botbuilder-core.Middleware) list to be added to the test adapter.
      * @param conversationState Optional. A [ConversationState](xref:botbuilder-core.ConversationState) instance to use in the test client.
      */
-    public constructor(testAdapter: TestAdapter, targetDialog: Dialog, initialDialogOptions?: any, middlewares?: Middleware[], conversationState?: ConversationState)
+    public constructor(
+        testAdapter: TestAdapter,
+        targetDialog: Dialog,
+        initialDialogOptions?: any,
+        middlewares?: Middleware[],
+        conversationState?: ConversationState
+    );
     /**
      * Creates a [DialogTestClient](xref:botbuilder-testing.DialogTestClient) to test a [Dialog](xref:botbuilder-dialogs.Dialog) without having to create a full-fledged adapter.
      * @param channelOrAdapter The `channelId` or the [TestAdapter](xref:botbuilder-core.TestAdapter) to be used for the test.
@@ -74,32 +85,6 @@
      * @param middlewares Optional. A [Middleware](xref:botbuilder-core.Middleware) list to be added to the test adapter.
      * @param conversationState Optional. A [ConversationState](xref:botbuilder-core.ConversationState) instance to use in the test client.
      */
-    public constructor(channelOrAdapter: string|TestAdapter, targetDialog: Dialog, initialDialogOptions?: any, middlewares?: Middleware[], conversationState?: ConversationState) {
-=======
-     *
-     * @param channelId The channelId to be used for the test.
-     * Use 'emulator' or 'test' if you are uncertain of the channel you are targeting.
-     * Otherwise, it is recommended that you use the id for the channel(s) your bot will be using and write a test case for each channel.
-     * @param testAdapter A list of middlewares to be added to the test adapter.
-     * @param targetDialog The dialog to be tested. This will be the root dialog for the test client.
-     * @param initialDialogOptions (Optional) additional argument(s) to pass to the dialog being started.
-     * @param middlewares (Optional) The test adapter to use. If this parameter is not provided, the test client will use a default TestAdapter
-     * @param conversationState (Optional) A ConversationState instance to use in the test client
-     */
-    public constructor(
-        channelId: string,
-        targetDialog: Dialog,
-        initialDialogOptions?: any,
-        middlewares?: Middleware[],
-        conversationState?: ConversationState
-    );
-    public constructor(
-        testAdapter: TestAdapter,
-        targetDialog: Dialog,
-        initialDialogOptions?: any,
-        middlewares?: Middleware[],
-        conversationState?: ConversationState
-    );
     public constructor(
         channelOrAdapter: string | TestAdapter,
         targetDialog: Dialog,
@@ -107,7 +92,6 @@
         middlewares?: Middleware[],
         conversationState?: ConversationState
     ) {
->>>>>>> 69cbd1d6
         this.conversationState = conversationState || new ConversationState(new MemoryStorage());
 
         const dialogState = this.conversationState.createProperty('DialogState');
@@ -157,19 +141,14 @@
         return this._testAdapter.activityBuffer.shift();
     }
 
-<<<<<<< HEAD
     /**
      * @private
      */
-    private getDefaultCallback(targetDialog: Dialog, initialDialogOptions: any, dialogState: any): (turnContext: TurnContext) => Promise<void> {
-
-=======
     private getDefaultCallback(
         targetDialog: Dialog,
         initialDialogOptions: any,
         dialogState: any
     ): (turnContext: TurnContext) => Promise<void> {
->>>>>>> 69cbd1d6
         return async (turnContext: TurnContext): Promise<void> => {
             const dialogSet = new DialogSet(dialogState);
             dialogSet.add(targetDialog);
