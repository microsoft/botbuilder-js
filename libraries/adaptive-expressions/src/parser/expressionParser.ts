--- conflicted
+++ resolved
@@ -193,10 +193,6 @@
                     const text = this.evalEscape(node.text);
                     children.push(new Constant(text));
                 }
-<<<<<<< HEAD
-
-=======
->>>>>>> 981699a4
             }
 
             return this.makeExpression(ExpressionType.Concat, ...children);
@@ -211,12 +207,7 @@
             }
 
             return Expression.makeExpression(functionType, this._lookupFunction(functionType), ...children);
-<<<<<<< HEAD
-        }
-
-=======
-        };
->>>>>>> 981699a4
+        }
 
         private processArgsList(context: ep.ArgsListContext): Expression[] {
             const result: Expression[] = [];
