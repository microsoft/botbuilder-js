lexer grammar ExpressionAntlrLexer;

@lexer::members {
  ignoreWS = true;      // usually we ignore whitespace, but inside stringInterpolation, whitespace is significant
}

fragment LETTER : [a-zA-Z];
fragment DIGIT : [0-9];

STRING_INTERPOLATION_START : '`' { this.ignoreWS = false;} -> pushMode(STRING_INTERPOLATION_MODE);

// operators
PLUS: '+';

SUBSTRACT: '-';

NON: '!';

XOR: '^';

ASTERISK: '*';

SLASH: '/';

PERCENT: '%';

DOUBLE_EQUAL: '==';

NOT_EQUAL: '!=' | '<>';

SINGLE_AND: '&';

DOUBLE_AND: '&&';

DOUBLE_VERTICAL_CYLINDER: '||';

LESS_THAN: '<';

MORE_THAN: '>';

LESS_OR_EQUAl: '<=';

MORE_OR_EQUAL: '>=';

OPEN_BRACKET: '(';

CLOSE_BRACKET: ')';

DOT: '.';

OPEN_SQUARE_BRACKET: '[';

CLOSE_SQUARE_BRACKET: ']';

COMMA: ',';


NUMBER : DIGIT + ( '.' DIGIT +)? ;

WHITESPACE : (' '|'\t'|'\ufeff'|'\u00a0') {this.ignoreWS}? -> skip;

IDENTIFIER : (LETTER | '_' | '#' | '@' | '@@' | '$' | '%') (LETTER | DIGIT | '-' | '_')*;

NEWLINE : '\r'? '\n' -> skip;

STRING : ('\'' (('\\'('\''|'\\'))|(~'\''))*? '\'') | ('"' (('\\'('"'|'\\'))|(~'"'))*? '"');

CONSTANT : ('{' WHITESPACE* '}');

INVALID_TOKEN_DEFAULT_MODE : . ;

mode STRING_INTERPOLATION_MODE;

STRING_INTERPOLATION_END : '`' {this.ignoreWS = true;} -> type(STRING_INTERPOLATION_START), popMode;

TEMPLATE : '$' '{' (STRING | ~[\r\n{}'"])*? '}';

ESCAPE_CHARACTER : '\\' ~[\r\n]?;

<<<<<<< HEAD
TEXT_CONTENT :  ~[\r\n];

=======
TEXT_CONTENT :  '\\`' | ~[\r\n];
>>>>>>> 32b751ea
<|MERGE_RESOLUTION|>--- conflicted
+++ resolved
@@ -77,9 +77,5 @@
 
 ESCAPE_CHARACTER : '\\' ~[\r\n]?;
 
-<<<<<<< HEAD
 TEXT_CONTENT :  ~[\r\n];
 
-=======
-TEXT_CONTENT :  '\\`' | ~[\r\n];
->>>>>>> 32b751ea
