lexer grammar ExpressionAntlrLexer;

@lexer::members {
  ignoreWS = true;      // usually we ignore whitespace, but inside stringInterpolation, whitespace is significant
}

fragment LETTER : [a-zA-Z];
fragment DIGIT : [0-9];

STRING_INTERPOLATION_START : '`' { this.ignoreWS = false;} -> pushMode(STRING_INTERPOLATION_MODE);

// operators
PLUS: '+';

SUBSTRACT: '-';

NON: '!';

XOR: '^';

ASTERISK: '*';

SLASH: '/';

PERCENT: '%';

DOUBLE_EQUAL: '==';

NOT_EQUAL: '!=' | '<>';

SINGLE_AND: '&';

DOUBLE_AND: '&&';

DOUBLE_VERTICAL_CYLINDER: '||';

LESS_THAN: '<';

MORE_THAN: '>';

LESS_OR_EQUAl: '<=';

MORE_OR_EQUAL: '>=';

OPEN_BRACKET: '(';

CLOSE_BRACKET: ')';

DOT: '.';

OPEN_SQUARE_BRACKET: '[';

CLOSE_SQUARE_BRACKET: ']';

OPEN_CURLY_BRACKET: '{';

CLOSE_CURLY_BRACKET: '}';

COMMA: ',';

COLON: ':';

DOLLAR: '$';

NUMBER : DIGIT + ( '.' DIGIT +)? ;

WHITESPACE : (' '|'\t'|'\ufeff'|'\u00a0') {this.ignoreWS}? -> skip;

IDENTIFIER : (LETTER | '_' | '#' | '@' | '@@' | '$' | '%') (LETTER | DIGIT | '-' | '_')*;

NEWLINE : '\r'? '\n' -> skip;

STRING : ('\'' (~'\'')* '\'') | ('"' (~'"')* '"');

<<<<<<< HEAD
=======
CONSTANT : ('{' WHITESPACE* '}');

>>>>>>> 32b751ea
INVALID_TOKEN_DEFAULT_MODE : . ;

mode STRING_INTERPOLATION_MODE;

STRING_INTERPOLATION_END : '`' {this.ignoreWS = true;} -> type(STRING_INTERPOLATION_START), popMode;

ESCAPE_CHARACTER : '\\' ~[\r\n]?;

<<<<<<< HEAD
TEXT_CONTENT :  '\\`' | ~[\r\n];

TEXT_IN_TEMPLATE: ~[\r\n{}'"];


=======
TEXT_CONTENT :  '\\`' | ~[\r\n];
>>>>>>> 32b751ea
<|MERGE_RESOLUTION|>--- conflicted
+++ resolved
@@ -72,11 +72,6 @@
 
 STRING : ('\'' (~'\'')* '\'') | ('"' (~'"')* '"');
 
-<<<<<<< HEAD
-=======
-CONSTANT : ('{' WHITESPACE* '}');
-
->>>>>>> 32b751ea
 INVALID_TOKEN_DEFAULT_MODE : . ;
 
 mode STRING_INTERPOLATION_MODE;
@@ -85,12 +80,8 @@
 
 ESCAPE_CHARACTER : '\\' ~[\r\n]?;
 
-<<<<<<< HEAD
 TEXT_CONTENT :  '\\`' | ~[\r\n];
 
 TEXT_IN_TEMPLATE: ~[\r\n{}'"];
 
 
-=======
-TEXT_CONTENT :  '\\`' | ~[\r\n];
->>>>>>> 32b751ea
