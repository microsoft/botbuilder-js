lexer grammar ExpressionAntlrLexer;

@lexer::members {
  ignoreWS = true;      // usually we ignore whitespace, but inside stringInterpolation, whitespace is significant
}

fragment LETTER : [a-zA-Z];
fragment DIGIT : [0-9];

// operators
PLUS: '+';

SUBSTRACT: '-';

NON: '!';

XOR: '^';

ASTERISK: '*';

SLASH: '/';

PERCENT: '%';

DOUBLE_EQUAL: '==';

NOT_EQUAL: '!=' | '<>';

SINGLE_AND: '&';

DOUBLE_AND: '&&';

DOUBLE_VERTICAL_CYLINDER: '||';

LESS_THAN: '<';

MORE_THAN: '>';

LESS_OR_EQUAl: '<=';

MORE_OR_EQUAL: '>=';

OPEN_BRACKET: '(';

CLOSE_BRACKET: ')';

DOT: '.';

OPEN_SQUARE_BRACKET: '[';

CLOSE_SQUARE_BRACKET: ']';

OPEN_CURLY_BRACKET: '{';

CLOSE_CURLY_BRACKET: '}';

COMMA: ',';

COLON: ':';

DOLLAR: '$';

NUMBER : DIGIT + ( '.' DIGIT +)? ;

WHITESPACE : (' '|'\t'|'\ufeff'|'\u00a0') {this.ignoreWS}? -> skip;

IDENTIFIER : (LETTER | '_' | '#' | '@' | '@@' | '$' | '%') (LETTER | DIGIT | '-' | '_')*;

NEWLINE : '\r'? '\n' -> skip;

STRING : ('\'' (('\\'('\''|'\\'))|(~'\''))*? '\'') | ('"' (('\\'('"'|'\\'))|(~'"'))*? '"');

INVALID_TOKEN_DEFAULT_MODE : . ;

<<<<<<< HEAD
STRING_INTERPOLATION:  '`' ('\\`' | ~'`')* '`';
=======
mode STRING_INTERPOLATION_MODE;

STRING_INTERPOLATION_END : '`' {this.ignoreWS = true;} -> type(STRING_INTERPOLATION_START), popMode;

TEMPLATE : '$' '{' (STRING | ~[\r\n{}'"])*? '}';

ESCAPE_CHARACTER : '\\' ~[\r\n]?;

TEXT_CONTENT :  ~[\r\n];

>>>>>>> 573100fe
<|MERGE_RESOLUTION|>--- conflicted
+++ resolved
@@ -6,6 +6,8 @@
 
 fragment LETTER : [a-zA-Z];
 fragment DIGIT : [0-9];
+
+STRING_INTERPOLATION_START : '`' { this.ignoreWS = false;} -> pushMode(STRING_INTERPOLATION_MODE);
 
 // operators
 PLUS: '+';
@@ -72,17 +74,18 @@
 
 INVALID_TOKEN_DEFAULT_MODE : . ;
 
-<<<<<<< HEAD
-STRING_INTERPOLATION:  '`' ('\\`' | ~'`')* '`';
-=======
 mode STRING_INTERPOLATION_MODE;
 
 STRING_INTERPOLATION_END : '`' {this.ignoreWS = true;} -> type(STRING_INTERPOLATION_START), popMode;
 
-TEMPLATE : '$' '{' (STRING | ~[\r\n{}'"])*? '}';
+EMPTY_OBJECT: '{' WHITESPACE* '}';
+
+OBJECT_DEFINITION
+  : '{' ((STRING | IDENTIFIER) ':' (~[{}\r\n] | OBJECT_DEFINITION)+)* '}'
+  ;
+
+TEMPLATE : '$' '{' (STRING | EMPTY_OBJECT | OBJECT_DEFINITION | ~[}'"`])+ '}';
 
 ESCAPE_CHARACTER : '\\' ~[\r\n]?;
 
-TEXT_CONTENT :  ~[\r\n];
-
->>>>>>> 573100fe
+TEXT_CONTENT :  ~[\r\n];