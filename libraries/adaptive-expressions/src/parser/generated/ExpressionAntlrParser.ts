--- conflicted
+++ resolved
@@ -1,4 +1,3 @@
-<<<<<<< HEAD
 // Generated from ../ExpressionAntlrParser.g4 by ANTLR 4.6-SNAPSHOT
 
 
@@ -507,9 +506,9 @@
 				throw new NoViableAltException(this);
 			}
 			this._ctx._stop = this._input.tryLT(-1);
-			this.state = 83;
+			this.state = 86;
 			this._errHandler.sync(this);
-			_alt = this.interpreter.adaptivePredict(this._input, 7, this._ctx);
+			_alt = this.interpreter.adaptivePredict(this._input, 8, this._ctx);
 			while (_alt !== 2 && _alt !== ATN.INVALID_ALT_NUMBER) {
 				if (_alt === 1) {
 					if (this._parseListeners != null) {
@@ -517,9 +516,9 @@
 					}
 					_prevctx = _localctx;
 					{
-					this.state = 81;
+					this.state = 84;
 					this._errHandler.sync(this);
-					switch ( this.interpreter.adaptivePredict(this._input, 6, this._ctx) ) {
+					switch ( this.interpreter.adaptivePredict(this._input, 7, this._ctx) ) {
 					case 1:
 						{
 						_localctx = new MemberAccessExpContext(new PrimaryExpressionContext(_parentctx, _parentState));
@@ -543,19 +542,29 @@
 						if (!(this.precpred(this._ctx, 2))) {
 							throw new FailedPredicateException(this, "this.precpred(this._ctx, 2)");
 						}
-						this.state = 71;
+						this.state = 72;
+						this._errHandler.sync(this);
+						_la = this._input.LA(1);
+						if (_la === ExpressionAntlrParser.NON) {
+							{
+							this.state = 71;
+							this.match(ExpressionAntlrParser.NON);
+							}
+						}
+
+						this.state = 74;
 						this.match(ExpressionAntlrParser.OPEN_BRACKET);
-						this.state = 73;
+						this.state = 76;
 						this._errHandler.sync(this);
 						_la = this._input.LA(1);
 						if ((((_la) & ~0x1F) === 0 && ((1 << _la) & ((1 << ExpressionAntlrParser.STRING_INTERPOLATION_START) | (1 << ExpressionAntlrParser.PLUS) | (1 << ExpressionAntlrParser.SUBSTRACT) | (1 << ExpressionAntlrParser.NON) | (1 << ExpressionAntlrParser.OPEN_BRACKET) | (1 << ExpressionAntlrParser.OPEN_SQUARE_BRACKET) | (1 << ExpressionAntlrParser.NUMBER) | (1 << ExpressionAntlrParser.IDENTIFIER) | (1 << ExpressionAntlrParser.STRING) | (1 << ExpressionAntlrParser.CONSTANT))) !== 0)) {
 							{
-							this.state = 72;
+							this.state = 75;
 							this.argsList();
 							}
 						}
 
-						this.state = 75;
+						this.state = 78;
 						this.match(ExpressionAntlrParser.CLOSE_BRACKET);
 						}
 						break;
@@ -564,24 +573,24 @@
 						{
 						_localctx = new IndexAccessExpContext(new PrimaryExpressionContext(_parentctx, _parentState));
 						this.pushNewRecursionContext(_localctx, _startState, ExpressionAntlrParser.RULE_primaryExpression);
-						this.state = 76;
+						this.state = 79;
 						if (!(this.precpred(this._ctx, 1))) {
 							throw new FailedPredicateException(this, "this.precpred(this._ctx, 1)");
 						}
-						this.state = 77;
+						this.state = 80;
 						this.match(ExpressionAntlrParser.OPEN_SQUARE_BRACKET);
-						this.state = 78;
+						this.state = 81;
 						this.expression(0);
-						this.state = 79;
+						this.state = 82;
 						this.match(ExpressionAntlrParser.CLOSE_SQUARE_BRACKET);
 						}
 						break;
 					}
 					}
 				}
-				this.state = 85;
+				this.state = 88;
 				this._errHandler.sync(this);
-				_alt = this.interpreter.adaptivePredict(this._input, 7, this._ctx);
+				_alt = this.interpreter.adaptivePredict(this._input, 8, this._ctx);
 			}
 			}
 		}
@@ -607,31 +616,31 @@
 		try {
 			this.enterOuterAlt(_localctx, 1);
 			{
-			this.state = 86;
+			this.state = 89;
 			this.match(ExpressionAntlrParser.STRING_INTERPOLATION_START);
-			this.state = 90;
+			this.state = 93;
 			this._errHandler.sync(this);
 			_la = this._input.LA(1);
 			do {
 				{
-				this.state = 90;
+				this.state = 93;
 				this._errHandler.sync(this);
 				switch (this._input.LA(1)) {
 				case ExpressionAntlrParser.ESCAPE_CHARACTER:
 					{
-					this.state = 87;
+					this.state = 90;
 					this.match(ExpressionAntlrParser.ESCAPE_CHARACTER);
 					}
 					break;
 				case ExpressionAntlrParser.TEMPLATE:
 					{
-					this.state = 88;
+					this.state = 91;
 					this.match(ExpressionAntlrParser.TEMPLATE);
 					}
 					break;
 				case ExpressionAntlrParser.TEXT_CONTENT:
 					{
-					this.state = 89;
+					this.state = 92;
 					this.textContent();
 					}
 					break;
@@ -639,11 +648,11 @@
 					throw new NoViableAltException(this);
 				}
 				}
-				this.state = 92;
+				this.state = 95;
 				this._errHandler.sync(this);
 				_la = this._input.LA(1);
 			} while (((((_la - 31)) & ~0x1F) === 0 && ((1 << (_la - 31)) & ((1 << (ExpressionAntlrParser.TEMPLATE - 31)) | (1 << (ExpressionAntlrParser.ESCAPE_CHARACTER - 31)) | (1 << (ExpressionAntlrParser.TEXT_CONTENT - 31)))) !== 0));
-			this.state = 94;
+			this.state = 97;
 			this.match(ExpressionAntlrParser.STRING_INTERPOLATION_START);
 			}
 		}
@@ -669,7 +678,7 @@
 			let _alt: number;
 			this.enterOuterAlt(_localctx, 1);
 			{
-			this.state = 97;
+			this.state = 100;
 			this._errHandler.sync(this);
 			_alt = 1;
 			do {
@@ -677,7 +686,7 @@
 				case 1:
 					{
 					{
-					this.state = 96;
+					this.state = 99;
 					this.match(ExpressionAntlrParser.TEXT_CONTENT);
 					}
 					}
@@ -685,9 +694,9 @@
 				default:
 					throw new NoViableAltException(this);
 				}
-				this.state = 99;
+				this.state = 102;
 				this._errHandler.sync(this);
-				_alt = this.interpreter.adaptivePredict(this._input, 10, this._ctx);
+				_alt = this.interpreter.adaptivePredict(this._input, 11, this._ctx);
 			} while (_alt !== 2 && _alt !== ATN.INVALID_ALT_NUMBER);
 			}
 		}
@@ -713,21 +722,21 @@
 		try {
 			this.enterOuterAlt(_localctx, 1);
 			{
-			this.state = 101;
+			this.state = 104;
 			this.expression(0);
-			this.state = 106;
+			this.state = 109;
 			this._errHandler.sync(this);
 			_la = this._input.LA(1);
 			while (_la === ExpressionAntlrParser.COMMA) {
 				{
 				{
-				this.state = 102;
+				this.state = 105;
 				this.match(ExpressionAntlrParser.COMMA);
-				this.state = 103;
+				this.state = 106;
 				this.expression(0);
 				}
 				}
-				this.state = 108;
+				this.state = 111;
 				this._errHandler.sync(this);
 				_la = this._input.LA(1);
 			}
@@ -801,7 +810,7 @@
 	}
 
 	public static readonly _serializedATN: string =
-		"\x03\uAF6F\u8320\u479D\uB75C\u4880\u1605\u191C\uAB37\x03#p\x04\x02\t\x02" +
+		"\x03\uAF6F\u8320\u479D\uB75C\u4880\u1605\u191C\uAB37\x03#s\x04\x02\t\x02" +
 		"\x04\x03\t\x03\x04\x04\t\x04\x04\x05\t\x05\x04\x06\t\x06\x04\x07\t\x07" +
 		"\x03\x02\x03\x02\x03\x02\x03\x03\x03\x03\x03\x03\x03\x03\x05\x03\x16\n" +
 		"\x03\x03\x03\x03\x03\x03\x03\x03\x03\x03\x03\x03\x03\x03\x03\x03\x03\x03" +
@@ -809,47 +818,49 @@
 		"\x03\x03\x03\x03\x03\x03\x03\x03\x03\x03\x03\x03\x03\x07\x030\n\x03\f" +
 		"\x03\x0E\x033\v\x03\x03\x04\x03\x04\x03\x04\x03\x04\x03\x04\x03\x04\x03" +
 		"\x04\x05\x04<\n\x04\x03\x04\x03\x04\x03\x04\x03\x04\x03\x04\x03\x04\x05" +
-		"\x04D\n\x04\x03\x04\x03\x04\x03\x04\x03\x04\x03\x04\x03\x04\x05\x04L\n" +
-		"\x04\x03\x04\x03\x04\x03\x04\x03\x04\x03\x04\x03\x04\x07\x04T\n\x04\f" +
-		"\x04\x0E\x04W\v\x04\x03\x05\x03\x05\x03\x05\x03\x05\x06\x05]\n\x05\r\x05" +
-		"\x0E\x05^\x03\x05\x03\x05\x03\x06\x06\x06d\n\x06\r\x06\x0E\x06e\x03\x07" +
-		"\x03\x07\x03\x07\x07\x07k\n\x07\f\x07\x0E\x07n\v\x07\x03\x07\x02\x02\x04" +
-		"\x04\x06\b\x02\x02\x04\x02\x06\x02\b\x02\n\x02\f\x02\x02\x07\x03\x02\x04" +
-		"\x06\x03\x02\b\n\x03\x02\x04\x05\x03\x02\v\f\x03\x02\x10\x13\x82\x02\x0E" +
-		"\x03\x02\x02\x02\x04\x15\x03\x02\x02\x02\x06C\x03\x02\x02\x02\bX\x03\x02" +
-		"\x02\x02\nc\x03\x02\x02\x02\fg\x03\x02\x02\x02\x0E\x0F\x05\x04\x03\x02" +
-		"\x0F\x10\x07\x02\x02\x03\x10\x03\x03\x02\x02\x02\x11\x12\b\x03\x01\x02" +
-		"\x12\x13\t\x02\x02\x02\x13\x16\x05\x04\x03\f\x14\x16\x05\x06\x04\x02\x15" +
-		"\x11\x03\x02\x02\x02\x15\x14\x03\x02\x02\x02\x161\x03\x02\x02\x02\x17" +
-		"\x18\f\v\x02\x02\x18\x19\x07\x07\x02\x02\x190\x05\x04\x03\v\x1A\x1B\f" +
-		"\n\x02\x02\x1B\x1C\t\x03\x02\x02\x1C0\x05\x04\x03\v\x1D\x1E\f\t\x02\x02" +
-		"\x1E\x1F\t\x04\x02\x02\x1F0\x05\x04\x03\n !\f\b\x02\x02!\"\t\x05\x02\x02" +
-		"\"0\x05\x04\x03\t#$\f\x07\x02\x02$%\x07\r\x02\x02%0\x05\x04\x03\b&\'\f" +
-		"\x06\x02\x02\'(\t\x06\x02\x02(0\x05\x04\x03\x07)*\f\x05\x02\x02*+\x07" +
-		"\x0E\x02\x02+0\x05\x04\x03\x06,-\f\x04\x02\x02-.\x07\x0F\x02\x02.0\x05" +
-		"\x04\x03\x05/\x17\x03\x02\x02\x02/\x1A\x03\x02\x02\x02/\x1D\x03\x02\x02" +
-		"\x02/ \x03\x02\x02\x02/#\x03\x02\x02\x02/&\x03\x02\x02\x02/)\x03\x02\x02" +
-		"\x02/,\x03\x02\x02\x0203\x03\x02\x02\x021/\x03\x02\x02\x0212\x03\x02\x02" +
-		"\x022\x05\x03\x02\x02\x0231\x03\x02\x02\x0245\b\x04\x01\x0256\x07\x14" +
-		"\x02\x0267\x05\x04\x03\x0278\x07\x15\x02\x028D\x03\x02\x02\x029;\x07\x17" +
-		"\x02\x02:<\x05\f\x07\x02;:\x03\x02\x02\x02;<\x03\x02\x02\x02<=\x03\x02" +
-		"\x02\x02=D\x07\x18\x02\x02>D\x07\x1F\x02\x02?D\x07\x1A\x02\x02@D\x07\x1E" +
-		"\x02\x02AD\x07\x1C\x02\x02BD\x05\b\x05\x02C4\x03\x02\x02\x02C9\x03\x02" +
-		"\x02\x02C>\x03\x02\x02\x02C?\x03\x02\x02\x02C@\x03\x02\x02\x02CA\x03\x02" +
-		"\x02\x02CB\x03\x02\x02\x02DU\x03\x02\x02\x02EF\f\x05\x02\x02FG\x07\x16" +
-		"\x02\x02GT\x07\x1C\x02\x02HI\f\x04\x02\x02IK\x07\x14\x02\x02JL\x05\f\x07" +
-		"\x02KJ\x03\x02\x02\x02KL\x03\x02\x02\x02LM\x03\x02\x02\x02MT\x07\x15\x02" +
-		"\x02NO\f\x03\x02\x02OP\x07\x17\x02\x02PQ\x05\x04\x03\x02QR\x07\x18\x02" +
-		"\x02RT\x03\x02\x02\x02SE\x03\x02\x02\x02SH\x03\x02\x02\x02SN\x03\x02\x02" +
-		"\x02TW\x03\x02\x02\x02US\x03\x02\x02\x02UV\x03\x02\x02\x02V\x07\x03\x02" +
-		"\x02\x02WU\x03\x02\x02\x02X\\\x07\x03\x02\x02Y]\x07\"\x02\x02Z]\x07!\x02" +
-		"\x02[]\x05\n\x06\x02\\Y\x03\x02\x02\x02\\Z\x03\x02\x02\x02\\[\x03\x02" +
-		"\x02\x02]^\x03\x02\x02\x02^\\\x03\x02\x02\x02^_\x03\x02\x02\x02_`\x03" +
-		"\x02\x02\x02`a\x07\x03\x02\x02a\t\x03\x02\x02\x02bd\x07#\x02\x02cb\x03" +
-		"\x02\x02\x02de\x03\x02\x02\x02ec\x03\x02\x02\x02ef\x03\x02\x02\x02f\v" +
-		"\x03\x02\x02\x02gl\x05\x04\x03\x02hi\x07\x19\x02\x02ik\x05\x04\x03\x02" +
-		"jh\x03\x02\x02\x02kn\x03\x02\x02\x02lj\x03\x02\x02\x02lm\x03\x02\x02\x02" +
-		"m\r\x03\x02\x02\x02nl\x03\x02\x02\x02\x0E\x15/1;CKSU\\^el";
+		"\x04D\n\x04\x03\x04\x03\x04\x03\x04\x03\x04\x03\x04\x05\x04K\n\x04\x03" +
+		"\x04\x03\x04\x05\x04O\n\x04\x03\x04\x03\x04\x03\x04\x03\x04\x03\x04\x03" +
+		"\x04\x07\x04W\n\x04\f\x04\x0E\x04Z\v\x04\x03\x05\x03\x05\x03\x05\x03\x05" +
+		"\x06\x05`\n\x05\r\x05\x0E\x05a\x03\x05\x03\x05\x03\x06\x06\x06g\n\x06" +
+		"\r\x06\x0E\x06h\x03\x07\x03\x07\x03\x07\x07\x07n\n\x07\f\x07\x0E\x07q" +
+		"\v\x07\x03\x07\x02\x02\x04\x04\x06\b\x02\x02\x04\x02\x06\x02\b\x02\n\x02" +
+		"\f\x02\x02\x07\x03\x02\x04\x06\x03\x02\b\n\x03\x02\x04\x05\x03\x02\v\f" +
+		"\x03\x02\x10\x13\x86\x02\x0E\x03\x02\x02\x02\x04\x15\x03\x02\x02\x02\x06" +
+		"C\x03\x02\x02\x02\b[\x03\x02\x02\x02\nf\x03\x02\x02\x02\fj\x03\x02\x02" +
+		"\x02\x0E\x0F\x05\x04\x03\x02\x0F\x10\x07\x02\x02\x03\x10\x03\x03\x02\x02" +
+		"\x02\x11\x12\b\x03\x01\x02\x12\x13\t\x02\x02\x02\x13\x16\x05\x04\x03\f" +
+		"\x14\x16\x05\x06\x04\x02\x15\x11\x03\x02\x02\x02\x15\x14\x03\x02\x02\x02" +
+		"\x161\x03\x02\x02\x02\x17\x18\f\v\x02\x02\x18\x19\x07\x07\x02\x02\x19" +
+		"0\x05\x04\x03\v\x1A\x1B\f\n\x02\x02\x1B\x1C\t\x03\x02\x02\x1C0\x05\x04" +
+		"\x03\v\x1D\x1E\f\t\x02\x02\x1E\x1F\t\x04\x02\x02\x1F0\x05\x04\x03\n !" +
+		"\f\b\x02\x02!\"\t\x05\x02\x02\"0\x05\x04\x03\t#$\f\x07\x02\x02$%\x07\r" +
+		"\x02\x02%0\x05\x04\x03\b&\'\f\x06\x02\x02\'(\t\x06\x02\x02(0\x05\x04\x03" +
+		"\x07)*\f\x05\x02\x02*+\x07\x0E\x02\x02+0\x05\x04\x03\x06,-\f\x04\x02\x02" +
+		"-.\x07\x0F\x02\x02.0\x05\x04\x03\x05/\x17\x03\x02\x02\x02/\x1A\x03\x02" +
+		"\x02\x02/\x1D\x03\x02\x02\x02/ \x03\x02\x02\x02/#\x03\x02\x02\x02/&\x03" +
+		"\x02\x02\x02/)\x03\x02\x02\x02/,\x03\x02\x02\x0203\x03\x02\x02\x021/\x03" +
+		"\x02\x02\x0212\x03\x02\x02\x022\x05\x03\x02\x02\x0231\x03\x02\x02\x02" +
+		"45\b\x04\x01\x0256\x07\x14\x02\x0267\x05\x04\x03\x0278\x07\x15\x02\x02" +
+		"8D\x03\x02\x02\x029;\x07\x17\x02\x02:<\x05\f\x07\x02;:\x03\x02\x02\x02" +
+		";<\x03\x02\x02\x02<=\x03\x02\x02\x02=D\x07\x18\x02\x02>D\x07\x1F\x02\x02" +
+		"?D\x07\x1A\x02\x02@D\x07\x1E\x02\x02AD\x07\x1C\x02\x02BD\x05\b\x05\x02" +
+		"C4\x03\x02\x02\x02C9\x03\x02\x02\x02C>\x03\x02\x02\x02C?\x03\x02\x02\x02" +
+		"C@\x03\x02\x02\x02CA\x03\x02\x02\x02CB\x03\x02\x02\x02DX\x03\x02\x02\x02" +
+		"EF\f\x05\x02\x02FG\x07\x16\x02\x02GW\x07\x1C\x02\x02HJ\f\x04\x02\x02I" +
+		"K\x07\x06\x02\x02JI\x03\x02\x02\x02JK\x03\x02\x02\x02KL\x03\x02\x02\x02" +
+		"LN\x07\x14\x02\x02MO\x05\f\x07\x02NM\x03\x02\x02\x02NO\x03\x02\x02\x02" +
+		"OP\x03\x02\x02\x02PW\x07\x15\x02\x02QR\f\x03\x02\x02RS\x07\x17\x02\x02" +
+		"ST\x05\x04\x03\x02TU\x07\x18\x02\x02UW\x03\x02\x02\x02VE\x03\x02\x02\x02" +
+		"VH\x03\x02\x02\x02VQ\x03\x02\x02\x02WZ\x03\x02\x02\x02XV\x03\x02\x02\x02" +
+		"XY\x03\x02\x02\x02Y\x07\x03\x02\x02\x02ZX\x03\x02\x02\x02[_\x07\x03\x02" +
+		"\x02\\`\x07\"\x02\x02]`\x07!\x02\x02^`\x05\n\x06\x02_\\\x03\x02\x02\x02" +
+		"_]\x03\x02\x02\x02_^\x03\x02\x02\x02`a\x03\x02\x02\x02a_\x03\x02\x02\x02" +
+		"ab\x03\x02\x02\x02bc\x03\x02\x02\x02cd\x07\x03\x02\x02d\t\x03\x02\x02" +
+		"\x02eg\x07#\x02\x02fe\x03\x02\x02\x02gh\x03\x02\x02\x02hf\x03\x02\x02" +
+		"\x02hi\x03\x02\x02\x02i\v\x03\x02\x02\x02jo\x05\x04\x03\x02kl\x07\x19" +
+		"\x02\x02ln\x05\x04\x03\x02mk\x03\x02\x02\x02nq\x03\x02\x02\x02om\x03\x02" +
+		"\x02\x02op\x03\x02\x02\x02p\r\x03\x02\x02\x02qo\x03\x02\x02\x02\x0F\x15" +
+		"/1;CJNVX_aho";
 	public static __ATN: ATN;
 	public static get _ATN(): ATN {
 		if (!ExpressionAntlrParser.__ATN) {
@@ -1033,6 +1044,7 @@
 	}
 	public OPEN_BRACKET(): TerminalNode { return this.getToken(ExpressionAntlrParser.OPEN_BRACKET, 0); }
 	public CLOSE_BRACKET(): TerminalNode { return this.getToken(ExpressionAntlrParser.CLOSE_BRACKET, 0); }
+	public NON(): TerminalNode | undefined { return this.tryGetToken(ExpressionAntlrParser.NON, 0); }
 	public argsList(): ArgsListContext | undefined {
 		return this.tryGetRuleContext(0, ArgsListContext);
 	}
@@ -1476,1440 +1488,3 @@
 	}
 }
 
-=======
-// Generated from ../ExpressionAntlrParser.g4 by ANTLR 4.6-SNAPSHOT
-
-
-import { ATN } from "antlr4ts/atn/ATN";
-import { ATNDeserializer } from "antlr4ts/atn/ATNDeserializer";
-import { FailedPredicateException } from "antlr4ts/FailedPredicateException";
-import { NotNull } from "antlr4ts/Decorators";
-import { NoViableAltException } from "antlr4ts/NoViableAltException";
-import { Override } from "antlr4ts/Decorators";
-import { Parser } from "antlr4ts/Parser";
-import { ParserRuleContext } from "antlr4ts/ParserRuleContext";
-import { ParserATNSimulator } from "antlr4ts/atn/ParserATNSimulator";
-import { ParseTreeListener } from "antlr4ts/tree/ParseTreeListener";
-import { ParseTreeVisitor } from "antlr4ts/tree/ParseTreeVisitor";
-import { RecognitionException } from "antlr4ts/RecognitionException";
-import { RuleContext } from "antlr4ts/RuleContext";
-//import { RuleVersion } from "antlr4ts/RuleVersion";
-import { TerminalNode } from "antlr4ts/tree/TerminalNode";
-import { Token } from "antlr4ts/Token";
-import { TokenStream } from "antlr4ts/TokenStream";
-import { Vocabulary } from "antlr4ts/Vocabulary";
-import { VocabularyImpl } from "antlr4ts/VocabularyImpl";
-
-import * as Utils from "antlr4ts/misc/Utils";
-
-import { ExpressionAntlrParserListener } from "./ExpressionAntlrParserListener";
-import { ExpressionAntlrParserVisitor } from "./ExpressionAntlrParserVisitor";
-
-
-export class ExpressionAntlrParser extends Parser {
-	public static readonly STRING_INTERPOLATION_START = 1;
-	public static readonly PLUS = 2;
-	public static readonly SUBSTRACT = 3;
-	public static readonly NON = 4;
-	public static readonly XOR = 5;
-	public static readonly ASTERISK = 6;
-	public static readonly SLASH = 7;
-	public static readonly PERCENT = 8;
-	public static readonly DOUBLE_EQUAL = 9;
-	public static readonly NOT_EQUAL = 10;
-	public static readonly SINGLE_AND = 11;
-	public static readonly DOUBLE_AND = 12;
-	public static readonly DOUBLE_VERTICAL_CYLINDER = 13;
-	public static readonly LESS_THAN = 14;
-	public static readonly MORE_THAN = 15;
-	public static readonly LESS_OR_EQUAl = 16;
-	public static readonly MORE_OR_EQUAL = 17;
-	public static readonly OPEN_BRACKET = 18;
-	public static readonly CLOSE_BRACKET = 19;
-	public static readonly DOT = 20;
-	public static readonly OPEN_SQUARE_BRACKET = 21;
-	public static readonly CLOSE_SQUARE_BRACKET = 22;
-	public static readonly COMMA = 23;
-	public static readonly NUMBER = 24;
-	public static readonly WHITESPACE = 25;
-	public static readonly IDENTIFIER = 26;
-	public static readonly NEWLINE = 27;
-	public static readonly STRING = 28;
-	public static readonly CONSTANT = 29;
-	public static readonly INVALID_TOKEN_DEFAULT_MODE = 30;
-	public static readonly TEMPLATE = 31;
-	public static readonly ESCAPE_CHARACTER = 32;
-	public static readonly TEXT_CONTENT = 33;
-	public static readonly RULE_file = 0;
-	public static readonly RULE_expression = 1;
-	public static readonly RULE_primaryExpression = 2;
-	public static readonly RULE_stringInterpolation = 3;
-	public static readonly RULE_textContent = 4;
-	public static readonly RULE_argsList = 5;
-	// tslint:disable:no-trailing-whitespace
-	public static readonly ruleNames: string[] = [
-		"file", "expression", "primaryExpression", "stringInterpolation", "textContent", 
-		"argsList",
-	];
-
-	private static readonly _LITERAL_NAMES: Array<string | undefined> = [
-		undefined, undefined, "'+'", "'-'", "'!'", "'^'", "'*'", "'/'", "'%'", 
-		"'=='", undefined, "'&'", "'&&'", "'||'", "'<'", "'>'", "'<='", "'>='", 
-		"'('", "')'", "'.'", "'['", "']'", "','",
-	];
-	private static readonly _SYMBOLIC_NAMES: Array<string | undefined> = [
-		undefined, "STRING_INTERPOLATION_START", "PLUS", "SUBSTRACT", "NON", "XOR", 
-		"ASTERISK", "SLASH", "PERCENT", "DOUBLE_EQUAL", "NOT_EQUAL", "SINGLE_AND", 
-		"DOUBLE_AND", "DOUBLE_VERTICAL_CYLINDER", "LESS_THAN", "MORE_THAN", "LESS_OR_EQUAl", 
-		"MORE_OR_EQUAL", "OPEN_BRACKET", "CLOSE_BRACKET", "DOT", "OPEN_SQUARE_BRACKET", 
-		"CLOSE_SQUARE_BRACKET", "COMMA", "NUMBER", "WHITESPACE", "IDENTIFIER", 
-		"NEWLINE", "STRING", "CONSTANT", "INVALID_TOKEN_DEFAULT_MODE", "TEMPLATE", 
-		"ESCAPE_CHARACTER", "TEXT_CONTENT",
-	];
-	public static readonly VOCABULARY: Vocabulary = new VocabularyImpl(ExpressionAntlrParser._LITERAL_NAMES, ExpressionAntlrParser._SYMBOLIC_NAMES, []);
-
-	// @Override
-	// @NotNull
-	public get vocabulary(): Vocabulary {
-		return ExpressionAntlrParser.VOCABULARY;
-	}
-	// tslint:enable:no-trailing-whitespace
-
-	// @Override
-	public get grammarFileName(): string { return "ExpressionAntlrParser.g4"; }
-
-	// @Override
-	public get ruleNames(): string[] { return ExpressionAntlrParser.ruleNames; }
-
-	// @Override
-	public get serializedATN(): string { return ExpressionAntlrParser._serializedATN; }
-
-	constructor(input: TokenStream) {
-		super(input);
-		this._interp = new ParserATNSimulator(ExpressionAntlrParser._ATN, this);
-	}
-	// @RuleVersion(0)
-	public file(): FileContext {
-		let _localctx: FileContext = new FileContext(this._ctx, this.state);
-		this.enterRule(_localctx, 0, ExpressionAntlrParser.RULE_file);
-		try {
-			this.enterOuterAlt(_localctx, 1);
-			{
-			this.state = 12;
-			this.expression(0);
-			this.state = 13;
-			this.match(ExpressionAntlrParser.EOF);
-			}
-		}
-		catch (re) {
-			if (re instanceof RecognitionException) {
-				_localctx.exception = re;
-				this._errHandler.reportError(this, re);
-				this._errHandler.recover(this, re);
-			} else {
-				throw re;
-			}
-		}
-		finally {
-			this.exitRule();
-		}
-		return _localctx;
-	}
-
-	public expression(): ExpressionContext;
-	public expression(_p: number): ExpressionContext;
-	// @RuleVersion(0)
-	public expression(_p?: number): ExpressionContext {
-		if (_p === undefined) {
-			_p = 0;
-		}
-
-		let _parentctx: ParserRuleContext = this._ctx;
-		let _parentState: number = this.state;
-		let _localctx: ExpressionContext = new ExpressionContext(this._ctx, _parentState);
-		let _prevctx: ExpressionContext = _localctx;
-		let _startState: number = 2;
-		this.enterRecursionRule(_localctx, 2, ExpressionAntlrParser.RULE_expression, _p);
-		let _la: number;
-		try {
-			let _alt: number;
-			this.enterOuterAlt(_localctx, 1);
-			{
-			this.state = 19;
-			this._errHandler.sync(this);
-			switch (this._input.LA(1)) {
-			case ExpressionAntlrParser.PLUS:
-			case ExpressionAntlrParser.SUBSTRACT:
-			case ExpressionAntlrParser.NON:
-				{
-				_localctx = new UnaryOpExpContext(_localctx);
-				this._ctx = _localctx;
-				_prevctx = _localctx;
-
-				this.state = 16;
-				_la = this._input.LA(1);
-				if (!((((_la) & ~0x1F) === 0 && ((1 << _la) & ((1 << ExpressionAntlrParser.PLUS) | (1 << ExpressionAntlrParser.SUBSTRACT) | (1 << ExpressionAntlrParser.NON))) !== 0))) {
-				this._errHandler.recoverInline(this);
-				} else {
-					if (this._input.LA(1) === Token.EOF) {
-						this.matchedEOF = true;
-					}
-
-					this._errHandler.reportMatch(this);
-					this.consume();
-				}
-				this.state = 17;
-				this.expression(10);
-				}
-				break;
-			case ExpressionAntlrParser.STRING_INTERPOLATION_START:
-			case ExpressionAntlrParser.OPEN_BRACKET:
-			case ExpressionAntlrParser.NUMBER:
-			case ExpressionAntlrParser.IDENTIFIER:
-			case ExpressionAntlrParser.STRING:
-			case ExpressionAntlrParser.CONSTANT:
-				{
-				_localctx = new PrimaryExpContext(_localctx);
-				this._ctx = _localctx;
-				_prevctx = _localctx;
-				this.state = 18;
-				this.primaryExpression(0);
-				}
-				break;
-			default:
-				throw new NoViableAltException(this);
-			}
-			this._ctx._stop = this._input.tryLT(-1);
-			this.state = 47;
-			this._errHandler.sync(this);
-			_alt = this.interpreter.adaptivePredict(this._input, 2, this._ctx);
-			while (_alt !== 2 && _alt !== ATN.INVALID_ALT_NUMBER) {
-				if (_alt === 1) {
-					if (this._parseListeners != null) {
-						this.triggerExitRuleEvent();
-					}
-					_prevctx = _localctx;
-					{
-					this.state = 45;
-					this._errHandler.sync(this);
-					switch ( this.interpreter.adaptivePredict(this._input, 1, this._ctx) ) {
-					case 1:
-						{
-						_localctx = new BinaryOpExpContext(new ExpressionContext(_parentctx, _parentState));
-						this.pushNewRecursionContext(_localctx, _startState, ExpressionAntlrParser.RULE_expression);
-						this.state = 21;
-						if (!(this.precpred(this._ctx, 9))) {
-							throw new FailedPredicateException(this, "this.precpred(this._ctx, 9)");
-						}
-						this.state = 22;
-						this.match(ExpressionAntlrParser.XOR);
-						this.state = 23;
-						this.expression(9);
-						}
-						break;
-
-					case 2:
-						{
-						_localctx = new BinaryOpExpContext(new ExpressionContext(_parentctx, _parentState));
-						this.pushNewRecursionContext(_localctx, _startState, ExpressionAntlrParser.RULE_expression);
-						this.state = 24;
-						if (!(this.precpred(this._ctx, 8))) {
-							throw new FailedPredicateException(this, "this.precpred(this._ctx, 8)");
-						}
-						this.state = 25;
-						_la = this._input.LA(1);
-						if (!((((_la) & ~0x1F) === 0 && ((1 << _la) & ((1 << ExpressionAntlrParser.ASTERISK) | (1 << ExpressionAntlrParser.SLASH) | (1 << ExpressionAntlrParser.PERCENT))) !== 0))) {
-						this._errHandler.recoverInline(this);
-						} else {
-							if (this._input.LA(1) === Token.EOF) {
-								this.matchedEOF = true;
-							}
-
-							this._errHandler.reportMatch(this);
-							this.consume();
-						}
-						this.state = 26;
-						this.expression(9);
-						}
-						break;
-
-					case 3:
-						{
-						_localctx = new BinaryOpExpContext(new ExpressionContext(_parentctx, _parentState));
-						this.pushNewRecursionContext(_localctx, _startState, ExpressionAntlrParser.RULE_expression);
-						this.state = 27;
-						if (!(this.precpred(this._ctx, 7))) {
-							throw new FailedPredicateException(this, "this.precpred(this._ctx, 7)");
-						}
-						this.state = 28;
-						_la = this._input.LA(1);
-						if (!(_la === ExpressionAntlrParser.PLUS || _la === ExpressionAntlrParser.SUBSTRACT)) {
-						this._errHandler.recoverInline(this);
-						} else {
-							if (this._input.LA(1) === Token.EOF) {
-								this.matchedEOF = true;
-							}
-
-							this._errHandler.reportMatch(this);
-							this.consume();
-						}
-						this.state = 29;
-						this.expression(8);
-						}
-						break;
-
-					case 4:
-						{
-						_localctx = new BinaryOpExpContext(new ExpressionContext(_parentctx, _parentState));
-						this.pushNewRecursionContext(_localctx, _startState, ExpressionAntlrParser.RULE_expression);
-						this.state = 30;
-						if (!(this.precpred(this._ctx, 6))) {
-							throw new FailedPredicateException(this, "this.precpred(this._ctx, 6)");
-						}
-						this.state = 31;
-						_la = this._input.LA(1);
-						if (!(_la === ExpressionAntlrParser.DOUBLE_EQUAL || _la === ExpressionAntlrParser.NOT_EQUAL)) {
-						this._errHandler.recoverInline(this);
-						} else {
-							if (this._input.LA(1) === Token.EOF) {
-								this.matchedEOF = true;
-							}
-
-							this._errHandler.reportMatch(this);
-							this.consume();
-						}
-						this.state = 32;
-						this.expression(7);
-						}
-						break;
-
-					case 5:
-						{
-						_localctx = new BinaryOpExpContext(new ExpressionContext(_parentctx, _parentState));
-						this.pushNewRecursionContext(_localctx, _startState, ExpressionAntlrParser.RULE_expression);
-						this.state = 33;
-						if (!(this.precpred(this._ctx, 5))) {
-							throw new FailedPredicateException(this, "this.precpred(this._ctx, 5)");
-						}
-						{
-						this.state = 34;
-						this.match(ExpressionAntlrParser.SINGLE_AND);
-						}
-						this.state = 35;
-						this.expression(6);
-						}
-						break;
-
-					case 6:
-						{
-						_localctx = new BinaryOpExpContext(new ExpressionContext(_parentctx, _parentState));
-						this.pushNewRecursionContext(_localctx, _startState, ExpressionAntlrParser.RULE_expression);
-						this.state = 36;
-						if (!(this.precpred(this._ctx, 4))) {
-							throw new FailedPredicateException(this, "this.precpred(this._ctx, 4)");
-						}
-						this.state = 37;
-						_la = this._input.LA(1);
-						if (!((((_la) & ~0x1F) === 0 && ((1 << _la) & ((1 << ExpressionAntlrParser.LESS_THAN) | (1 << ExpressionAntlrParser.MORE_THAN) | (1 << ExpressionAntlrParser.LESS_OR_EQUAl) | (1 << ExpressionAntlrParser.MORE_OR_EQUAL))) !== 0))) {
-						this._errHandler.recoverInline(this);
-						} else {
-							if (this._input.LA(1) === Token.EOF) {
-								this.matchedEOF = true;
-							}
-
-							this._errHandler.reportMatch(this);
-							this.consume();
-						}
-						this.state = 38;
-						this.expression(5);
-						}
-						break;
-
-					case 7:
-						{
-						_localctx = new BinaryOpExpContext(new ExpressionContext(_parentctx, _parentState));
-						this.pushNewRecursionContext(_localctx, _startState, ExpressionAntlrParser.RULE_expression);
-						this.state = 39;
-						if (!(this.precpred(this._ctx, 3))) {
-							throw new FailedPredicateException(this, "this.precpred(this._ctx, 3)");
-						}
-						this.state = 40;
-						this.match(ExpressionAntlrParser.DOUBLE_AND);
-						this.state = 41;
-						this.expression(4);
-						}
-						break;
-
-					case 8:
-						{
-						_localctx = new BinaryOpExpContext(new ExpressionContext(_parentctx, _parentState));
-						this.pushNewRecursionContext(_localctx, _startState, ExpressionAntlrParser.RULE_expression);
-						this.state = 42;
-						if (!(this.precpred(this._ctx, 2))) {
-							throw new FailedPredicateException(this, "this.precpred(this._ctx, 2)");
-						}
-						this.state = 43;
-						this.match(ExpressionAntlrParser.DOUBLE_VERTICAL_CYLINDER);
-						this.state = 44;
-						this.expression(3);
-						}
-						break;
-					}
-					}
-				}
-				this.state = 49;
-				this._errHandler.sync(this);
-				_alt = this.interpreter.adaptivePredict(this._input, 2, this._ctx);
-			}
-			}
-		}
-		catch (re) {
-			if (re instanceof RecognitionException) {
-				_localctx.exception = re;
-				this._errHandler.reportError(this, re);
-				this._errHandler.recover(this, re);
-			} else {
-				throw re;
-			}
-		}
-		finally {
-			this.unrollRecursionContexts(_parentctx);
-		}
-		return _localctx;
-	}
-
-	public primaryExpression(): PrimaryExpressionContext;
-	public primaryExpression(_p: number): PrimaryExpressionContext;
-	// @RuleVersion(0)
-	public primaryExpression(_p?: number): PrimaryExpressionContext {
-		if (_p === undefined) {
-			_p = 0;
-		}
-
-		let _parentctx: ParserRuleContext = this._ctx;
-		let _parentState: number = this.state;
-		let _localctx: PrimaryExpressionContext = new PrimaryExpressionContext(this._ctx, _parentState);
-		let _prevctx: PrimaryExpressionContext = _localctx;
-		let _startState: number = 4;
-		this.enterRecursionRule(_localctx, 4, ExpressionAntlrParser.RULE_primaryExpression, _p);
-		let _la: number;
-		try {
-			let _alt: number;
-			this.enterOuterAlt(_localctx, 1);
-			{
-			this.state = 60;
-			this._errHandler.sync(this);
-			switch (this._input.LA(1)) {
-			case ExpressionAntlrParser.OPEN_BRACKET:
-				{
-				_localctx = new ParenthesisExpContext(_localctx);
-				this._ctx = _localctx;
-				_prevctx = _localctx;
-
-				this.state = 51;
-				this.match(ExpressionAntlrParser.OPEN_BRACKET);
-				this.state = 52;
-				this.expression(0);
-				this.state = 53;
-				this.match(ExpressionAntlrParser.CLOSE_BRACKET);
-				}
-				break;
-			case ExpressionAntlrParser.CONSTANT:
-				{
-				_localctx = new ConstantAtomContext(_localctx);
-				this._ctx = _localctx;
-				_prevctx = _localctx;
-				this.state = 55;
-				this.match(ExpressionAntlrParser.CONSTANT);
-				}
-				break;
-			case ExpressionAntlrParser.NUMBER:
-				{
-				_localctx = new NumericAtomContext(_localctx);
-				this._ctx = _localctx;
-				_prevctx = _localctx;
-				this.state = 56;
-				this.match(ExpressionAntlrParser.NUMBER);
-				}
-				break;
-			case ExpressionAntlrParser.STRING:
-				{
-				_localctx = new StringAtomContext(_localctx);
-				this._ctx = _localctx;
-				_prevctx = _localctx;
-				this.state = 57;
-				this.match(ExpressionAntlrParser.STRING);
-				}
-				break;
-			case ExpressionAntlrParser.IDENTIFIER:
-				{
-				_localctx = new IdAtomContext(_localctx);
-				this._ctx = _localctx;
-				_prevctx = _localctx;
-				this.state = 58;
-				this.match(ExpressionAntlrParser.IDENTIFIER);
-				}
-				break;
-			case ExpressionAntlrParser.STRING_INTERPOLATION_START:
-				{
-				_localctx = new StringInterpolationAtomContext(_localctx);
-				this._ctx = _localctx;
-				_prevctx = _localctx;
-				this.state = 59;
-				this.stringInterpolation();
-				}
-				break;
-			default:
-				throw new NoViableAltException(this);
-			}
-			this._ctx._stop = this._input.tryLT(-1);
-			this.state = 81;
-			this._errHandler.sync(this);
-			_alt = this.interpreter.adaptivePredict(this._input, 7, this._ctx);
-			while (_alt !== 2 && _alt !== ATN.INVALID_ALT_NUMBER) {
-				if (_alt === 1) {
-					if (this._parseListeners != null) {
-						this.triggerExitRuleEvent();
-					}
-					_prevctx = _localctx;
-					{
-					this.state = 79;
-					this._errHandler.sync(this);
-					switch ( this.interpreter.adaptivePredict(this._input, 6, this._ctx) ) {
-					case 1:
-						{
-						_localctx = new MemberAccessExpContext(new PrimaryExpressionContext(_parentctx, _parentState));
-						this.pushNewRecursionContext(_localctx, _startState, ExpressionAntlrParser.RULE_primaryExpression);
-						this.state = 62;
-						if (!(this.precpred(this._ctx, 3))) {
-							throw new FailedPredicateException(this, "this.precpred(this._ctx, 3)");
-						}
-						this.state = 63;
-						this.match(ExpressionAntlrParser.DOT);
-						this.state = 64;
-						this.match(ExpressionAntlrParser.IDENTIFIER);
-						}
-						break;
-
-					case 2:
-						{
-						_localctx = new FuncInvokeExpContext(new PrimaryExpressionContext(_parentctx, _parentState));
-						this.pushNewRecursionContext(_localctx, _startState, ExpressionAntlrParser.RULE_primaryExpression);
-						this.state = 65;
-						if (!(this.precpred(this._ctx, 2))) {
-							throw new FailedPredicateException(this, "this.precpred(this._ctx, 2)");
-						}
-						this.state = 67;
-						this._errHandler.sync(this);
-						_la = this._input.LA(1);
-						if (_la === ExpressionAntlrParser.NON) {
-							{
-							this.state = 66;
-							this.match(ExpressionAntlrParser.NON);
-							}
-						}
-
-						this.state = 69;
-						this.match(ExpressionAntlrParser.OPEN_BRACKET);
-						this.state = 71;
-						this._errHandler.sync(this);
-						_la = this._input.LA(1);
-						if ((((_la) & ~0x1F) === 0 && ((1 << _la) & ((1 << ExpressionAntlrParser.STRING_INTERPOLATION_START) | (1 << ExpressionAntlrParser.PLUS) | (1 << ExpressionAntlrParser.SUBSTRACT) | (1 << ExpressionAntlrParser.NON) | (1 << ExpressionAntlrParser.OPEN_BRACKET) | (1 << ExpressionAntlrParser.NUMBER) | (1 << ExpressionAntlrParser.IDENTIFIER) | (1 << ExpressionAntlrParser.STRING) | (1 << ExpressionAntlrParser.CONSTANT))) !== 0)) {
-							{
-							this.state = 70;
-							this.argsList();
-							}
-						}
-
-						this.state = 73;
-						this.match(ExpressionAntlrParser.CLOSE_BRACKET);
-						}
-						break;
-
-					case 3:
-						{
-						_localctx = new IndexAccessExpContext(new PrimaryExpressionContext(_parentctx, _parentState));
-						this.pushNewRecursionContext(_localctx, _startState, ExpressionAntlrParser.RULE_primaryExpression);
-						this.state = 74;
-						if (!(this.precpred(this._ctx, 1))) {
-							throw new FailedPredicateException(this, "this.precpred(this._ctx, 1)");
-						}
-						this.state = 75;
-						this.match(ExpressionAntlrParser.OPEN_SQUARE_BRACKET);
-						this.state = 76;
-						this.expression(0);
-						this.state = 77;
-						this.match(ExpressionAntlrParser.CLOSE_SQUARE_BRACKET);
-						}
-						break;
-					}
-					}
-				}
-				this.state = 83;
-				this._errHandler.sync(this);
-				_alt = this.interpreter.adaptivePredict(this._input, 7, this._ctx);
-			}
-			}
-		}
-		catch (re) {
-			if (re instanceof RecognitionException) {
-				_localctx.exception = re;
-				this._errHandler.reportError(this, re);
-				this._errHandler.recover(this, re);
-			} else {
-				throw re;
-			}
-		}
-		finally {
-			this.unrollRecursionContexts(_parentctx);
-		}
-		return _localctx;
-	}
-	// @RuleVersion(0)
-	public stringInterpolation(): StringInterpolationContext {
-		let _localctx: StringInterpolationContext = new StringInterpolationContext(this._ctx, this.state);
-		this.enterRule(_localctx, 6, ExpressionAntlrParser.RULE_stringInterpolation);
-		let _la: number;
-		try {
-			this.enterOuterAlt(_localctx, 1);
-			{
-			this.state = 84;
-			this.match(ExpressionAntlrParser.STRING_INTERPOLATION_START);
-			this.state = 88;
-			this._errHandler.sync(this);
-			_la = this._input.LA(1);
-			do {
-				{
-				this.state = 88;
-				this._errHandler.sync(this);
-				switch (this._input.LA(1)) {
-				case ExpressionAntlrParser.ESCAPE_CHARACTER:
-					{
-					this.state = 85;
-					this.match(ExpressionAntlrParser.ESCAPE_CHARACTER);
-					}
-					break;
-				case ExpressionAntlrParser.TEMPLATE:
-					{
-					this.state = 86;
-					this.match(ExpressionAntlrParser.TEMPLATE);
-					}
-					break;
-				case ExpressionAntlrParser.TEXT_CONTENT:
-					{
-					this.state = 87;
-					this.textContent();
-					}
-					break;
-				default:
-					throw new NoViableAltException(this);
-				}
-				}
-				this.state = 90;
-				this._errHandler.sync(this);
-				_la = this._input.LA(1);
-			} while (((((_la - 31)) & ~0x1F) === 0 && ((1 << (_la - 31)) & ((1 << (ExpressionAntlrParser.TEMPLATE - 31)) | (1 << (ExpressionAntlrParser.ESCAPE_CHARACTER - 31)) | (1 << (ExpressionAntlrParser.TEXT_CONTENT - 31)))) !== 0));
-			this.state = 92;
-			this.match(ExpressionAntlrParser.STRING_INTERPOLATION_START);
-			}
-		}
-		catch (re) {
-			if (re instanceof RecognitionException) {
-				_localctx.exception = re;
-				this._errHandler.reportError(this, re);
-				this._errHandler.recover(this, re);
-			} else {
-				throw re;
-			}
-		}
-		finally {
-			this.exitRule();
-		}
-		return _localctx;
-	}
-	// @RuleVersion(0)
-	public textContent(): TextContentContext {
-		let _localctx: TextContentContext = new TextContentContext(this._ctx, this.state);
-		this.enterRule(_localctx, 8, ExpressionAntlrParser.RULE_textContent);
-		try {
-			let _alt: number;
-			this.enterOuterAlt(_localctx, 1);
-			{
-			this.state = 95;
-			this._errHandler.sync(this);
-			_alt = 1;
-			do {
-				switch (_alt) {
-				case 1:
-					{
-					{
-					this.state = 94;
-					this.match(ExpressionAntlrParser.TEXT_CONTENT);
-					}
-					}
-					break;
-				default:
-					throw new NoViableAltException(this);
-				}
-				this.state = 97;
-				this._errHandler.sync(this);
-				_alt = this.interpreter.adaptivePredict(this._input, 10, this._ctx);
-			} while (_alt !== 2 && _alt !== ATN.INVALID_ALT_NUMBER);
-			}
-		}
-		catch (re) {
-			if (re instanceof RecognitionException) {
-				_localctx.exception = re;
-				this._errHandler.reportError(this, re);
-				this._errHandler.recover(this, re);
-			} else {
-				throw re;
-			}
-		}
-		finally {
-			this.exitRule();
-		}
-		return _localctx;
-	}
-	// @RuleVersion(0)
-	public argsList(): ArgsListContext {
-		let _localctx: ArgsListContext = new ArgsListContext(this._ctx, this.state);
-		this.enterRule(_localctx, 10, ExpressionAntlrParser.RULE_argsList);
-		let _la: number;
-		try {
-			this.enterOuterAlt(_localctx, 1);
-			{
-			this.state = 99;
-			this.expression(0);
-			this.state = 104;
-			this._errHandler.sync(this);
-			_la = this._input.LA(1);
-			while (_la === ExpressionAntlrParser.COMMA) {
-				{
-				{
-				this.state = 100;
-				this.match(ExpressionAntlrParser.COMMA);
-				this.state = 101;
-				this.expression(0);
-				}
-				}
-				this.state = 106;
-				this._errHandler.sync(this);
-				_la = this._input.LA(1);
-			}
-			}
-		}
-		catch (re) {
-			if (re instanceof RecognitionException) {
-				_localctx.exception = re;
-				this._errHandler.reportError(this, re);
-				this._errHandler.recover(this, re);
-			} else {
-				throw re;
-			}
-		}
-		finally {
-			this.exitRule();
-		}
-		return _localctx;
-	}
-
-	public sempred(_localctx: RuleContext, ruleIndex: number, predIndex: number): boolean {
-		switch (ruleIndex) {
-		case 1:
-			return this.expression_sempred(_localctx as ExpressionContext, predIndex);
-
-		case 2:
-			return this.primaryExpression_sempred(_localctx as PrimaryExpressionContext, predIndex);
-		}
-		return true;
-	}
-	private expression_sempred(_localctx: ExpressionContext, predIndex: number): boolean {
-		switch (predIndex) {
-		case 0:
-			return this.precpred(this._ctx, 9);
-
-		case 1:
-			return this.precpred(this._ctx, 8);
-
-		case 2:
-			return this.precpred(this._ctx, 7);
-
-		case 3:
-			return this.precpred(this._ctx, 6);
-
-		case 4:
-			return this.precpred(this._ctx, 5);
-
-		case 5:
-			return this.precpred(this._ctx, 4);
-
-		case 6:
-			return this.precpred(this._ctx, 3);
-
-		case 7:
-			return this.precpred(this._ctx, 2);
-		}
-		return true;
-	}
-	private primaryExpression_sempred(_localctx: PrimaryExpressionContext, predIndex: number): boolean {
-		switch (predIndex) {
-		case 8:
-			return this.precpred(this._ctx, 3);
-
-		case 9:
-			return this.precpred(this._ctx, 2);
-
-		case 10:
-			return this.precpred(this._ctx, 1);
-		}
-		return true;
-	}
-
-	public static readonly _serializedATN: string =
-		"\x03\uAF6F\u8320\u479D\uB75C\u4880\u1605\u191C\uAB37\x03#n\x04\x02\t\x02" +
-		"\x04\x03\t\x03\x04\x04\t\x04\x04\x05\t\x05\x04\x06\t\x06\x04\x07\t\x07" +
-		"\x03\x02\x03\x02\x03\x02\x03\x03\x03\x03\x03\x03\x03\x03\x05\x03\x16\n" +
-		"\x03\x03\x03\x03\x03\x03\x03\x03\x03\x03\x03\x03\x03\x03\x03\x03\x03\x03" +
-		"\x03\x03\x03\x03\x03\x03\x03\x03\x03\x03\x03\x03\x03\x03\x03\x03\x03\x03" +
-		"\x03\x03\x03\x03\x03\x03\x03\x03\x03\x03\x03\x03\x03\x07\x030\n\x03\f" +
-		"\x03\x0E\x033\v\x03\x03\x04\x03\x04\x03\x04\x03\x04\x03\x04\x03\x04\x03" +
-		"\x04\x03\x04\x03\x04\x03\x04\x05\x04?\n\x04\x03\x04\x03\x04\x03\x04\x03" +
-		"\x04\x03\x04\x05\x04F\n\x04\x03\x04\x03\x04\x05\x04J\n\x04\x03\x04\x03" +
-		"\x04\x03\x04\x03\x04\x03\x04\x03\x04\x07\x04R\n\x04\f\x04\x0E\x04U\v\x04" +
-		"\x03\x05\x03\x05\x03\x05\x03\x05\x06\x05[\n\x05\r\x05\x0E\x05\\\x03\x05" +
-		"\x03\x05\x03\x06\x06\x06b\n\x06\r\x06\x0E\x06c\x03\x07\x03\x07\x03\x07" +
-		"\x07\x07i\n\x07\f\x07\x0E\x07l\v\x07\x03\x07\x02\x02\x04\x04\x06\b\x02" +
-		"\x02\x04\x02\x06\x02\b\x02\n\x02\f\x02\x02\x07\x03\x02\x04\x06\x03\x02" +
-		"\b\n\x03\x02\x04\x05\x03\x02\v\f\x03\x02\x10\x13\x7F\x02\x0E\x03\x02\x02" +
-		"\x02\x04\x15\x03\x02\x02\x02\x06>\x03\x02\x02\x02\bV\x03\x02\x02\x02\n" +
-		"a\x03\x02\x02\x02\fe\x03\x02\x02\x02\x0E\x0F\x05\x04\x03\x02\x0F\x10\x07" +
-		"\x02\x02\x03\x10\x03\x03\x02\x02\x02\x11\x12\b\x03\x01\x02\x12\x13\t\x02" +
-		"\x02\x02\x13\x16\x05\x04\x03\f\x14\x16\x05\x06\x04\x02\x15\x11\x03\x02" +
-		"\x02\x02\x15\x14\x03\x02\x02\x02\x161\x03\x02\x02\x02\x17\x18\f\v\x02" +
-		"\x02\x18\x19\x07\x07\x02\x02\x190\x05\x04\x03\v\x1A\x1B\f\n\x02\x02\x1B" +
-		"\x1C\t\x03\x02\x02\x1C0\x05\x04\x03\v\x1D\x1E\f\t\x02\x02\x1E\x1F\t\x04" +
-		"\x02\x02\x1F0\x05\x04\x03\n !\f\b\x02\x02!\"\t\x05\x02\x02\"0\x05\x04" +
-		"\x03\t#$\f\x07\x02\x02$%\x07\r\x02\x02%0\x05\x04\x03\b&\'\f\x06\x02\x02" +
-		"\'(\t\x06\x02\x02(0\x05\x04\x03\x07)*\f\x05\x02\x02*+\x07\x0E\x02\x02" +
-		"+0\x05\x04\x03\x06,-\f\x04\x02\x02-.\x07\x0F\x02\x02.0\x05\x04\x03\x05" +
-		"/\x17\x03\x02\x02\x02/\x1A\x03\x02\x02\x02/\x1D\x03\x02\x02\x02/ \x03" +
-		"\x02\x02\x02/#\x03\x02\x02\x02/&\x03\x02\x02\x02/)\x03\x02\x02\x02/,\x03" +
-		"\x02\x02\x0203\x03\x02\x02\x021/\x03\x02\x02\x0212\x03\x02\x02\x022\x05" +
-		"\x03\x02\x02\x0231\x03\x02\x02\x0245\b\x04\x01\x0256\x07\x14\x02\x026" +
-		"7\x05\x04\x03\x0278\x07\x15\x02\x028?\x03\x02\x02\x029?\x07\x1F\x02\x02" +
-		":?\x07\x1A\x02\x02;?\x07\x1E\x02\x02<?\x07\x1C\x02\x02=?\x05\b\x05\x02" +
-		">4\x03\x02\x02\x02>9\x03\x02\x02\x02>:\x03\x02\x02\x02>;\x03\x02\x02\x02" +
-		"><\x03\x02\x02\x02>=\x03\x02\x02\x02?S\x03\x02\x02\x02@A\f\x05\x02\x02" +
-		"AB\x07\x16\x02\x02BR\x07\x1C\x02\x02CE\f\x04\x02\x02DF\x07\x06\x02\x02" +
-		"ED\x03\x02\x02\x02EF\x03\x02\x02\x02FG\x03\x02\x02\x02GI\x07\x14\x02\x02" +
-		"HJ\x05\f\x07\x02IH\x03\x02\x02\x02IJ\x03\x02\x02\x02JK\x03\x02\x02\x02" +
-		"KR\x07\x15\x02\x02LM\f\x03\x02\x02MN\x07\x17\x02\x02NO\x05\x04\x03\x02" +
-		"OP\x07\x18\x02\x02PR\x03\x02\x02\x02Q@\x03\x02\x02\x02QC\x03\x02\x02\x02" +
-		"QL\x03\x02\x02\x02RU\x03\x02\x02\x02SQ\x03\x02\x02\x02ST\x03\x02\x02\x02" +
-		"T\x07\x03\x02\x02\x02US\x03\x02\x02\x02VZ\x07\x03\x02\x02W[\x07\"\x02" +
-		"\x02X[\x07!\x02\x02Y[\x05\n\x06\x02ZW\x03\x02\x02\x02ZX\x03\x02\x02\x02" +
-		"ZY\x03\x02\x02\x02[\\\x03\x02\x02\x02\\Z\x03\x02\x02\x02\\]\x03\x02\x02" +
-		"\x02]^\x03\x02\x02\x02^_\x07\x03\x02\x02_\t\x03\x02\x02\x02`b\x07#\x02" +
-		"\x02a`\x03\x02\x02\x02bc\x03\x02\x02\x02ca\x03\x02\x02\x02cd\x03\x02\x02" +
-		"\x02d\v\x03\x02\x02\x02ej\x05\x04\x03\x02fg\x07\x19\x02\x02gi\x05\x04" +
-		"\x03\x02hf\x03\x02\x02\x02il\x03\x02\x02\x02jh\x03\x02\x02\x02jk\x03\x02" +
-		"\x02\x02k\r\x03\x02\x02\x02lj\x03\x02\x02\x02\x0E\x15/1>EIQSZ\\cj";
-	public static __ATN: ATN;
-	public static get _ATN(): ATN {
-		if (!ExpressionAntlrParser.__ATN) {
-			ExpressionAntlrParser.__ATN = new ATNDeserializer().deserialize(Utils.toCharArray(ExpressionAntlrParser._serializedATN));
-		}
-
-		return ExpressionAntlrParser.__ATN;
-	}
-
-}
-
-export class FileContext extends ParserRuleContext {
-	public expression(): ExpressionContext {
-		return this.getRuleContext(0, ExpressionContext);
-	}
-	public EOF(): TerminalNode { return this.getToken(ExpressionAntlrParser.EOF, 0); }
-	constructor(parent: ParserRuleContext | undefined, invokingState: number) {
-		super(parent, invokingState);
-	}
-	// @Override
-	public get ruleIndex(): number { return ExpressionAntlrParser.RULE_file; }
-	// @Override
-	public enterRule(listener: ExpressionAntlrParserListener): void {
-		if (listener.enterFile) {
-			listener.enterFile(this);
-		}
-	}
-	// @Override
-	public exitRule(listener: ExpressionAntlrParserListener): void {
-		if (listener.exitFile) {
-			listener.exitFile(this);
-		}
-	}
-	// @Override
-	public accept<Result>(visitor: ExpressionAntlrParserVisitor<Result>): Result {
-		if (visitor.visitFile) {
-			return visitor.visitFile(this);
-		} else {
-			return visitor.visitChildren(this);
-		}
-	}
-}
-
-
-export class ExpressionContext extends ParserRuleContext {
-	constructor(parent: ParserRuleContext | undefined, invokingState: number) {
-		super(parent, invokingState);
-	}
-	// @Override
-	public get ruleIndex(): number { return ExpressionAntlrParser.RULE_expression; }
-	public copyFrom(ctx: ExpressionContext): void {
-		super.copyFrom(ctx);
-	}
-}
-export class UnaryOpExpContext extends ExpressionContext {
-	public expression(): ExpressionContext {
-		return this.getRuleContext(0, ExpressionContext);
-	}
-	public NON(): TerminalNode | undefined { return this.tryGetToken(ExpressionAntlrParser.NON, 0); }
-	public SUBSTRACT(): TerminalNode | undefined { return this.tryGetToken(ExpressionAntlrParser.SUBSTRACT, 0); }
-	public PLUS(): TerminalNode | undefined { return this.tryGetToken(ExpressionAntlrParser.PLUS, 0); }
-	constructor(ctx: ExpressionContext) {
-		super(ctx.parent, ctx.invokingState);
-		this.copyFrom(ctx);
-	}
-	// @Override
-	public enterRule(listener: ExpressionAntlrParserListener): void {
-		if (listener.enterUnaryOpExp) {
-			listener.enterUnaryOpExp(this);
-		}
-	}
-	// @Override
-	public exitRule(listener: ExpressionAntlrParserListener): void {
-		if (listener.exitUnaryOpExp) {
-			listener.exitUnaryOpExp(this);
-		}
-	}
-	// @Override
-	public accept<Result>(visitor: ExpressionAntlrParserVisitor<Result>): Result {
-		if (visitor.visitUnaryOpExp) {
-			return visitor.visitUnaryOpExp(this);
-		} else {
-			return visitor.visitChildren(this);
-		}
-	}
-}
-export class BinaryOpExpContext extends ExpressionContext {
-	public expression(): ExpressionContext[];
-	public expression(i: number): ExpressionContext;
-	public expression(i?: number): ExpressionContext | ExpressionContext[] {
-		if (i === undefined) {
-			return this.getRuleContexts(ExpressionContext);
-		} else {
-			return this.getRuleContext(i, ExpressionContext);
-		}
-	}
-	public XOR(): TerminalNode | undefined { return this.tryGetToken(ExpressionAntlrParser.XOR, 0); }
-	public ASTERISK(): TerminalNode | undefined { return this.tryGetToken(ExpressionAntlrParser.ASTERISK, 0); }
-	public SLASH(): TerminalNode | undefined { return this.tryGetToken(ExpressionAntlrParser.SLASH, 0); }
-	public PERCENT(): TerminalNode | undefined { return this.tryGetToken(ExpressionAntlrParser.PERCENT, 0); }
-	public PLUS(): TerminalNode | undefined { return this.tryGetToken(ExpressionAntlrParser.PLUS, 0); }
-	public SUBSTRACT(): TerminalNode | undefined { return this.tryGetToken(ExpressionAntlrParser.SUBSTRACT, 0); }
-	public DOUBLE_EQUAL(): TerminalNode | undefined { return this.tryGetToken(ExpressionAntlrParser.DOUBLE_EQUAL, 0); }
-	public NOT_EQUAL(): TerminalNode | undefined { return this.tryGetToken(ExpressionAntlrParser.NOT_EQUAL, 0); }
-	public SINGLE_AND(): TerminalNode | undefined { return this.tryGetToken(ExpressionAntlrParser.SINGLE_AND, 0); }
-	public LESS_THAN(): TerminalNode | undefined { return this.tryGetToken(ExpressionAntlrParser.LESS_THAN, 0); }
-	public LESS_OR_EQUAl(): TerminalNode | undefined { return this.tryGetToken(ExpressionAntlrParser.LESS_OR_EQUAl, 0); }
-	public MORE_THAN(): TerminalNode | undefined { return this.tryGetToken(ExpressionAntlrParser.MORE_THAN, 0); }
-	public MORE_OR_EQUAL(): TerminalNode | undefined { return this.tryGetToken(ExpressionAntlrParser.MORE_OR_EQUAL, 0); }
-	public DOUBLE_AND(): TerminalNode | undefined { return this.tryGetToken(ExpressionAntlrParser.DOUBLE_AND, 0); }
-	public DOUBLE_VERTICAL_CYLINDER(): TerminalNode | undefined { return this.tryGetToken(ExpressionAntlrParser.DOUBLE_VERTICAL_CYLINDER, 0); }
-	constructor(ctx: ExpressionContext) {
-		super(ctx.parent, ctx.invokingState);
-		this.copyFrom(ctx);
-	}
-	// @Override
-	public enterRule(listener: ExpressionAntlrParserListener): void {
-		if (listener.enterBinaryOpExp) {
-			listener.enterBinaryOpExp(this);
-		}
-	}
-	// @Override
-	public exitRule(listener: ExpressionAntlrParserListener): void {
-		if (listener.exitBinaryOpExp) {
-			listener.exitBinaryOpExp(this);
-		}
-	}
-	// @Override
-	public accept<Result>(visitor: ExpressionAntlrParserVisitor<Result>): Result {
-		if (visitor.visitBinaryOpExp) {
-			return visitor.visitBinaryOpExp(this);
-		} else {
-			return visitor.visitChildren(this);
-		}
-	}
-}
-export class PrimaryExpContext extends ExpressionContext {
-	public primaryExpression(): PrimaryExpressionContext {
-		return this.getRuleContext(0, PrimaryExpressionContext);
-	}
-	constructor(ctx: ExpressionContext) {
-		super(ctx.parent, ctx.invokingState);
-		this.copyFrom(ctx);
-	}
-	// @Override
-	public enterRule(listener: ExpressionAntlrParserListener): void {
-		if (listener.enterPrimaryExp) {
-			listener.enterPrimaryExp(this);
-		}
-	}
-	// @Override
-	public exitRule(listener: ExpressionAntlrParserListener): void {
-		if (listener.exitPrimaryExp) {
-			listener.exitPrimaryExp(this);
-		}
-	}
-	// @Override
-	public accept<Result>(visitor: ExpressionAntlrParserVisitor<Result>): Result {
-		if (visitor.visitPrimaryExp) {
-			return visitor.visitPrimaryExp(this);
-		} else {
-			return visitor.visitChildren(this);
-		}
-	}
-}
-
-
-export class PrimaryExpressionContext extends ParserRuleContext {
-	constructor(parent: ParserRuleContext | undefined, invokingState: number) {
-		super(parent, invokingState);
-	}
-	// @Override
-	public get ruleIndex(): number { return ExpressionAntlrParser.RULE_primaryExpression; }
-	public copyFrom(ctx: PrimaryExpressionContext): void {
-		super.copyFrom(ctx);
-	}
-}
-export class FuncInvokeExpContext extends PrimaryExpressionContext {
-	public primaryExpression(): PrimaryExpressionContext {
-		return this.getRuleContext(0, PrimaryExpressionContext);
-	}
-	public OPEN_BRACKET(): TerminalNode { return this.getToken(ExpressionAntlrParser.OPEN_BRACKET, 0); }
-	public CLOSE_BRACKET(): TerminalNode { return this.getToken(ExpressionAntlrParser.CLOSE_BRACKET, 0); }
-	public NON(): TerminalNode | undefined { return this.tryGetToken(ExpressionAntlrParser.NON, 0); }
-	public argsList(): ArgsListContext | undefined {
-		return this.tryGetRuleContext(0, ArgsListContext);
-	}
-	constructor(ctx: PrimaryExpressionContext) {
-		super(ctx.parent, ctx.invokingState);
-		this.copyFrom(ctx);
-	}
-	// @Override
-	public enterRule(listener: ExpressionAntlrParserListener): void {
-		if (listener.enterFuncInvokeExp) {
-			listener.enterFuncInvokeExp(this);
-		}
-	}
-	// @Override
-	public exitRule(listener: ExpressionAntlrParserListener): void {
-		if (listener.exitFuncInvokeExp) {
-			listener.exitFuncInvokeExp(this);
-		}
-	}
-	// @Override
-	public accept<Result>(visitor: ExpressionAntlrParserVisitor<Result>): Result {
-		if (visitor.visitFuncInvokeExp) {
-			return visitor.visitFuncInvokeExp(this);
-		} else {
-			return visitor.visitChildren(this);
-		}
-	}
-}
-export class ConstantAtomContext extends PrimaryExpressionContext {
-	public CONSTANT(): TerminalNode { return this.getToken(ExpressionAntlrParser.CONSTANT, 0); }
-	constructor(ctx: PrimaryExpressionContext) {
-		super(ctx.parent, ctx.invokingState);
-		this.copyFrom(ctx);
-	}
-	// @Override
-	public enterRule(listener: ExpressionAntlrParserListener): void {
-		if (listener.enterConstantAtom) {
-			listener.enterConstantAtom(this);
-		}
-	}
-	// @Override
-	public exitRule(listener: ExpressionAntlrParserListener): void {
-		if (listener.exitConstantAtom) {
-			listener.exitConstantAtom(this);
-		}
-	}
-	// @Override
-	public accept<Result>(visitor: ExpressionAntlrParserVisitor<Result>): Result {
-		if (visitor.visitConstantAtom) {
-			return visitor.visitConstantAtom(this);
-		} else {
-			return visitor.visitChildren(this);
-		}
-	}
-}
-export class IdAtomContext extends PrimaryExpressionContext {
-	public IDENTIFIER(): TerminalNode { return this.getToken(ExpressionAntlrParser.IDENTIFIER, 0); }
-	constructor(ctx: PrimaryExpressionContext) {
-		super(ctx.parent, ctx.invokingState);
-		this.copyFrom(ctx);
-	}
-	// @Override
-	public enterRule(listener: ExpressionAntlrParserListener): void {
-		if (listener.enterIdAtom) {
-			listener.enterIdAtom(this);
-		}
-	}
-	// @Override
-	public exitRule(listener: ExpressionAntlrParserListener): void {
-		if (listener.exitIdAtom) {
-			listener.exitIdAtom(this);
-		}
-	}
-	// @Override
-	public accept<Result>(visitor: ExpressionAntlrParserVisitor<Result>): Result {
-		if (visitor.visitIdAtom) {
-			return visitor.visitIdAtom(this);
-		} else {
-			return visitor.visitChildren(this);
-		}
-	}
-}
-export class StringAtomContext extends PrimaryExpressionContext {
-	public STRING(): TerminalNode { return this.getToken(ExpressionAntlrParser.STRING, 0); }
-	constructor(ctx: PrimaryExpressionContext) {
-		super(ctx.parent, ctx.invokingState);
-		this.copyFrom(ctx);
-	}
-	// @Override
-	public enterRule(listener: ExpressionAntlrParserListener): void {
-		if (listener.enterStringAtom) {
-			listener.enterStringAtom(this);
-		}
-	}
-	// @Override
-	public exitRule(listener: ExpressionAntlrParserListener): void {
-		if (listener.exitStringAtom) {
-			listener.exitStringAtom(this);
-		}
-	}
-	// @Override
-	public accept<Result>(visitor: ExpressionAntlrParserVisitor<Result>): Result {
-		if (visitor.visitStringAtom) {
-			return visitor.visitStringAtom(this);
-		} else {
-			return visitor.visitChildren(this);
-		}
-	}
-}
-export class IndexAccessExpContext extends PrimaryExpressionContext {
-	public primaryExpression(): PrimaryExpressionContext {
-		return this.getRuleContext(0, PrimaryExpressionContext);
-	}
-	public OPEN_SQUARE_BRACKET(): TerminalNode { return this.getToken(ExpressionAntlrParser.OPEN_SQUARE_BRACKET, 0); }
-	public expression(): ExpressionContext {
-		return this.getRuleContext(0, ExpressionContext);
-	}
-	public CLOSE_SQUARE_BRACKET(): TerminalNode { return this.getToken(ExpressionAntlrParser.CLOSE_SQUARE_BRACKET, 0); }
-	constructor(ctx: PrimaryExpressionContext) {
-		super(ctx.parent, ctx.invokingState);
-		this.copyFrom(ctx);
-	}
-	// @Override
-	public enterRule(listener: ExpressionAntlrParserListener): void {
-		if (listener.enterIndexAccessExp) {
-			listener.enterIndexAccessExp(this);
-		}
-	}
-	// @Override
-	public exitRule(listener: ExpressionAntlrParserListener): void {
-		if (listener.exitIndexAccessExp) {
-			listener.exitIndexAccessExp(this);
-		}
-	}
-	// @Override
-	public accept<Result>(visitor: ExpressionAntlrParserVisitor<Result>): Result {
-		if (visitor.visitIndexAccessExp) {
-			return visitor.visitIndexAccessExp(this);
-		} else {
-			return visitor.visitChildren(this);
-		}
-	}
-}
-export class StringInterpolationAtomContext extends PrimaryExpressionContext {
-	public stringInterpolation(): StringInterpolationContext {
-		return this.getRuleContext(0, StringInterpolationContext);
-	}
-	constructor(ctx: PrimaryExpressionContext) {
-		super(ctx.parent, ctx.invokingState);
-		this.copyFrom(ctx);
-	}
-	// @Override
-	public enterRule(listener: ExpressionAntlrParserListener): void {
-		if (listener.enterStringInterpolationAtom) {
-			listener.enterStringInterpolationAtom(this);
-		}
-	}
-	// @Override
-	public exitRule(listener: ExpressionAntlrParserListener): void {
-		if (listener.exitStringInterpolationAtom) {
-			listener.exitStringInterpolationAtom(this);
-		}
-	}
-	// @Override
-	public accept<Result>(visitor: ExpressionAntlrParserVisitor<Result>): Result {
-		if (visitor.visitStringInterpolationAtom) {
-			return visitor.visitStringInterpolationAtom(this);
-		} else {
-			return visitor.visitChildren(this);
-		}
-	}
-}
-export class MemberAccessExpContext extends PrimaryExpressionContext {
-	public primaryExpression(): PrimaryExpressionContext {
-		return this.getRuleContext(0, PrimaryExpressionContext);
-	}
-	public DOT(): TerminalNode { return this.getToken(ExpressionAntlrParser.DOT, 0); }
-	public IDENTIFIER(): TerminalNode { return this.getToken(ExpressionAntlrParser.IDENTIFIER, 0); }
-	constructor(ctx: PrimaryExpressionContext) {
-		super(ctx.parent, ctx.invokingState);
-		this.copyFrom(ctx);
-	}
-	// @Override
-	public enterRule(listener: ExpressionAntlrParserListener): void {
-		if (listener.enterMemberAccessExp) {
-			listener.enterMemberAccessExp(this);
-		}
-	}
-	// @Override
-	public exitRule(listener: ExpressionAntlrParserListener): void {
-		if (listener.exitMemberAccessExp) {
-			listener.exitMemberAccessExp(this);
-		}
-	}
-	// @Override
-	public accept<Result>(visitor: ExpressionAntlrParserVisitor<Result>): Result {
-		if (visitor.visitMemberAccessExp) {
-			return visitor.visitMemberAccessExp(this);
-		} else {
-			return visitor.visitChildren(this);
-		}
-	}
-}
-export class ParenthesisExpContext extends PrimaryExpressionContext {
-	public OPEN_BRACKET(): TerminalNode { return this.getToken(ExpressionAntlrParser.OPEN_BRACKET, 0); }
-	public expression(): ExpressionContext {
-		return this.getRuleContext(0, ExpressionContext);
-	}
-	public CLOSE_BRACKET(): TerminalNode { return this.getToken(ExpressionAntlrParser.CLOSE_BRACKET, 0); }
-	constructor(ctx: PrimaryExpressionContext) {
-		super(ctx.parent, ctx.invokingState);
-		this.copyFrom(ctx);
-	}
-	// @Override
-	public enterRule(listener: ExpressionAntlrParserListener): void {
-		if (listener.enterParenthesisExp) {
-			listener.enterParenthesisExp(this);
-		}
-	}
-	// @Override
-	public exitRule(listener: ExpressionAntlrParserListener): void {
-		if (listener.exitParenthesisExp) {
-			listener.exitParenthesisExp(this);
-		}
-	}
-	// @Override
-	public accept<Result>(visitor: ExpressionAntlrParserVisitor<Result>): Result {
-		if (visitor.visitParenthesisExp) {
-			return visitor.visitParenthesisExp(this);
-		} else {
-			return visitor.visitChildren(this);
-		}
-	}
-}
-export class NumericAtomContext extends PrimaryExpressionContext {
-	public NUMBER(): TerminalNode { return this.getToken(ExpressionAntlrParser.NUMBER, 0); }
-	constructor(ctx: PrimaryExpressionContext) {
-		super(ctx.parent, ctx.invokingState);
-		this.copyFrom(ctx);
-	}
-	// @Override
-	public enterRule(listener: ExpressionAntlrParserListener): void {
-		if (listener.enterNumericAtom) {
-			listener.enterNumericAtom(this);
-		}
-	}
-	// @Override
-	public exitRule(listener: ExpressionAntlrParserListener): void {
-		if (listener.exitNumericAtom) {
-			listener.exitNumericAtom(this);
-		}
-	}
-	// @Override
-	public accept<Result>(visitor: ExpressionAntlrParserVisitor<Result>): Result {
-		if (visitor.visitNumericAtom) {
-			return visitor.visitNumericAtom(this);
-		} else {
-			return visitor.visitChildren(this);
-		}
-	}
-}
-
-
-export class StringInterpolationContext extends ParserRuleContext {
-	public STRING_INTERPOLATION_START(): TerminalNode[];
-	public STRING_INTERPOLATION_START(i: number): TerminalNode;
-	public STRING_INTERPOLATION_START(i?: number): TerminalNode | TerminalNode[] {
-		if (i === undefined) {
-			return this.getTokens(ExpressionAntlrParser.STRING_INTERPOLATION_START);
-		} else {
-			return this.getToken(ExpressionAntlrParser.STRING_INTERPOLATION_START, i);
-		}
-	}
-	public ESCAPE_CHARACTER(): TerminalNode[];
-	public ESCAPE_CHARACTER(i: number): TerminalNode;
-	public ESCAPE_CHARACTER(i?: number): TerminalNode | TerminalNode[] {
-		if (i === undefined) {
-			return this.getTokens(ExpressionAntlrParser.ESCAPE_CHARACTER);
-		} else {
-			return this.getToken(ExpressionAntlrParser.ESCAPE_CHARACTER, i);
-		}
-	}
-	public TEMPLATE(): TerminalNode[];
-	public TEMPLATE(i: number): TerminalNode;
-	public TEMPLATE(i?: number): TerminalNode | TerminalNode[] {
-		if (i === undefined) {
-			return this.getTokens(ExpressionAntlrParser.TEMPLATE);
-		} else {
-			return this.getToken(ExpressionAntlrParser.TEMPLATE, i);
-		}
-	}
-	public textContent(): TextContentContext[];
-	public textContent(i: number): TextContentContext;
-	public textContent(i?: number): TextContentContext | TextContentContext[] {
-		if (i === undefined) {
-			return this.getRuleContexts(TextContentContext);
-		} else {
-			return this.getRuleContext(i, TextContentContext);
-		}
-	}
-	constructor(parent: ParserRuleContext | undefined, invokingState: number) {
-		super(parent, invokingState);
-	}
-	// @Override
-	public get ruleIndex(): number { return ExpressionAntlrParser.RULE_stringInterpolation; }
-	// @Override
-	public enterRule(listener: ExpressionAntlrParserListener): void {
-		if (listener.enterStringInterpolation) {
-			listener.enterStringInterpolation(this);
-		}
-	}
-	// @Override
-	public exitRule(listener: ExpressionAntlrParserListener): void {
-		if (listener.exitStringInterpolation) {
-			listener.exitStringInterpolation(this);
-		}
-	}
-	// @Override
-	public accept<Result>(visitor: ExpressionAntlrParserVisitor<Result>): Result {
-		if (visitor.visitStringInterpolation) {
-			return visitor.visitStringInterpolation(this);
-		} else {
-			return visitor.visitChildren(this);
-		}
-	}
-}
-
-
-export class TextContentContext extends ParserRuleContext {
-	public TEXT_CONTENT(): TerminalNode[];
-	public TEXT_CONTENT(i: number): TerminalNode;
-	public TEXT_CONTENT(i?: number): TerminalNode | TerminalNode[] {
-		if (i === undefined) {
-			return this.getTokens(ExpressionAntlrParser.TEXT_CONTENT);
-		} else {
-			return this.getToken(ExpressionAntlrParser.TEXT_CONTENT, i);
-		}
-	}
-	constructor(parent: ParserRuleContext | undefined, invokingState: number) {
-		super(parent, invokingState);
-	}
-	// @Override
-	public get ruleIndex(): number { return ExpressionAntlrParser.RULE_textContent; }
-	// @Override
-	public enterRule(listener: ExpressionAntlrParserListener): void {
-		if (listener.enterTextContent) {
-			listener.enterTextContent(this);
-		}
-	}
-	// @Override
-	public exitRule(listener: ExpressionAntlrParserListener): void {
-		if (listener.exitTextContent) {
-			listener.exitTextContent(this);
-		}
-	}
-	// @Override
-	public accept<Result>(visitor: ExpressionAntlrParserVisitor<Result>): Result {
-		if (visitor.visitTextContent) {
-			return visitor.visitTextContent(this);
-		} else {
-			return visitor.visitChildren(this);
-		}
-	}
-}
-
-
-export class ArgsListContext extends ParserRuleContext {
-	public expression(): ExpressionContext[];
-	public expression(i: number): ExpressionContext;
-	public expression(i?: number): ExpressionContext | ExpressionContext[] {
-		if (i === undefined) {
-			return this.getRuleContexts(ExpressionContext);
-		} else {
-			return this.getRuleContext(i, ExpressionContext);
-		}
-	}
-	public COMMA(): TerminalNode[];
-	public COMMA(i: number): TerminalNode;
-	public COMMA(i?: number): TerminalNode | TerminalNode[] {
-		if (i === undefined) {
-			return this.getTokens(ExpressionAntlrParser.COMMA);
-		} else {
-			return this.getToken(ExpressionAntlrParser.COMMA, i);
-		}
-	}
-	constructor(parent: ParserRuleContext | undefined, invokingState: number) {
-		super(parent, invokingState);
-	}
-	// @Override
-	public get ruleIndex(): number { return ExpressionAntlrParser.RULE_argsList; }
-	// @Override
-	public enterRule(listener: ExpressionAntlrParserListener): void {
-		if (listener.enterArgsList) {
-			listener.enterArgsList(this);
-		}
-	}
-	// @Override
-	public exitRule(listener: ExpressionAntlrParserListener): void {
-		if (listener.exitArgsList) {
-			listener.exitArgsList(this);
-		}
-	}
-	// @Override
-	public accept<Result>(visitor: ExpressionAntlrParserVisitor<Result>): Result {
-		if (visitor.visitArgsList) {
-			return visitor.visitArgsList(this);
-		} else {
-			return visitor.visitChildren(this);
-		}
-	}
-}
-
-
->>>>>>> e346703a
