--- conflicted
+++ resolved
@@ -39,11 +39,7 @@
     ;
 
 stringInterpolation
-<<<<<<< HEAD
-    : STRING_INTERPOLATION_START ( ESCAPE_CHARACTER | TEMPLATE | textContent)+ STRING_INTERPOLATION_START
-=======
     : STRING_INTERPOLATION_START (ESCAPE_CHARACTER | TEMPLATE | textContent)* STRING_INTERPOLATION_START
->>>>>>> 8b7db50d
     ;
 
 textContent
