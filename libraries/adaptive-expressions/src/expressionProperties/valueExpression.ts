/**
 * @module adaptive-expressions
 */
/**
 * Copyright (c) Microsoft Corporation. All rights reserved.
 * Licensed under the MIT License.
 */
import { ExpressionProperty } from './expressionProperty';
import { Expression } from '../expression';

/**
 * Represents a property which is an object of any kind or a string expression.
 * @remarks
 * If the value is
 * - a string with '=' prefix then the string is treated as an expression to resolve to a string.
 * - a string without '=' then value is treated as string with string interpolation.
 * - You can escape the '=' prefix by putting a backslash.
 * Examples:
 *     prop = "Hello @{user.name}" => "Hello Joe"
 *     prop = "=length(user.name)" => "3"
 *     prop = "=user.name" => "Joe"
 *     prop = "\=user" => "=user".
 */
export class ValueExpression extends ExpressionProperty<any> {
<<<<<<< HEAD
    /**
     * Initializes a new instance of the `ValueExpression` class.
     * @param value An object of `any` kind or a `string` expression.
     */
=======
>>>>>>> 50e489de
    public constructor(value?: any | string | Expression) {
        super(value);
    }

    /**
     * Set value as value expression.
     * @param value Value to set.
     */
    public setValue(value: any | string | Expression): void {
        super.setValue(undefined);

        if (typeof value == 'string') {
            if (value.startsWith('=')) {
                this.expressionText = value;
                return;
            } else if (value.startsWith('\\=')) {
                // Trim off the escape char for equals (\=foo) should simply be the string (=foo).
                value = value.substr(1);
            }

            // keep the string as quoted expression, which will be literal unless string interpolation is used.
            this.expressionText = `=\`${value.replace(/\\/g, '\\\\')}\``;
            return;
        }

        super.setValue(value);
    }
}<|MERGE_RESOLUTION|>--- conflicted
+++ resolved
@@ -22,13 +22,10 @@
  *     prop = "\=user" => "=user".
  */
 export class ValueExpression extends ExpressionProperty<any> {
-<<<<<<< HEAD
     /**
      * Initializes a new instance of the `ValueExpression` class.
      * @param value An object of `any` kind or a `string` expression.
      */
-=======
->>>>>>> 50e489de
     public constructor(value?: any | string | Expression) {
         super(value);
     }
