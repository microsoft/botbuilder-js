--- conflicted
+++ resolved
@@ -9,7 +9,8 @@
 import { Expression } from '../expression';
 import { StringExpression } from '../expressionProperties';
 
-<<<<<<< HEAD
+type Input = string | Expression;
+
 /**
  * `string` to json [StringExpression](xref:adaptive-expressions.StringExpression) converter.
  */
@@ -18,15 +19,8 @@
      * Converts a string into an [StringExpression](xref:adaptive-expressions.StringExpression).
      * @param value `string` to convert.
      * @returns The [StringExpression](xref:adaptive-expressions.StringExpression).
-     */
-    public convert(value: string): StringExpression {
-        return new StringExpression(value);
-=======
-type Input = string | Expression;
-
-export class StringExpressionConverter {
+     */  
     public convert(value: Input | StringExpression): StringExpression {
         return value instanceof StringExpression ? value : new StringExpression(value);
->>>>>>> 3446d042
     }
 }