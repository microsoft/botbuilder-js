--- conflicted
+++ resolved
@@ -9,18 +9,19 @@
 import { EnumExpression } from '../expressionProperties';
 import { Expression } from '../expression';
 
-<<<<<<< HEAD
+type Input<T> = T | string | Expression;
+
 /**
  * `string` to json [EnumExpression](xref:adaptive-expressions.EnumExpression) converter.
  */
-export class EnumExpressionConverter {
-    private _enumValue: object;
+export class EnumExpressionConverter<T> {
+    private _enumValue: unknown;
 
     /**
      * Initializes a new instance of the [EnumExpressionConverter](xref:adaptive-expressions.EnumExpressionConverter) class.
      * @param enumValue The enum value of the `string` to convert.
      */
-    public constructor(enumValue: object) {
+    public constructor(enumValue: unknown) {
         this._enumValue = enumValue;
     }
 
@@ -29,22 +30,10 @@
      * @param value `string` to convert.
      * @returns The [EnumExpression](xref:adaptive-expressions.EnumExpression).
      */
-    public convert(value: string): EnumExpression<any> {
-=======
-type Input<T> = T | string | Expression;
-
-export class EnumExpressionConverter<T> {
-    private _enumValue: unknown;
-
-    public constructor(enumValue: unknown) {
-        this._enumValue = enumValue;
-    }
-
     public convert(value: Input<T> | EnumExpression<T>): EnumExpression<T> {
         if (value instanceof EnumExpression) {
             return value;
         }
->>>>>>> 3446d042
         if (typeof value == 'string') {
             if (Object.prototype.hasOwnProperty.call(this._enumValue, value)) {
                 return new EnumExpression<T>(this._enumValue[value as string]);
