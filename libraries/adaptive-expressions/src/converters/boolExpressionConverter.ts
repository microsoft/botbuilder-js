/**
 * @module adaptive-expressions
 */
/**
 * Copyright (c) Microsoft Corporation. All rights reserved.
 * Licensed under the MIT License.
 */

import { BoolExpression } from '../expressionProperties';
import { Expression } from '../expression';

type Input = boolean | string | Expression;

/**
 * `any` value to json [BoolExpression](xref:adaptive-expressions.BoolExpression) converter.
 */
export class BoolExpressionConverter {
<<<<<<< HEAD
    /**
     * Converts `any` value into a [BoolExpression](xref:adaptive-expressions.BoolExpression).
     * @param value `any` value to convert.
     * @returns The [BoolExpression](xref:adaptive-expressions.BoolExpression).
     */
    public convert(value: any): BoolExpression {
        return new BoolExpression(value);
=======
    public convert(value: Input | BoolExpression): BoolExpression {
        return value instanceof BoolExpression ? value : new BoolExpression(value);
>>>>>>> 3446d042
    }
}<|MERGE_RESOLUTION|>--- conflicted
+++ resolved
@@ -15,17 +15,12 @@
  * `any` value to json [BoolExpression](xref:adaptive-expressions.BoolExpression) converter.
  */
 export class BoolExpressionConverter {
-<<<<<<< HEAD
     /**
      * Converts `any` value into a [BoolExpression](xref:adaptive-expressions.BoolExpression).
      * @param value `any` value to convert.
      * @returns The [BoolExpression](xref:adaptive-expressions.BoolExpression).
      */
-    public convert(value: any): BoolExpression {
-        return new BoolExpression(value);
-=======
     public convert(value: Input | BoolExpression): BoolExpression {
         return value instanceof BoolExpression ? value : new BoolExpression(value);
->>>>>>> 3446d042
     }
 }