/**
 * @module adaptive-expressions
 */
/**
 * Copyright (c) Microsoft Corporation. All rights reserved.
 * Licensed under the MIT License.
 */

import { Expression } from '../expression';
import { IntExpression } from '../expressionProperties';

<<<<<<< HEAD
/**
 * `string` or `number` to json [IntExpression](xref:adaptive-expressions.IntExpression) converter.
 */
export class IntExpressionConverter {
    /**
     * Converts a `string` or `number` into an [IntExpression](xref:adaptive-expressions.IntExpression).
     * @param value `string` or `number` to convert.
     * @returns The [IntExpression](xref:adaptive-expressions.IntExpression).
     */
    public convert(value: string | number): IntExpression {
        return new IntExpression(value);
=======
type Input = number | string | Expression;

export class IntExpressionConverter {
    public convert(value: Input | IntExpression): IntExpression {
        return value instanceof IntExpression ? value : new IntExpression(value);
>>>>>>> 3446d042
    }
}<|MERGE_RESOLUTION|>--- conflicted
+++ resolved
@@ -9,7 +9,8 @@
 import { Expression } from '../expression';
 import { IntExpression } from '../expressionProperties';
 
-<<<<<<< HEAD
+type Input = number | string | Expression;
+
 /**
  * `string` or `number` to json [IntExpression](xref:adaptive-expressions.IntExpression) converter.
  */
@@ -18,15 +19,8 @@
      * Converts a `string` or `number` into an [IntExpression](xref:adaptive-expressions.IntExpression).
      * @param value `string` or `number` to convert.
      * @returns The [IntExpression](xref:adaptive-expressions.IntExpression).
-     */
-    public convert(value: string | number): IntExpression {
-        return new IntExpression(value);
-=======
-type Input = number | string | Expression;
-
-export class IntExpressionConverter {
+     */  
     public convert(value: Input | IntExpression): IntExpression {
         return value instanceof IntExpression ? value : new IntExpression(value);
->>>>>>> 3446d042
     }
 }