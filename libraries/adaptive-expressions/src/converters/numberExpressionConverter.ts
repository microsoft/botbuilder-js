--- conflicted
+++ resolved
@@ -9,7 +9,8 @@
 import { Expression } from '../expression';
 import { NumberExpression } from '../expressionProperties';
 
-<<<<<<< HEAD
+type Input = number | string | Expression;
+      
 /**
  * `string` or `number` to json [NumberExpression](xref:adaptive-expressions.NumberExpression) converter.
  */
@@ -18,15 +19,8 @@
      * Converts a `string` or `number` into a [NumberExpression](xref:adaptive-expressions.NumberExpression).
      * @param value `string` or `number` to convert.
      * @returns The [NumberExpression](xref:adaptive-expressions.NumberExpression).
-     */
-    public convert(value: string | number): NumberExpression {
-        return new NumberExpression(value);
-=======
-type Input = number | string | Expression;
-
-export class NumberExpressionConverter {
+     */  
     public convert(value: Input | NumberExpression): NumberExpression {
         return value instanceof NumberExpression ? value : new NumberExpression(value);
->>>>>>> 3446d042
     }
 }