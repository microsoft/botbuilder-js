--- conflicted
+++ resolved
@@ -9,10 +9,7 @@
 /**
  * Options used to define evaluation behaviors.
  */
-<<<<<<< HEAD
-=======
 
->>>>>>> 50e489de
 export class Options {
     public nullSubstitution: (path: string) => any;
 
