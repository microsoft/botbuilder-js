--- conflicted
+++ resolved
@@ -14,16 +14,14 @@
     public nullSubstitution: (path: string) => any;
 
     /**
-<<<<<<< HEAD
      * The locale info for evaluating Expressions.
      */
     public locale: string;
 
-=======
+    /**
      * Initializes a new instance of the [Options](xref:adaptive-expressions.Options) class.
      * @param opt Optional. An [Options](xref:adaptive-expressions.Options) instance.
      */
->>>>>>> 25c3ec95
     public constructor(opt?: Options) {
         this.nullSubstitution = opt ? opt.nullSubstitution : undefined;
         this.locale = opt ? opt.locale : undefined;
