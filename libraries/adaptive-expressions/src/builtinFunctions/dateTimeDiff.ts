/**
 * @module adaptive-expressions
 */
/**
 * Copyright (c) Microsoft Corporation. All rights reserved.
 * Licensed under the MIT License.
 */

import bigInt from 'big-integer';
import { Expression } from '../expression';
import { ExpressionEvaluator, ValueWithError } from '../expressionEvaluator';
import { ExpressionType } from '../expressionType';
import { FunctionUtils } from '../functionUtils';
import dayjs from 'dayjs';
import { MemoryInterface } from '../memory/memoryInterface';
import { Options } from '../options';
import { ReturnType } from '../returnType';
import { InternalFunctionUtils } from '../functionUtils.internal';

/**
 * Return a number of ticks that the two timestamps differ.
 */
export class DateTimeDiff extends ExpressionEvaluator {
    /**
     * Initializes a new instance of the [DateTimeDiff](xref:adaptive-expressions.DateTimeDiff) class.
     */
    public constructor() {
        super(ExpressionType.DateTimeDiff, DateTimeDiff.evaluator, ReturnType.Number, DateTimeDiff.validator);
    }

    /**
     * @private
     */
    private static evaluator(expr: Expression, state: MemoryInterface, options: Options): ValueWithError {
        let value: any;
        const { args, error: childrenError } = FunctionUtils.evaluateChildren(expr, state, options);
        let error = childrenError;

        if (!error) {
            error = InternalFunctionUtils.verifyISOTimestamp(args[0]);
            if (!error) {
                error = InternalFunctionUtils.verifyISOTimestamp(args[1]);
                if (!error) {
                    value = dayjs(args[0]).diff(dayjs(args[1]), 'milliseconds') * 10000;
                }
            }
        }

<<<<<<< HEAD
=======
        if (!error) {
            value = bigInt(dateTimeStart).minus(bigInt(dateTimeEnd)).toJSNumber();
        }

>>>>>>> b249e8c2
        return { value, error };
    }

    /**
     * @private
     */
    private static validator(expression: Expression): void {
        FunctionUtils.validateArityAndAnyType(expression, 2, 2, ReturnType.String);
    }
}
<|MERGE_RESOLUTION|>--- conflicted
+++ resolved
@@ -1,65 +1,58 @@
-/**
- * @module adaptive-expressions
- */
-/**
- * Copyright (c) Microsoft Corporation. All rights reserved.
- * Licensed under the MIT License.
- */
-
-import bigInt from 'big-integer';
-import { Expression } from '../expression';
-import { ExpressionEvaluator, ValueWithError } from '../expressionEvaluator';
-import { ExpressionType } from '../expressionType';
-import { FunctionUtils } from '../functionUtils';
-import dayjs from 'dayjs';
-import { MemoryInterface } from '../memory/memoryInterface';
-import { Options } from '../options';
-import { ReturnType } from '../returnType';
-import { InternalFunctionUtils } from '../functionUtils.internal';
-
-/**
- * Return a number of ticks that the two timestamps differ.
- */
-export class DateTimeDiff extends ExpressionEvaluator {
-    /**
-     * Initializes a new instance of the [DateTimeDiff](xref:adaptive-expressions.DateTimeDiff) class.
-     */
-    public constructor() {
-        super(ExpressionType.DateTimeDiff, DateTimeDiff.evaluator, ReturnType.Number, DateTimeDiff.validator);
-    }
-
-    /**
-     * @private
-     */
-    private static evaluator(expr: Expression, state: MemoryInterface, options: Options): ValueWithError {
-        let value: any;
-        const { args, error: childrenError } = FunctionUtils.evaluateChildren(expr, state, options);
-        let error = childrenError;
-
-        if (!error) {
-            error = InternalFunctionUtils.verifyISOTimestamp(args[0]);
-            if (!error) {
-                error = InternalFunctionUtils.verifyISOTimestamp(args[1]);
-                if (!error) {
-                    value = dayjs(args[0]).diff(dayjs(args[1]), 'milliseconds') * 10000;
-                }
-            }
-        }
-
-<<<<<<< HEAD
-=======
-        if (!error) {
-            value = bigInt(dateTimeStart).minus(bigInt(dateTimeEnd)).toJSNumber();
-        }
-
->>>>>>> b249e8c2
-        return { value, error };
-    }
-
-    /**
-     * @private
-     */
-    private static validator(expression: Expression): void {
-        FunctionUtils.validateArityAndAnyType(expression, 2, 2, ReturnType.String);
-    }
-}
+/**
+ * @module adaptive-expressions
+ */
+/**
+ * Copyright (c) Microsoft Corporation. All rights reserved.
+ * Licensed under the MIT License.
+ */
+
+import bigInt from 'big-integer';
+import { Expression } from '../expression';
+import { ExpressionEvaluator, ValueWithError } from '../expressionEvaluator';
+import { ExpressionType } from '../expressionType';
+import { FunctionUtils } from '../functionUtils';
+import dayjs from 'dayjs';
+import { MemoryInterface } from '../memory/memoryInterface';
+import { Options } from '../options';
+import { ReturnType } from '../returnType';
+import { InternalFunctionUtils } from '../functionUtils.internal';
+
+/**
+ * Return a number of ticks that the two timestamps differ.
+ */
+export class DateTimeDiff extends ExpressionEvaluator {
+    /**
+     * Initializes a new instance of the [DateTimeDiff](xref:adaptive-expressions.DateTimeDiff) class.
+     */
+    public constructor() {
+        super(ExpressionType.DateTimeDiff, DateTimeDiff.evaluator, ReturnType.Number, DateTimeDiff.validator);
+    }
+
+    /**
+     * @private
+     */
+    private static evaluator(expr: Expression, state: MemoryInterface, options: Options): ValueWithError {
+        let value: any;
+        const { args, error: childrenError } = FunctionUtils.evaluateChildren(expr, state, options);
+        let error = childrenError;
+
+        if (!error) {
+            error = InternalFunctionUtils.verifyISOTimestamp(args[0]);
+            if (!error) {
+                error = InternalFunctionUtils.verifyISOTimestamp(args[1]);
+                if (!error) {
+                    value = dayjs(args[0]).diff(dayjs(args[1]), 'milliseconds') * 10000;
+                }
+            }
+        }
+
+        return { value, error };
+    }
+
+    /**
+     * @private
+     */
+    private static validator(expression: Expression): void {
+        FunctionUtils.validateArityAndAnyType(expression, 2, 2, ReturnType.String);
+    }
+}