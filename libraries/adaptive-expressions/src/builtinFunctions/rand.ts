/**
 * @module adaptive-expressions
 */
/**
 * Copyright (c) Microsoft Corporation. All rights reserved.
 * Licensed under the MIT License.
 */

import { EvaluateExpressionDelegate, ExpressionEvaluator } from '../expressionEvaluator';
import { ExpressionType } from '../expressionType';
import { FunctionUtils } from '../functionUtils';
import { ReturnType } from '../returnType';

/**
 * Return a random integer from a specified range, which is inclusive only at the starting end.
 */
export class Rand extends ExpressionEvaluator {
    /**
     * Initializes a new instance of the `Rand` class.
     */
    public constructor() {
        super(ExpressionType.Rand, Rand.evaluator(), ReturnType.Number, FunctionUtils.validateBinaryNumber);
    }

    /**
     * @private
     */
    private static evaluator(): EvaluateExpressionDelegate {
<<<<<<< HEAD
        return FunctionUtils.applyWithError(
            (args: any[]): any => {
                let error: string;
                if (args[0] > args[1]) {
                    error = `Min value ${ args[0] } cannot be greater than max value ${ args[1] }.`;
                }
=======
        return FunctionUtils.applyWithError((args: any[]): any => {
            let error: string;
            if (args[0] > args[1]) {
                error = `Min value ${args[0]} cannot be greater than max value ${args[1]}.`;
            }
>>>>>>> 50e489de

            const value: any = Math.floor(Math.random() * (Number(args[1]) - Number(args[0])) + Number(args[0]));

            return { value, error };
        }, FunctionUtils.verifyInteger);
    }
}<|MERGE_RESOLUTION|>--- conflicted
+++ resolved
@@ -26,20 +26,11 @@
      * @private
      */
     private static evaluator(): EvaluateExpressionDelegate {
-<<<<<<< HEAD
-        return FunctionUtils.applyWithError(
-            (args: any[]): any => {
-                let error: string;
-                if (args[0] > args[1]) {
-                    error = `Min value ${ args[0] } cannot be greater than max value ${ args[1] }.`;
-                }
-=======
         return FunctionUtils.applyWithError((args: any[]): any => {
             let error: string;
             if (args[0] > args[1]) {
                 error = `Min value ${args[0]} cannot be greater than max value ${args[1]}.`;
             }
->>>>>>> 50e489de
 
             const value: any = Math.floor(Math.random() * (Number(args[1]) - Number(args[0])) + Number(args[0]));
 
