--- conflicted
+++ resolved
@@ -27,7 +27,6 @@
         super(ExpressionType.Rand, Rand.evaluator, ReturnType.Number, FunctionUtils.validateBinaryNumber);
     }
 
-<<<<<<< HEAD
     private static evaluator(expression: Expression, state: MemoryInterface, options: Options): ValueWithError {
         let result;
         let minValue;
@@ -57,21 +56,5 @@
         }
 
         return {value:result, error};
-=======
-    /**
-     * @private
-     */
-    private static evaluator(): EvaluateExpressionDelegate {
-        return FunctionUtils.applyWithError((args: any[]): any => {
-            let error: string;
-            if (args[0] > args[1]) {
-                error = `Min value ${args[0]} cannot be greater than max value ${args[1]}.`;
-            }
-
-            const value: any = Math.floor(Math.random() * (Number(args[1]) - Number(args[0])) + Number(args[0]));
-
-            return { value, error };
-        }, FunctionUtils.verifyInteger);
->>>>>>> 60e5e9fc
     }
 }