/**
 * @module adaptive-expressions
 */
/**
 * Copyright (c) Microsoft Corporation. All rights reserved.
 * Licensed under the MIT License.
 */

import { EvaluateExpressionDelegate, ExpressionEvaluator } from '../expressionEvaluator';
import { ExpressionType } from '../expressionType';
import { FunctionUtils } from '../functionUtils';
import { ReturnType } from '../returnType';

/**
 * Return the first non-null value from one or more parameters.
 * Empty strings, empty arrays, and empty objects are not null.
 */
export class Coalesce extends ExpressionEvaluator {
    /**
     * Initializes a new instance of the [Coalesce](xref:adaptive-expressions.Coalesce) class.
     */
    public constructor() {
        super(ExpressionType.Coalesce, Coalesce.evaluator(), ReturnType.Object, FunctionUtils.validateAtLeastOne);
    }

    /**
     * @private
     */
    private static evaluator(): EvaluateExpressionDelegate {
        return FunctionUtils.apply((args: any[][]): any => Coalesce.evalCoalesce(args as any[]));
    }

<<<<<<< HEAD
    /**
     * @private
     */
    private static evalCoalesce(objetcList: object[]): any {
        for (const obj of objetcList) {
=======
    private static evalCoalesce(objectList: any[]): any {
        for (const obj of objectList) {
>>>>>>> 3446d042
            if (obj !== null && obj !== undefined) {
                return obj;
            }
        }

        return undefined;
    }
}<|MERGE_RESOLUTION|>--- conflicted
+++ resolved
@@ -30,16 +30,11 @@
         return FunctionUtils.apply((args: any[][]): any => Coalesce.evalCoalesce(args as any[]));
     }
 
-<<<<<<< HEAD
     /**
      * @private
      */
-    private static evalCoalesce(objetcList: object[]): any {
-        for (const obj of objetcList) {
-=======
     private static evalCoalesce(objectList: any[]): any {
         for (const obj of objectList) {
->>>>>>> 3446d042
             if (obj !== null && obj !== undefined) {
                 return obj;
             }
