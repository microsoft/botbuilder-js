--- conflicted
+++ resolved
@@ -57,14 +57,7 @@
                     }
                 }
 
-<<<<<<< HEAD
-                value = moment(dateString).utc().format(FunctionUtils.timestampFormatter(format));
-=======
-                value =
-                    args.length === 2
-                        ? dayjs(dateString).utc().format(FunctionUtils.timestampFormatter(args[1]))
-                        : dateString;
->>>>>>> 7883d7b1
+                value = dayjs(dateString).utc().format(format);
             }
 
             return { value, error };
