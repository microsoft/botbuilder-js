--- conflicted
+++ resolved
@@ -46,14 +46,7 @@
             if (!error) {
                 ({ format, locale } = FunctionUtils.determineFormatAndLocale(args, 3, format, locale));
                 const dateString: string = new Date(arg).toISOString();
-<<<<<<< HEAD
-                value = moment(dateString).utc().format(format);
-=======
-                value =
-                    args.length === 2
-                        ? dayjs(dateString).format(FunctionUtils.timestampFormatter(args[1]))
-                        : dateString;
->>>>>>> 7883d7b1
+                value = dayjs(dateString).utc().format(format);
             }
 
             return { value, error };
