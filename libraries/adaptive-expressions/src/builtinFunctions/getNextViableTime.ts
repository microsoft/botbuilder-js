--- conflicted
+++ resolved
@@ -22,19 +22,9 @@
  * Return the next viable time of a timex expression based on the current time and user's timezone.
  */
 export class GetNextViableTime extends ExpressionEvaluator {
-<<<<<<< HEAD
     /**
      * Initializes a new instance of the `GetNextViableTime` class.
      */
-    public constructor(){
-        super(ExpressionType.GetNextViableTime, GetNextViableTime.evaluator, ReturnType.String, FunctionUtils.validateUnaryOrBinaryString);
-    }
-
-    /**
-     * @private
-     */
-    private static evaluator(expr: Expression, state: MemoryInterface, options: Options): {value: any; error: string} {
-=======
     public constructor() {
         super(
             ExpressionType.GetNextViableTime,
@@ -43,13 +33,15 @@
             FunctionUtils.validateUnaryOrBinaryString
         );
     }
-
+      
+    /**
+     * @private
+     */
     private static evaluator(
         expr: Expression,
         state: MemoryInterface,
         options: Options
     ): { value: any; error: string } {
->>>>>>> 78cfca93
         let parsed: TimexProperty;
         let value: string;
         let error: string;
