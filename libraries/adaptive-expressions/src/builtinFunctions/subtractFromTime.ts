/**
 * @module adaptive-expressions
 */
/**
 * Copyright (c) Microsoft Corporation. All rights reserved.
 * Licensed under the MIT License.
 */

import moment from 'moment';

import { Expression } from '../expression';
import { ExpressionEvaluator, ValueWithError } from '../expressionEvaluator';
import { ExpressionType } from '../expressionType';
import { FunctionUtils } from '../functionUtils';
import { InternalFunctionUtils } from '../functionUtils.internal';
import { MemoryInterface } from '../memory/memoryInterface';
import { Options } from '../options';
import { ReturnType } from '../returnType';

/**
 * Subtract a number of time units from a timestamp.
 */
export class SubtractFromTime extends ExpressionEvaluator {
    /**
     * Initializes a new instance of the `SubtractFromTime` class.
     */
    public constructor() {
        super(
            ExpressionType.SubtractFromTime,
            SubtractFromTime.evaluator,
            ReturnType.String,
            SubtractFromTime.validator
        );
    }

    /**
     * @private
     */
    private static evaluator(expression: Expression, state: MemoryInterface, options: Options): ValueWithError {
        let value: any;
        let error: any;
        let args: any[];
        ({ args, error } = FunctionUtils.evaluateChildren(expression, state, options));
        if (!error) {
            if (typeof args[0] === 'string' && Number.isInteger(args[1]) && typeof args[2] === 'string') {
                const format: string =
                    args.length === 4 ? FunctionUtils.timestampFormatter(args[3]) : FunctionUtils.DefaultDateTimeFormat;
                const { duration, tsStr } = InternalFunctionUtils.timeUnitTransformer(args[1], args[2]);
                if (tsStr === undefined) {
                    error = `${ args[2] } is not a valid time unit.`;
                } else {
                    const dur: any = duration;
                    ({ value, error } = InternalFunctionUtils.parseTimestamp(args[0], (dt: Date): string => {
<<<<<<< HEAD
                        return args.length === 4 ?
                            moment(dt).utc().subtract(dur, tsStr).format(format) : moment(dt).utc().subtract(dur, tsStr).toISOString();
=======
                        return args.length === 4
                            ? moment(dt).utc().subtract(dur, tsStr).format(format)
                            : moment(dt).utc().subtract(dur, tsStr).toISOString();
>>>>>>> 50e489de
                    }));
                }
            } else {
                error = `${ expression } should contain an ISO format timestamp, a time interval integer, a string unit of time and an optional output format string.`;
            }
        }

        return { value, error };
    }

    /**
     * @private
     */
    private static validator(expression: Expression): void {
        FunctionUtils.validateOrder(
            expression,
            [ReturnType.String],
            ReturnType.String,
            ReturnType.Number,
            ReturnType.String
        );
    }
}<|MERGE_RESOLUTION|>--- conflicted
+++ resolved
@@ -51,14 +51,9 @@
                 } else {
                     const dur: any = duration;
                     ({ value, error } = InternalFunctionUtils.parseTimestamp(args[0], (dt: Date): string => {
-<<<<<<< HEAD
-                        return args.length === 4 ?
-                            moment(dt).utc().subtract(dur, tsStr).format(format) : moment(dt).utc().subtract(dur, tsStr).toISOString();
-=======
                         return args.length === 4
                             ? moment(dt).utc().subtract(dur, tsStr).format(format)
                             : moment(dt).utc().subtract(dur, tsStr).toISOString();
->>>>>>> 50e489de
                     }));
                 }
             } else {
