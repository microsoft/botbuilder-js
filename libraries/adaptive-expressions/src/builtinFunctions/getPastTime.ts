/**
 * @module adaptive-expressions
 */
/**
 * Copyright (c) Microsoft Corporation. All rights reserved.
 * Licensed under the MIT License.
 */

import moment from 'moment';

import { Expression } from '../expression';
import { ExpressionEvaluator, ValueWithError } from '../expressionEvaluator';
import { ExpressionType } from '../expressionType';
import { FunctionUtils } from '../functionUtils';
import { InternalFunctionUtils } from '../functionUtils.internal';
import { MemoryInterface } from '../memory/memoryInterface';
import { Options } from '../options';
import { ReturnType } from '../returnType';

/**
 * Return the current timestamp minus the specified time units.
 */
export class GetPastTime extends ExpressionEvaluator {
    /**
     * Initializes a new instance of the `GetPastTime` class.
     */
    public constructor() {
        super(ExpressionType.GetPastTime, GetPastTime.evaluator, ReturnType.String, GetPastTime.validator);
    }

    /**
     * @private
     */
    private static evaluator(expression: Expression, state: MemoryInterface, options: Options): ValueWithError {
        let value: any;
        let error: any;
        let args: any[];
        ({ args, error } = FunctionUtils.evaluateChildren(expression, state, options));
        if (!error) {
            if (Number.isInteger(args[0]) && typeof args[1] === 'string') {
                const format: string =
                    args.length === 3 ? FunctionUtils.timestampFormatter(args[2]) : FunctionUtils.DefaultDateTimeFormat;
                const { duration, tsStr } = InternalFunctionUtils.timeUnitTransformer(args[0], args[1]);
                if (tsStr === undefined) {
                    error = `${ args[2] } is not a valid time unit.`;
                } else {
                    const dur: any = duration;
                    ({ value, error } = InternalFunctionUtils.parseTimestamp(
                        new Date().toISOString(),
                        (dt: Date): string => {
                            return moment(dt).utc().subtract(dur, tsStr).format(format);
                        }
                    ));
                }
            } else {
                error = `${ expression } should contain a time interval integer, a string unit of time and an optional output format string.`;
            }
        }

        return { value, error };
    }

<<<<<<< HEAD
    /**
     * @private
     */
=======
>>>>>>> 78cfca93
    private static validator(expression: Expression): void {
        FunctionUtils.validateOrder(expression, [ReturnType.String], ReturnType.Number, ReturnType.String);
    }
}<|MERGE_RESOLUTION|>--- conflicted
+++ resolved
@@ -60,12 +60,9 @@
         return { value, error };
     }
 
-<<<<<<< HEAD
     /**
      * @private
      */
-=======
->>>>>>> 78cfca93
     private static validator(expression: Expression): void {
         FunctionUtils.validateOrder(expression, [ReturnType.String], ReturnType.Number, ReturnType.String);
     }
