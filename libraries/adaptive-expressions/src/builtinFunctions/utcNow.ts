--- conflicted
+++ resolved
@@ -31,21 +31,17 @@
      * @private
      */
     private static evaluator(): EvaluateExpressionDelegate {
-<<<<<<< HEAD
         return FunctionUtils.applyWithOptionsAndError(
             (args: unknown[], options: Options): ValueWithError => {
                 let locale = options.locale ? options.locale : Intl.DateTimeFormat().resolvedOptions().locale;
                 let format = FunctionUtils.DefaultDateTimeFormat;
                 ({ format, locale } = FunctionUtils.determineFormatAndLocale(args, 2, format, locale));
 
-                return { value: moment(new Date()).utc().format(format), error: undefined };
+                return {
+                    value: dayjs(new Date()).utc().format(format),
+                    error: undefined,
+                };
             }
-=======
-        return FunctionUtils.apply(
-            (args: any[]): string =>
-                args.length === 1 ? dayjs(new Date()).utc().format(FunctionUtils.timestampFormatter(args[0])) : new Date().toISOString(),
-            FunctionUtils.verifyString
->>>>>>> 7883d7b1
         );
     }
 
