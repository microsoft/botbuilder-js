/**
 * @module adaptive-expressions
 */
/**
 * Copyright (c) Microsoft Corporation. All rights reserved.
 * Licensed under the MIT License.
 */

import { EvaluateExpressionDelegate, ExpressionEvaluator } from '../expressionEvaluator';
import { ExpressionType } from '../expressionType';
import { FunctionUtils } from '../functionUtils';
import { ReturnType } from '../returnType';

/**
 * Convert the string version of a floating-point number to a floating-point number.
 */
export class Float extends ExpressionEvaluator {
    /**
     * Initializes a new instance of the `Float` class.
     */
    public constructor() {
        super(ExpressionType.Float, Float.evaluator(), ReturnType.Number, FunctionUtils.validateUnary);
    }

    /**
     * @private
     */
    private static evaluator(): EvaluateExpressionDelegate {
<<<<<<< HEAD
        return FunctionUtils.applyWithError(
            (args: any[]): any => {
                let error: string;
                const value: number = parseFloat(args[0]);
                if (!FunctionUtils.isNumber(value)) {
                    error = `parameter ${ args[0] } is not a valid number string.`;
                }
=======
        return FunctionUtils.applyWithError((args: any[]): any => {
            let error: string;
            const value: number = parseFloat(args[0]);
            if (!FunctionUtils.isNumber(value)) {
                error = `parameter ${args[0]} is not a valid number string.`;
            }
>>>>>>> 78cfca93

            return { value, error };
        });
    }
}<|MERGE_RESOLUTION|>--- conflicted
+++ resolved
@@ -26,22 +26,12 @@
      * @private
      */
     private static evaluator(): EvaluateExpressionDelegate {
-<<<<<<< HEAD
-        return FunctionUtils.applyWithError(
-            (args: any[]): any => {
-                let error: string;
-                const value: number = parseFloat(args[0]);
-                if (!FunctionUtils.isNumber(value)) {
-                    error = `parameter ${ args[0] } is not a valid number string.`;
-                }
-=======
         return FunctionUtils.applyWithError((args: any[]): any => {
             let error: string;
             const value: number = parseFloat(args[0]);
             if (!FunctionUtils.isNumber(value)) {
                 error = `parameter ${args[0]} is not a valid number string.`;
             }
->>>>>>> 78cfca93
 
             return { value, error };
         });
