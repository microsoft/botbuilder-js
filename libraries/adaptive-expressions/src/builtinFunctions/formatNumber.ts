--- conflicted
+++ resolved
@@ -39,7 +39,6 @@
                 } else if (locale && typeof locale !== 'string') {
                     error = `formatNubmer third argument ${locale} is not a valid locale`;
                 } else {
-<<<<<<< HEAD
                     const fixedNotation = `,.${precision}f`;
                     const roundedNumber = this.roundToPrecision(number, precision);
                     const formatLocale = localeInfo[locale];
@@ -48,12 +47,6 @@
                     } else {
                         value = d3.format(fixedNotation)(roundedNumber);
                     }
-=======
-                    // NOTE: Nodes toLocaleString and Intl do not work to localize unless a special version of node is used.
-                    // TODO: In R10 we should try another package.  Numeral and d3-format have the basics, but no locale specific.
-                    // Numbro has locales, but is optimized for the browser.
-                    value = number.toLocaleString(locale, { minimumFractionDigits: precision, maximumFractionDigits: precision });
->>>>>>> eef341f3
                 }
 
             return { value, error };
