--- conflicted
+++ resolved
@@ -30,21 +30,13 @@
      * @private
      */
     private static evaluator(): EvaluateExpressionDelegate {
-<<<<<<< HEAD
         return FunctionUtils.applyWithOptionsAndError((args: any[], options: Options): any => {
-=======
-        return FunctionUtils.applyWithError((args: any[]): any => {
->>>>>>> 3446d042
             let value: any = null;
             let error: string;
             const number = args[0];
             const precision = args[1];
-<<<<<<< HEAD
             let locale = options.locale ? options.locale : 'en-us';
             locale = FunctionUtils.determineLocale(args, 3, locale);
-=======
-            const locale = args.length > 2 ? args[2] : 'en-us';
->>>>>>> 3446d042
             if (typeof number !== 'number') {
                 error = `formatNumber first argument ${number} must be a number`;
             } else if (typeof precision !== 'number') {
@@ -52,7 +44,6 @@
             } else if (locale && typeof locale !== 'string') {
                 error = `formatNubmer third argument ${locale} is not a valid locale`;
             } else {
-<<<<<<< HEAD
                 const fixedNotation = `,.${precision}f`;
                 const roundedNumber = this.roundToPrecision(number, precision);
                 const formatLocale = localeInfo[locale];
@@ -61,30 +52,15 @@
                 } else {
                     value = d3format(fixedNotation)(roundedNumber);
                 }
-=======
-                // NOTE: Nodes toLocaleString and Intl do not work to localize unless a special version of node is used.
-                // TODO: In R10 we should try another package.  Numeral and d3-format have the basics, but no locale specific.
-                // Numbro has locales, but is optimized for the browser.
-                value = number.toLocaleString(locale, {
-                    minimumFractionDigits: precision,
-                    maximumFractionDigits: precision,
-                });
->>>>>>> 3446d042
             }
 
             return { value, error };
         });
     }
 
-<<<<<<< HEAD
     private static roundToPrecision = (num: number, digits: number): number =>
         Math.round(num * Math.pow(10, digits)) / Math.pow(10, digits);
 
-=======
-    /**
-     * @private
-     */
->>>>>>> 3446d042
     private static validator(expr: Expression): void {
         FunctionUtils.validateOrder(expr, [ReturnType.String], ReturnType.Number, ReturnType.Number);
     }
