/**
 * @module adaptive-expressions
 */
/**
 * Copyright (c) Microsoft Corporation. All rights reserved.
 * Licensed under the MIT License.
 */

import moment from 'moment';
import { tz } from 'moment-timezone';

import { Expression } from '../expression';
import { ExpressionEvaluator, ValueWithError } from '../expressionEvaluator';
import { ExpressionType } from '../expressionType';
import { FunctionUtils } from '../functionUtils';
import { MemoryInterface } from '../memory/memoryInterface';
import { Options } from '../options';
import { ReturnType } from '../returnType';
import { TimeZoneConverter } from '../timeZoneConverter';

/**
 * Convert a timestamp to Universal Time Coordinated (UTC) from the source time zone.
 */
export class ConvertToUTC extends ExpressionEvaluator {
    /**
     * Initializes a new instance of the `ConvertToUTC` class.
     */
    public constructor() {
        super(ExpressionType.ConvertToUTC, ConvertToUTC.evaluator, ReturnType.String, ConvertToUTC.validator);
    }

    /**
     * @private
     */
    private static evaluator(expression: Expression, state: MemoryInterface, options: Options): ValueWithError {
        let value: any;
        let error: string;
        let args: any[];
        ({ args, error } = FunctionUtils.evaluateChildren(expression, state, options));
        if (!error) {
            const format: string =
                args.length === 3 ? FunctionUtils.timestampFormatter(args[2]) : FunctionUtils.DefaultDateTimeFormat;
            if (typeof args[0] === 'string' && typeof args[1] === 'string') {
                ({ value, error } = ConvertToUTC.evalConvertToUTC(args[0], args[1], format));
            } else {
                error = `${expression} should contain an ISO format timestamp, a destination time zone string and an optional output format string.`;
            }
        }

        return { value, error };
    }

    /**
     * @private
     */
    private static verifyTimeStamp(timeStamp: string): string {
        let parsed: any;
        let error: string;
        parsed = moment(timeStamp);
        if (parsed.toString() === 'Invalid date') {
            error = `${timeStamp} is a invalid datetime`;
        }

        return error;
    }

    /**
     * @private
     */
    private static evalConvertToUTC(timeStamp: string, sourceTimezone: string, format?: string): ValueWithError {
        let result: string;
        let error: string;
        let formattedSourceTime: string;
        const timeZone: string = TimeZoneConverter.windowsToIana(sourceTimezone);
        if (!TimeZoneConverter.verifyTimeZoneStr(timeZone)) {
            error = `${sourceTimezone} is not a valid timezone`;
        }

        if (!error) {
            error = this.verifyTimeStamp(timeStamp);
            if (!error) {
                try {
                    const sourceTime = tz(timeStamp, timeZone);
                    formattedSourceTime = sourceTime.format();
                } catch (e) {
                    error = `${timeStamp} with ${timeZone} is not a valid timestamp with specified timeZone:`;
                }

                if (!error) {
                    try {
                        result = tz(formattedSourceTime, 'Etc/UTC').format(format);
                    } catch (e) {
                        error = `${format} is not a valid timestamp format`;
                    }
                }
            }
        }

        return { value: result, error };
    }

<<<<<<< HEAD
    /**
     * @private
     */
=======
>>>>>>> 78cfca93
    private static validator(expr: Expression): void {
        FunctionUtils.validateOrder(expr, [ReturnType.String], ReturnType.String, ReturnType.String);
    }
}<|MERGE_RESOLUTION|>--- conflicted
+++ resolved
@@ -99,12 +99,9 @@
         return { value: result, error };
     }
 
-<<<<<<< HEAD
     /**
      * @private
      */
-=======
->>>>>>> 78cfca93
     private static validator(expr: Expression): void {
         FunctionUtils.validateOrder(expr, [ReturnType.String], ReturnType.String, ReturnType.String);
     }
