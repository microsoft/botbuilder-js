--- conflicted
+++ resolved
@@ -34,13 +34,9 @@
      */
     private static verify(val: any, expression: Expression, pos: number): string {
         let error: string = FunctionUtils.verifyNumber(val, expression, pos);
-<<<<<<< HEAD
-        if (!error && (pos > 0 && Number(val) === 0)) {
-            error = `Cannot divide by 0 from ${ expression }`;
-=======
+
         if (!error && pos > 0 && Number(val) === 0) {
             error = `Cannot divide by 0 from ${expression}`;
->>>>>>> 78cfca93
         }
 
         return error;
