/* eslint-disable security/detect-object-injection */
/**
 * @module adaptive-expressions
 */
/**
 * Copyright (c) Microsoft Corporation. All rights reserved.
 * Licensed under the MIT License.
 */

import { Constant } from './constant';
import sortBy from 'lodash/sortBy';
import dayjs from 'dayjs';
import utc from 'dayjs/plugin/utc';
dayjs.extend(utc);
import { Expression } from './expression';
import { ExpressionType } from './expressionType';
import { Options } from './options';
import { EvaluateExpressionDelegate, ValueWithError } from './expressionEvaluator';
import { MemoryInterface, SimpleObjectMemory, StackedMemory } from './memory';
import { TimexProperty } from '@microsoft/recognizers-text-data-types-timex-expression';
import bigInt = require('big-integer');

/**
 * Utility functions only used internal
 */
export class InternalFunctionUtils {
    /**
     * Constant for converting unix timestamp to ticks.
     */
    public static readonly UnixMilliSecondToTicksConstant: bigInt.BigInteger = bigInt('621355968000000000');

    /**
     * Constant to convert between ticks and ms.
     */
    public static readonly MillisecondToTickConstant: bigInt.BigInteger = bigInt('10000');

    /**
     * Parse timex funcition.
     * @param timexExpr String or TimexProperty input.
     * @returns TimexProperty and error.
     */
    public static parseTimexProperty(timexExpr: any): { timexProperty: TimexProperty; error: string } {
        let parsed: TimexProperty;
        if (timexExpr instanceof TimexProperty) {
            parsed = timexExpr;
        } else if (typeof timexExpr === 'string') {
            parsed = new TimexProperty(timexExpr);
        } else {
            parsed = new TimexProperty(timexExpr);
            if (parsed === undefined || Object.keys(parsed).length === 0) {
                return {
                    timexProperty: parsed,
                    error: `${timexExpr} requires a TimexProperty or a string as a argument`,
                };
            }
        }

        return { timexProperty: parsed, error: undefined };
    }

    /**
     * Convert string into Uint8Array object.
     * @param stringToConvert Input string.
     */
    public static toBinary(stringToConvert: string): Uint8Array {
        const result = new ArrayBuffer(stringToConvert.length);
        const bufferView = new Uint8Array(result);
        for (let i = 0; i < stringToConvert.length; i++) {
            bufferView[i] = stringToConvert.charCodeAt(i);
        }

        return bufferView;
    }

    /**
     * Sort helper function.
     * @param isDescending Descending flag.
     */
    public static sortBy(isDescending: boolean): EvaluateExpressionDelegate {
        return (expression: Expression, state: any, options: Options): ValueWithError => {
            let result: any;
            const { value: oriArr, error: childrenError } = expression.children[0].tryEvaluate(state, options);
            let error = childrenError;
            if (!error) {
                if (Array.isArray(oriArr)) {
                    const arr: any = oriArr.slice(0);
                    if (expression.children.length === 1) {
                        if (isDescending) {
                            result = arr.sort().reverse();
                        } else {
                            result = arr.sort();
                        }
                    } else {
                        let propertyName: string;
                        ({ value: propertyName, error } = expression.children[1].tryEvaluate(state, options));

                        if (!error) {
                            propertyName = propertyName || '';
                        }
                        if (isDescending) {
                            result = sortBy(arr, propertyName).reverse();
                        } else {
                            result = sortBy(arr, propertyName);
                        }
                    }
                } else {
                    error = `${expression.children[0]} is not an array`;
                }
            }

            return { value: result, error };
        };
    }

    /**
     * Lookup a string or number index of an Object.
     * @param instance Instance with property.
     * @param property Property to lookup.
     * @returns Value and error information if any.
     */
    public static accessIndex(instance: any, index: number): ValueWithError {
        // NOTE: This returns undefined rather than an error if property is not present
        if (instance === null || instance === undefined) {
            return { value: undefined, error: undefined };
        }

        let value: any;
        let error: string;

        if (Array.isArray(instance)) {
            if (index >= 0 && index < instance.length) {
                value = instance[index];
            } else {
                error = `${index} is out of range for ${instance}`;
            }
        } else {
            error = `${instance} is not a collection.`;
        }

        return { value, error };
    }

    /**
     * Verify a timestamp string is valid timestamp format.
     * @param value Timestamp string to check.
     * @returns Error or undefined if invalid.
     */
    public static verifyTimestamp(value: any): string | undefined {
        let error: string;
        try {
            const parsedData: Date = new Date(value);
            if (Number.isNaN(parsedData.getTime())) {
                error = `${value} is not a valid datetime string.`;
            }
        } catch (e) {
            error = `${value} is not a valid datetime string.`;
        }

        return error;
    }

    /**
     * Verify a timestamp string is valid ISO timestamp format.
     * @param value Timestamp string to check.
     * @returns Error or undefined if invalid.
     */
    public static verifyISOTimestamp(value: any): string | undefined {
        let error: string;
        try {
            const parsedData: Date = new Date(value);
            if (Number.isNaN(parsedData.getTime())) {
                error = `${value} is not a valid datetime string.`;
            } else if (parsedData.toISOString() !== value) {
                error = `${value} is not a ISO format datetime string.`;
            }
        } catch (e) {
            error = `${value} is not a valid datetime string.`;
        }

        return error;
    }

    /**
<<<<<<< HEAD
     * Convert a string input to ticks number.
     * @param timeStamp String timestamp input.
     */
    public static ticks(timeStamp: string): ValueWithError {
        let result: any;
        const error = this.verifyISOTimestamp(timeStamp);
=======
     * Transform a timestamp into another with customized function.
     * @param timeStamp Original time stamp.
     * @param transform Transform function.
     * @returns New timestamp and error.
     */
    public static parseTimestamp(timeStamp: string, transform?: (arg0: Date) => any): ValueWithError {
        let value: any;
        const error: string = this.verifyISOTimestamp(timeStamp);
        if (!error) {
            value = transform !== undefined ? transform(new Date(timeStamp)) : timeStamp;
        }

        return { value, error };
    }

    /**
     * Convert a string input to ticks bigInt.
     * @param timeStamp String timestamp input.
     */
    public static ticks(timeStamp: string): ValueWithError {
        let result: bigInt.BigInteger;
        const { value: parsed, error } = this.parseTimestamp(timeStamp);
>>>>>>> b249e8c2
        if (!error) {
            const unixMilliSec: number = dayjs(timeStamp).utc().valueOf();
            result = this.UnixMilliSecondToTicksConstant.add(
                bigInt(unixMilliSec).times(this.MillisecondToTickConstant)
            );
        }

        return { value: result, error };
    }

    /**
     * Lookup a property in Map or Object.
     * @param instance Instance with property.
     * @param property Property to lookup.
     * @returns Value and error information if any.
     */
    public static accessProperty(instance: any, property: string): ValueWithError {
        // NOTE: This returns undefined rather than an error if property is not present
        if (!instance) {
            return { value: undefined, error: undefined };
        }

        let value: any;
        let error: string;
        if (instance instanceof Map && (instance as Map<string, any>) !== undefined) {
            const instanceMap: Map<string, any> = instance as Map<string, any>;
            value = instanceMap.get(property);
            if (value === undefined) {
                const prop: string = Array.from(instanceMap.keys()).find(
                    (k: string): boolean => k.toLowerCase() === property.toLowerCase()
                );
                if (prop !== undefined) {
                    value = instanceMap.get(prop);
                }
            }
        } else {
            const prop: string = Object.keys(instance).find(
                (k: string): boolean => k.toLowerCase() === property.toLowerCase()
            );
            if (prop !== undefined) {
                value = instance[prop];
            }
        }

        return { value, error };
    }

    /**
     * Get the value of a path from a memory
     * @param state Memory.
     * @param path Path string.
     * @param options Options.
     */
    public static wrapGetValue(state: MemoryInterface, path: string, options: Options): any {
        const result = state.getValue(path);
        if (result !== undefined && result !== null) {
            return result;
        }

        if (options.nullSubstitution !== undefined) {
            return options.nullSubstitution(path);
        }

        return undefined;
    }

    /**
     * Wrap string or undefined into string. Default to empty string.
     * @param input Input string
     */
    public static parseStringOrUndefined(input: string | undefined): string {
        if (typeof input === 'string') {
            return input;
        } else {
            return '';
        }
    }

    /**
     * Test result to see if True in logical comparison functions.
     * @param instance Computed value.
     * @returns True if boolean true or non-null.
     */
    public static isLogicTrue(instance: any): boolean {
        let result = true;

        if (typeof instance === 'boolean') {
            result = instance;
        } else if (instance === undefined || instance === null) {
            result = false;
        }

        return result;
    }

    /**
     * Evaluator for foreach and select functions.
     * @param expression Expression.
     * @param state Memory scope.
     * @param options Options.
     */
    public static foreach(expression: Expression, state: MemoryInterface, options: Options): ValueWithError {
        let result: any[];
        const { value: instance, error: childrenError } = expression.children[0].tryEvaluate(state, options);
        let error = childrenError;
        if (!instance) {
            error = `'${expression.children[0]}' evaluated to null.`;
        }

        if (!error) {
            const iteratorName = (expression.children[1].children[0] as Constant).value as string;
            let arr = [];
            if (Array.isArray(instance)) {
                arr = instance;
            } else if (typeof instance === 'object') {
                Object.keys(instance).forEach((u): number => arr.push({ key: u, value: instance[u] }));
            } else {
                error = `${expression.children[0]} is not a collection or structure object to run foreach`;
            }

            if (!error) {
                const stackedMemory = StackedMemory.wrap(state);
                result = [];
                for (const item of arr) {
                    const local: Map<string, any> = new Map<string, any>([[iteratorName, item]]);

                    stackedMemory.push(SimpleObjectMemory.wrap(local));
                    const { value: r, error: e } = expression.children[2].tryEvaluate(stackedMemory, options);
                    stackedMemory.pop();
                    if (e !== undefined) {
                        return { value: undefined, error: e };
                    }
                    result.push(r);
                }
            }
        }

        return { value: result, error };
    }

    /**
     * Validator for foreach, select, and where functions.
     * @param expression
     */
    public static validateForeach(expression: Expression): void {
        if (expression.children.length !== 3) {
            throw new Error(`foreach expect 3 parameters, found ${expression.children.length}`);
        }

        const second: any = expression.children[1];
        if (!(second.type === ExpressionType.Accessor && second.children.length === 1)) {
            throw new Error(`Second parameter of foreach is not an identifier : ${second}`);
        }
    }

    /**
     * Parse string into URL object.
     * @param uri Input string uri.
     */
    public static parseUri(uri: string): ValueWithError {
        let result: URL;
        let error: string;
        try {
            result = new URL(uri);
        } catch (e) {
            error = `Invalid URI: ${uri}`;
        }

        return { value: result, error };
    }

    /**
     * Transform C# period and unit into js period and unit
     * @param duration C# duration
     * @param cSharpStr C# unit.
     */
    public static timeUnitTransformer(duration: number, cSharpStr: string): { duration: number; tsStr: string } {
        switch (cSharpStr) {
            case 'Day':
                return { duration, tsStr: 'd' };
            case 'Week':
                return { duration: duration * 7, tsStr: 'd' };
            case 'Second':
                return { duration, tsStr: 's' };
            case 'Minute':
                return { duration, tsStr: 'm' };
            case 'Hour':
                return { duration, tsStr: 'h' };
            case 'Month':
                return { duration, tsStr: 'M' };
            case 'Year':
                return { duration, tsStr: 'y' };
            default:
                return { duration, tsStr: undefined };
        }
    }

    /**
     * Equal helper function.
     * @param args Input args. Compare the first param and second param.
     */
    public static isEqual(args: any[]): boolean {
        if (args.length === 0) {
            return false;
        }

        if (args[0] === undefined || args[0] === null || args[1] === undefined || args[1] === null) {
            return (args[0] === undefined || args[0] === null) && (args[1] === undefined || args[1] === null);
        }

        if (Array.isArray(args[0]) && args[0].length === 0 && Array.isArray(args[1]) && args[1].length === 0) {
            return true;
        }

        if (
            InternalFunctionUtils.getPropertyCount(args[0]) === 0 &&
            InternalFunctionUtils.getPropertyCount(args[1]) === 0
        ) {
            return true;
        }

        try {
            return args[0] === args[1];
        } catch {
            return false;
        }
    }

    /**
     * Helper function of get the number of properties of an object.
     * @param obj An object.
     */
    private static getPropertyCount(obj: any): number {
        let count = -1;
        if (!Array.isArray(obj)) {
            if (obj instanceof Map) {
                count = obj.size;
            } else if (typeof obj === 'object' && !(obj instanceof Date)) {
                count = Object.keys(obj).length;
            }
        }

        return count;
    }
}<|MERGE_RESOLUTION|>--- conflicted
+++ resolved
@@ -9,7 +9,7 @@
 
 import { Constant } from './constant';
 import sortBy from 'lodash/sortBy';
-import dayjs from 'dayjs';
+import dayjs, { OpUnitType } from 'dayjs';
 import utc from 'dayjs/plugin/utc';
 dayjs.extend(utc);
 import { Expression } from './expression';
@@ -181,37 +181,12 @@
     }
 
     /**
-<<<<<<< HEAD
      * Convert a string input to ticks number.
      * @param timeStamp String timestamp input.
      */
     public static ticks(timeStamp: string): ValueWithError {
-        let result: any;
+        let result: bigInt.BigInteger;
         const error = this.verifyISOTimestamp(timeStamp);
-=======
-     * Transform a timestamp into another with customized function.
-     * @param timeStamp Original time stamp.
-     * @param transform Transform function.
-     * @returns New timestamp and error.
-     */
-    public static parseTimestamp(timeStamp: string, transform?: (arg0: Date) => any): ValueWithError {
-        let value: any;
-        const error: string = this.verifyISOTimestamp(timeStamp);
-        if (!error) {
-            value = transform !== undefined ? transform(new Date(timeStamp)) : timeStamp;
-        }
-
-        return { value, error };
-    }
-
-    /**
-     * Convert a string input to ticks bigInt.
-     * @param timeStamp String timestamp input.
-     */
-    public static ticks(timeStamp: string): ValueWithError {
-        let result: bigInt.BigInteger;
-        const { value: parsed, error } = this.parseTimestamp(timeStamp);
->>>>>>> b249e8c2
         if (!error) {
             const unixMilliSec: number = dayjs(timeStamp).utc().valueOf();
             result = this.UnixMilliSecondToTicksConstant.add(
@@ -388,22 +363,22 @@
      * @param duration C# duration
      * @param cSharpStr C# unit.
      */
-    public static timeUnitTransformer(duration: number, cSharpStr: string): { duration: number; tsStr: string } {
+    public static timeUnitTransformer(duration: number, cSharpStr: string): { duration: number; tsStr: OpUnitType } {
         switch (cSharpStr) {
             case 'Day':
-                return { duration, tsStr: 'd' };
+                return { duration, tsStr: 'day' };
             case 'Week':
-                return { duration: duration * 7, tsStr: 'd' };
+                return { duration: duration * 7, tsStr: 'day' };
             case 'Second':
-                return { duration, tsStr: 's' };
+                return { duration, tsStr: 'second' };
             case 'Minute':
-                return { duration, tsStr: 'm' };
+                return { duration, tsStr: 'minute' };
             case 'Hour':
-                return { duration, tsStr: 'h' };
+                return { duration, tsStr: 'hour' };
             case 'Month':
-                return { duration, tsStr: 'M' };
+                return { duration, tsStr: 'month' };
             case 'Year':
-                return { duration, tsStr: 'y' };
+                return { duration, tsStr: 'year' };
             default:
                 return { duration, tsStr: undefined };
         }
