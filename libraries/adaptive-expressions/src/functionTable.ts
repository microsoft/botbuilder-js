--- conflicted
+++ resolved
@@ -90,19 +90,16 @@
     public add(item: { key: string; value: ExpressionEvaluator }): void;
     public add(key: string, value: ExpressionEvaluator): void;
     public add(key: string, value: customFunction): void;
-<<<<<<< HEAD
+
     /**
      * Inserts a mapping of a string key to ExpressionEvaluator into FunctionTable.
      * @param param1 Key-Value pair for the ExpressionEvaluator or the function name to be added.
      * @param param2 Value of the ExpressionEvaluator to be added or value of the user customized function to be added.
      */
-    public add(param1: { key: string; value: ExpressionEvaluator } | string, param2?: ExpressionEvaluator | customFunction): void {
-=======
     public add(
         param1: { key: string; value: ExpressionEvaluator } | string,
         param2?: ExpressionEvaluator | customFunction
     ): void {
->>>>>>> 50e489de
         if (arguments.length === 1) {
             if (param1 instanceof Object) {
                 this.set(param1.key, param1.value);
