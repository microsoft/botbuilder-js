import { Extensions } from '../extensions';
import { FunctionUtils } from '../functionUtils';
<<<<<<< HEAD
=======
import { MemoryInterface } from './memoryInterface';
>>>>>>> 17e26d06

/**
 * @module adaptive-expressions
 */
/**
 * Copyright (c) Microsoft Corporation. All rights reserved.
 * Licensed under the MIT License.
 */

/**
 * Simple implement of MemoryInterface
 */
export class SimpleObjectMemory implements MemoryInterface {

    private memory: any = undefined;

    public constructor(memory: any) {
        this.memory = memory;
    }

    /**
     * Transfer an common object to simple memory.
     * @param obj  Common object.
     * @returns Simple memory instance.
     */
    public static wrap(obj: any): MemoryInterface {
        if(Extensions.isMemoryInterface(obj)) {
            return obj;
        }

        return new SimpleObjectMemory(obj);
    }

    public getValue(path: string): any {
        if (this.memory === undefined || path.length === 0) {
            return undefined;
        }

        const parts: string[] = path.split(/[.\[\]]+/)
            .filter((u: string): boolean => u !== undefined && u !== '')
            .map((u: string): string => {
                if ((u.startsWith('"') && u.endsWith('"')) || (u.startsWith('\'') && u.endsWith('\''))) {
                    return u.substr(1, u.length - 2);
                } else {
                    return u;
                }
            });
        let value: any;
        let curScope = this.memory;

        for (const part of parts) {
            let error: string;
            const idx = parseInt(part);
            if(!isNaN(idx) && Array.isArray(curScope)) {
                ({value, error} = FunctionUtils.accessIndex(curScope, idx));
            } else {
                ({value, error} = FunctionUtils.accessProperty(curScope, part));
            }

            if (error) {
                return undefined;
            }

            curScope = value;
        }

        return value;
    }

    /**
     * In this simple object scope, we don't allow you to set a path in which some parts in middle don't exist
     * for example
     * if you set dialog.a.b = x, but dialog.a don't exist, this will result in an error
     * because we can't and shouldn't smart create structure in the middle
     * you can implement a customzied Scope that support such behavior
     */
    public setValue(path: string, input: any): void {
        if (this.memory === undefined) {
            return;;
        }

        const parts: string[] = path.split(/[.\[\]]+/)
            .filter((u: string): boolean => u !== undefined && u !== '')
            .map((u: string): string => {
                if ((u.startsWith('"') && u.endsWith('"')) || (u.startsWith('\'') && u.endsWith('\''))) {
                    return u.substr(1, u.length - 2);
                } else {
                    return u;
                }
            });
        let curScope: any = this.memory;
        let curPath = '';
        let error: string = undefined;

        // find the 2nd last value, ie, the container
        for(let i = 0; i < parts.length - 1; i++) {
            const idx = parseInt(parts[i]);
            if(!isNaN(idx) && Array.isArray(curScope)) {
                curPath = `[${ parts[i] }]`;
                ({value: curScope, error} = FunctionUtils.accessIndex(curScope, idx));
            } else {
                curPath = `.${ parts[i] }`;
                ({value: curScope, error} = FunctionUtils.accessProperty(curScope, parts[i]));
            }

            if (error) {
                return;
            }

            if (curScope === undefined) {
                curPath = curPath.replace(/(^\.*)/g, '');
                return;
            }
        }

        // set the last value
        const idx = parseInt(parts[parts.length - 1]);
        if(!isNaN(idx)) {
            if (Array.isArray(curScope)) {
                if (idx > curScope.length) {
                    error = `${ idx } index out of range`;
                } else if(idx === curScope.length) {
                    curScope.push(input);
                } else {
                    curScope[idx] = input;
                }
            } else {
                error = `set value for an index to a non-list object`;
            }

            if (error) {
                return;
            }
        } else {
            error = this.setProperty(curScope,parts[parts.length - 1], input).error;
            if (error) {
                return;
            }
        }

        return;
    }

    public  version(): string {
        return this.toString();
    }

    public toString(): string {
        return JSON.stringify(this.memory, this.getCircularReplacer());
    }

    private getCircularReplacer(): any {
        const seen = new WeakSet();
        return (_key: any, value: object): any => {
            if (typeof value === 'object' && value) {
                if (seen.has(value)) {
                    return;
                }
                seen.add(value);
            }
            return value;
        };
    };

    private setProperty(instance: any, property: string, value: any): {value: any; error: string} {
        const result: any = value;
        if (instance instanceof Map) {
            instance.set(property, value);
        } else {
            instance[property] = value;
        }

        return {value: result, error: undefined};
    }
}<|MERGE_RESOLUTION|>--- conflicted
+++ resolved
@@ -1,9 +1,6 @@
 import { Extensions } from '../extensions';
 import { FunctionUtils } from '../functionUtils';
-<<<<<<< HEAD
-=======
 import { MemoryInterface } from './memoryInterface';
->>>>>>> 17e26d06
 
 /**
  * @module adaptive-expressions
