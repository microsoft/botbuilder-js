import { Extensions } from '../extensions';
import { FunctionUtils } from '../functionUtils';
import { InternalFunctionUtils } from '../functionUtils.internal';
import { MemoryInterface } from './memoryInterface';

/**
 * @module adaptive-expressions
 */
/**
 * Copyright (c) Microsoft Corporation. All rights reserved.
 * Licensed under the MIT License.
 */

/**
 * Simple implement of MemoryInterface
 */
export class SimpleObjectMemory implements MemoryInterface {
    private memory: any = undefined;

    /**
     * Initializes a new instance of the `SimpleObjectMemory` class.
     * This wraps a simple object as `MemoryInterface`.
     * @param memory The object to wrap.
     */
    public constructor(memory: any) {
        this.memory = memory;
    }

    /**
     * Transfer an common object to simple memory.
     * @param obj  Common object.
     * @returns Simple memory instance.
     */
    public static wrap(obj: any): MemoryInterface {
        if (Extensions.isMemoryInterface(obj)) {
            return obj;
        }

        return new SimpleObjectMemory(obj);
    }

    /**
     * Gets the value from a given path.
     * @param path Given path.
     * @returns The value in the given path or undefined.
     */
    public getValue(path: string): any {
        if (this.memory === undefined || path.length === 0) {
            return undefined;
        }

        const parts: string[] = path
            .split(/[.\[\]]+/)
            .filter((u: string): boolean => u !== undefined && u !== '')
            .map((u: string): string => {
                if ((u.startsWith('"') && u.endsWith('"')) || (u.startsWith("'") && u.endsWith("'"))) {
                    return u.substr(1, u.length - 2);
                } else {
                    return u;
                }
            });
        let value: any;
        let curScope = this.memory;

        for (const part of parts) {
            let error: string;
            const idx = parseInt(part);
            if (!isNaN(idx) && Array.isArray(curScope)) {
                ({ value, error } = InternalFunctionUtils.accessIndex(curScope, idx));
            } else {
                ({ value, error } = InternalFunctionUtils.accessProperty(curScope, part));
            }

            if (error) {
                return undefined;
            }

            curScope = value;
        }

        return value;
    }

    /**
     * In this simple object scope, we don't allow you to set a path in which some parts in middle don't exist
     * for example
     * if you set dialog.a.b = x, but dialog.a don't exist, this will result in an error
     * because we can't and shouldn't smart create structure in the middle
     * you can implement a customzied Scope that support such behavior
     */
    public setValue(path: string, input: any): void {
        if (this.memory === undefined) {
            return;
        }

        const parts: string[] = path
            .split(/[.\[\]]+/)
            .filter((u: string): boolean => u !== undefined && u !== '')
            .map((u: string): string => {
                if ((u.startsWith('"') && u.endsWith('"')) || (u.startsWith("'") && u.endsWith("'"))) {
                    return u.substr(1, u.length - 2);
                } else {
                    return u;
                }
            });
        let curScope: any = this.memory;
        let curPath = '';
        let error: string = undefined;

        // find the 2nd last value, ie, the container
        for (let i = 0; i < parts.length - 1; i++) {
            const idx = parseInt(parts[i]);
            if (!isNaN(idx) && Array.isArray(curScope)) {
                curPath = `[${parts[i]}]`;
                ({ value: curScope, error } = InternalFunctionUtils.accessIndex(curScope, idx));
            } else {
                curPath = `.${parts[i]}`;
                ({ value: curScope, error } = InternalFunctionUtils.accessProperty(curScope, parts[i]));
            }

            if (error) {
                return;
            }

            if (curScope === undefined) {
                curPath = curPath.replace(/(^\.*)/g, '');
                return;
            }
        }

        // set the last value
        const idx = parseInt(parts[parts.length - 1]);
        if (!isNaN(idx)) {
            if (Array.isArray(curScope)) {
                if (idx > curScope.length) {
                    error = `${idx} index out of range`;
                } else if (idx === curScope.length) {
                    curScope.push(input);
                } else {
                    curScope[idx] = input;
                }
            } else {
                error = `set value for an index to a non-list object`;
            }

            if (error) {
                return;
            }
        } else {
            error = this.setProperty(curScope, parts[parts.length - 1], input).error;
            if (error) {
                return;
            }
        }

        return;
    }

<<<<<<< HEAD
    /**
     * Returns the version info of `SimpleObjectMemory`.
     * @returns A string value representing the version info.
     */
=======
>>>>>>> 50e489de
    public version(): string {
        return this.toString();
    }

    /**
     * Returns a string that represents the current SimpleObjectMemory object.
     * @returns A string value representing the current SimpleObjectMemory object.
     */
    public toString(): string {
        return JSON.stringify(this.memory, this.getCircularReplacer());
    }

    /**
     * @private
     */
    private getCircularReplacer(): any {
        const seen = new WeakSet();
        return (_key: any, value: object): any => {
            if (typeof value === 'object' && value) {
                if (seen.has(value)) {
                    return;
                }
                seen.add(value);
            }
            return value;
        };
    }

<<<<<<< HEAD
    /**
     * @private
     */
    private setProperty(instance: any, property: string, value: any): {value: any; error: string} {
=======
    private setProperty(instance: any, property: string, value: any): { value: any; error: string } {
>>>>>>> 50e489de
        const result: any = value;
        if (instance instanceof Map) {
            instance.set(property, value);
        } else {
            instance[property] = value;
        }

        return { value: result, error: undefined };
    }
}<|MERGE_RESOLUTION|>--- conflicted
+++ resolved
@@ -156,13 +156,10 @@
         return;
     }
 
-<<<<<<< HEAD
     /**
      * Returns the version info of `SimpleObjectMemory`.
      * @returns A string value representing the version info.
      */
-=======
->>>>>>> 50e489de
     public version(): string {
         return this.toString();
     }
@@ -190,15 +187,11 @@
             return value;
         };
     }
-
-<<<<<<< HEAD
+  
     /**
      * @private
      */
-    private setProperty(instance: any, property: string, value: any): {value: any; error: string} {
-=======
     private setProperty(instance: any, property: string, value: any): { value: any; error: string } {
->>>>>>> 50e489de
         const result: any = value;
         if (instance instanceof Map) {
             instance.set(property, value);
