const assert = require('assert');
const bigInt = require('big-integer');
const { Expression, SimpleObjectMemory, FunctionUtils, Options } = require('../lib');
const { TimexProperty } = require('@microsoft/recognizers-text-data-types-timex-expression');
const { useFakeTimers } = require('sinon');

const one = ['one'];
const oneTwo = ['one', 'two'];

const testCases = [
    {
        label: 'accessProperty and accessIndex',
        testCases: [
            ['$index', 'index'],
            ['`hi\\``', 'hi`'], // `hi\`` -> hi`
            ['`hi\\y`', 'hi\\y'], // `hi\y` -> hi\y
            ['`\\${a}`', '${a}'], // `\${a}` -> ${a}
            ['"ab\\"cd"', 'ab"cd'], // "ab\"cd" -> ab"cd
            ['"ab`cd"', 'ab`cd'], // "ab`cd" -> ab`cd
            ['"ab\\ncd"', 'ab\ncd'], // "ab\ncd" -> ab [newline] cd
            ['"ab\\ycd"', 'ab\\ycd'], //"ab\ycd" -> ab\ycd
            ['\'ab\\\'cd\'', 'ab\'cd'], // 'ab\'cd' -> ab'cd
            ['alist[0].Name', 'item1'],
        ]
    },
    {
        label: 'string interpolation',
        testCases: [
            ['``', ''],
            ['`hi`', 'hi'],
            ['`hi\\``', 'hi`'],
            ['`${world}`', 'world'],
            ['`hi ${string(\'jack`\')}`', 'hi jack`'],
            ['`\\${world}`', '${world}'],
            ['length(`hello ${world}`)', 'hello world'.length],
            ['json(`{"key":"${hello}","item":"${world}"}`).key', 'hello'],
            ['`{expr: hello all}`', '{expr: hello all}'],
            ['json(`{"key":${{text:"hello"}},"item": "${world}"}`).key.text', 'hello'],
            ['json(`{"key":${{text:"hello", cool: "hot", obj:{new: 123}}},"item": "${world}"}`).key.text', 'hello'],
            ['`hi\\`[1,2,3]`', 'hi`[1,2,3]'],
            ['`hi ${[\'jack`\', \'queen\', \'king\']}`', 'hi jack`,queen,king'],
            ['`abc ${concat("[", "]")}`', 'abc []'],
            ['`[] ${concat("[]")}`', '[] []'],
            ['`hi ${count(["a", "b", "c"])}`', `hi 3`],
            ['`hello ${world}` == \'hello world\'', true],
            ['`hello ${world}` != \'hello hello\'', true],
            ['`hello ${user.nickname}` == \'hello John\'', true],
            ['`hello ${user.nickname}` != \'hello Dong\'', true],
            ['`hello ${string({obj:  1})}`', 'hello {"obj":1}'],
            ['`hello ${string({obj:  "${not expr}"})}`', 'hello {"obj":"${not expr}"}'],
            ['`hello ${string({obj:  {a: 1}})}`', 'hello {"obj":{"a":1}}'],
            ['`${hello} \n\n ${world}`', 'hello \n\n world'],
            ['`${hello} \r\n ${world}`', 'hello \r\n world'],
            ['`\n\n ${world}`', '\n\n world'],
            ['`\r\n ${world}`', '\r\n world'],
            ['`${hello} \n\n`', 'hello \n\n'],
            ['`${hello} \r\n`', 'hello \r\n'],
        ]
    },
    {
        label: 'Operators',
        testCases: [
            ['user.income-user.outcome', -10.0],
            ['user.income - user.outcome', -10.0],
            ['user.income!=user.outcome', true],
            ['user.income != user.outcome', true],
            ['user.income==user.outcome', false],
            ['user.income == user.outcome', false],
            ['1 + 2', 3],
            ['1 +\n 2', 3],
            ['1 \n+ 2', 3],
            ['1 +\r\n 2', 3],
            ['- 1 + 2', 1],
            ['-\r\n 1 + 2', 1],
            ['+ 1 + 2', 3],
            ['+\r\n 1 + 2', 3],
            ['1 - 2', -1],
            ['1 -\r\n 2', -1],
            ['1 - (-2)', 3],
            ['1 - (\r\n-2)', 3],
            ['1.0 + 2.0', 3.0],
            ['1 * 2 + 3', 5],
            ['1 *\r\n 2 + 3', 5],
            ['1 + 2 * 3', 7],
            ['4 / 2', 2],
            ['4 /\r\n 2', 2],
            ['1 + 3 / 2', 2],
            ['(1 + 3) / 2', 2],
            ['(1 +\r\n 3) / 2', 2],
            ['1 * (2 + 3)', 5],
            ['(1 + 2) * 3', 9],
            ['(one + two) * bag.three', 9.0, ['one', 'two', 'bag.three']],
            ['(one + two) * bag.set.four', 12.0, ['one', 'two', 'bag.set.four']],
            ['hello + nullObj', 'hello'],
            ['one + two + hello + world', '3helloworld'],
            ['one + two + hello + one + two', '3hello12'],
            ['2^2', 4.0],
            ['2^\r\n2', 4.0],
            ['3^2^2', 81.0],
            ['one >\r\n 0.5', true],
            ['one > 0.5 && two < 2.5', true],
            ['one > 0.5 || two < 1.5', true],
            ['5 % 2', 1],
            ['5 %\r\n 2', 1],
            ['!(one == 1.0)', false],
            ['!\r\n(one == 1.0)', false],
            ['!!(one == 1.0)', true],
            ['!exists(xione) || !!exists(two)', true],
            ['(1 + 2) == (4 - 1)', true],
            ['(1 + 2) ==\r\n (4 - 1)', true],
            ['!!exists(one) == !!exists(one)', true],
            ['!(one == 1.0)', false, ['one']],
            ['!!(one == 1.0)', true, ['one']],
            ['!(one == 1.0) || !!(two == 2.0)', true, oneTwo],
            ['!true', false],
            ['!!true', true],
            ['!(one == 1.0) || !!(two == 2.0)', true],
            ['hello == \'hello\'', true],
            ['hello == \'world\'', false],
            ['(1 + 2) != (4 - 1)', false],
            ['(1 + 2) !=\r\n (4 - 1)', false],
            ['!!exists(one) != !!exists(one)', false],
            ['hello != \'hello\'', false],
            ['hello != \'world\'', true],
            ['hello!= "hello"', false],
            ['hello!= "world"', true],
            ['(1 + 2) >= (4 - 1)', true],
            ['(2 + 2) >= (4 - 1)', true],
            ['(2 + 2) >=\r\n (4 - 1)', true],
            ['float(5.5) >= float(4 - 1)', true],
            ['(1 + 2) <= (4 - 1)', true],
            ['(2 + 2) <= (4 - 1)', false],
            ['(2 + 2) <=\r\n (4 - 1)', false],
            ['float(5.5) <= float(4 - 1)', false],
            ['\'string\'&\'builder\'', 'stringbuilder'],
            ['"string"&"builder"', 'stringbuilder'],
            ['"string"&\n"builder"', 'stringbuilder'],
            ['"string"&\r\n"builder"', 'stringbuilder'],
            ['one > 0.5 && two < 2.5', true, oneTwo],
            ['notThere > 4', false],
            ['float(5.5) && float(0.0)', true],
            ['hello && "hello"', true],
            ['hello &&\n "hello"', true],
            ['hello &&\r\n "hello"', true],
            ['items || ((2 + 2) <= (4 - 1))', true], // true || false
            ['0 || false', true], // true || false
            ['0 ||\n false', true], // true || false
            ['0 ||\r\n false', true], // true || false
            ['false ||\r\n false || \r\n true', true], // true || false
            ['!(hello)', false], // false
            ['!(10)', false],
            ['!(0)', false],
            ['one > 0.5 || two < 1.5', true, oneTwo],
            ['one / 0 || two', true],
            ['0/3', 0],
        ]
    },
    {
        label: 'String functions',
        testCases: [
            ['concat(hello,world)', 'helloworld'],
            ['concat(hello,nullObj)', 'hello'],
            ['concat(\'hello\',\'world\')', 'helloworld'],
            ['concat(\'hello\'\r\n,\'world\')', 'helloworld'],
            ['concat("hello","world")', 'helloworld'],
            ['add(hello,world)', 'helloworld'],
            ['add(\'hello\',\'world\')', 'helloworld'],
            ['add(\'hello\',\r\n\'world\')', 'helloworld'],
            ['add(nullObj,\'world\')', 'world'],
            ['add(\'hello\',nullObj)', 'hello'],
            ['add("hello","world")', 'helloworld'],
            ['length(\'hello\')', 5],
            ['length(nullObj)', 0],
            ['length("hello")', 5],
            ['length(concat(hello,world))', 10],
            ['length(concat("[]", "abc"))', 5],
            ['length(hello + world)', 10],
            ['count(\'hello\')', 5],
            ['count("hello")', 5],
            ['count(concat(hello,\r\nworld))', 10],
            ['replace(\'hello\', \'l\', \'k\')', 'hekko'],
            ['replace(\'hello\', \'L\', \'k\')', 'hello'],
            ['replace(nullObj, \'L\', \'k\')', ''],
            ['replace(\'hello\', \'L\', nullObj)', 'hello'],
            ['replace("hello\'", "\'", \'"\')', 'hello"'],
            ['replace(\'hello"\', \'"\', "\'")', 'hello\''],
            ['replace(\'hello"\', \'"\', \'\n\')', 'hello\n'],
            ['replace(\'hello\n\', \'\n\', \'\\\\\')', 'hello\\'],
            ['replace(\'hello\\\\\', \'\\\\\', \'\\\\\\\\\')', 'hello\\\\'],
            ['replaceIgnoreCase(\'hello\', \'L\', \'k\')', 'hekko'],
            ['replaceIgnoreCase(nullObj, \'L\', \'k\')', ''],
            ['replaceIgnoreCase(\'hello\', \'L\', nullObj)', 'heo'],
            ['split(\'hello\',\'e\')', ['h', 'llo']],
            ['split(\'hello\')', ['h', 'e', 'l', 'l', 'o']],
            ['split(nullObj,\'e\')', ['']],
            ['split(\'hello\',nullObj)', ['h', 'e', 'l', 'l', 'o']],
            ['split(nullObj,nullObj)', []],
            ['substring(\'hello\', 0, 5)', 'hello'],
            ['substring(\'hello\', 0, 3)', 'hel'],
            ['substring(\'hello\', 3)', 'lo'],
            ['substring(nullObj, 3)', ''],
            ['substring(nullObj, 0, 3)', ''],
            ['substring(\'hello\', 0, bag.index)', 'hel'],
            ['toLower(\'UpCase\')', 'upcase'],
            ['toLower(nullObj)', ''],
            ['toUpper(\'lowercase\')', 'LOWERCASE'],
            ['toUpper(nullObj)', ''],
            ['toLower(toUpper(\'lowercase\'))', 'lowercase'],
            ['trim(\' hello \')', 'hello'],
            ['trim(nullObj)', ''],
            ['trim(\' hello\')', 'hello'],
            ['trim(\'hello\')', 'hello'],
            ['endsWith(\'hello\',\'o\')', true],
            ['endsWith(\'hello\',\'a\')', false],
            ['endsWith(nullObj,\'a\')', false],
            ['endsWith(nullObj, nullObj)', true],
            ['endsWith(\'hello\',nullObj)', true],
            ['endsWith(hello,\'o\')', true],
            ['endsWith(hello,\'a\')', false],
            ['startsWith(\'hello\',\'h\')', true],
            ['startsWith(\'hello\',\'a\')', false],
            ['startsWith(nullObj,\'a\')', false],
            ['startsWith(nullObj, nullObj)', true],
            ['startsWith(\'hello\',nullObj)', true],
            ['countWord(hello)', 1],
            ['countWord(concat(hello, \' \', world))', 2],
            ['addOrdinal(11)', '11th'],
            ['addOrdinal(11 + 1)', '12th'],
            ['addOrdinal(11 + 2)', '13th'],
            ['addOrdinal(11 + 10)', '21st'],
            ['addOrdinal(11 + 11)', '22nd'],
            ['addOrdinal(11 + 12)', '23rd'],
            ['addOrdinal(11 + 13)', '24th'],
            ['addOrdinal(-1)', '-1'],//original string value
            ['count(newGuid())', 36],
            ['indexOf(newGuid(), \'-\')', 8],
            ['indexOf(newGuid(), \'-\')', 8],
            ['indexOf(hello, \'-\')', -1],
            ['indexOf(nullObj, \'-\')', -1],
            ['indexOf(hello, nullObj)', 0],
            ['indexOf(json(\'["a", "b"]\'), "a")', 0],
            ['indexOf(json(\'["a", "b"]\'), \'c\')', -1],
            ['indexOf(createArray(\'abc\', \'def\', \'ghi\'), \'def\')', 1],
            ['indexOf([\'abc\', \'def\', \'ghi\'], \'def\')', 1],
            ['indexOf(createArray(\'abc\', \'def\', \'ghi\'), \'klm\')', -1],
            ['lastIndexOf(nullObj, \'-\')', -1],
            ['lastIndexOf(hello, nullObj)', 4],
            ['lastIndexOf(nullObj, nullObj)', 0],
            ['lastIndexOf(newGuid(), \'-\')', 23],
            ['lastIndexOf(newGuid(), \'-\')', 23],
            ['lastIndexOf(hello, \'-\')', -1],
            ['lastIndexOf(json(\'["a", "b", "a"]\'), "a")', 2],
            ['lastIndexOf(json(\'["a", "b"]\'), \'c\')', -1],
            ['lastIndexOf(createArray(\'abc\', \'def\', \'ghi\', \'def\'), \'def\')', 3],
            ['lastIndexOf(createArray(\'abc\', \'def\', \'ghi\'), \'klm\')', -1],
            ['sentenceCase(\'a\')', 'A'],
            ['sentenceCase(\'abc\')', 'Abc'],
            ['sentenceCase(\'aBC\')', 'Abc'],
            ['titleCase(\'a\')', 'A'],
            ['titleCase(\'abc dEF\')', 'Abc Def'],
        ]
    },
    {
        label: 'Logical comparison functions',
        testCases: [
            ['and(1 == 1, 1 < 2, 1 > 2)', false],
            ['and(!true, !!true)', false],//false && true
            ['and(!!true, !!true)', true],//true && true
            ['and(hello != \'world\', bool(\'true\'))', true],//true && true
            ['and(hello == \'world\', bool(\'true\'))', false],//false && true
            ['or(!exists(one), !!exists(one))', true],//false && true
            ['or(!exists(one), !exists(one))', false],//false && false
            ['greater(one, two)', false, oneTwo],
            ['greater(one , 0.5) && less(two , 2.5)', true],// true && true
            ['greater(one , 0.5) || less(two , 1.5)', true],//true || false
            ['greater(5, 2)', true],
            ['greater(2, 2)', false],
            ['greater(one, two)', false],
            ['greaterOrEquals((1 + 2) , (4 - 1))', true],
            ['greaterOrEquals((2 + 2) , (4 - 1))', true],
            ['greaterOrEquals(float(5.5) , float(4 - 1))', true],
            ['greaterOrEquals(one, one)', true],
            ['greaterOrEquals(one, two)', false],
            ['greaterOrEquals(one, one)', true, one],
            ['greaterOrEquals(one, two)', false, oneTwo],
            ['less(5, 2)', false],
            ['less(2, 2)', false],
            ['less(one, two)', true],
            ['less(one, two)', true, oneTwo],
            ['lessOrEquals(one, one)', true, ['one']],
            ['lessOrEquals(one, two)', true, oneTwo],
            ['lessOrEquals(one, one)', true],
            ['lessOrEquals(one, two)', true],
            ['lessOrEquals((1 + 2) , (4 - 1))', true],
            ['lessOrEquals((2 + 2) , (4 - 1))', false],
            ['lessOrEquals(float(5.5) , float(4 - 1))', false],
            ['lessOrEquals(one, one)', true],
            ['lessOrEquals(one, two)', true],
            ['equals(hello, \'hello\')', true],
            ['equals(bag.index, 3)', true],
            ['equals(min(createArray(1,2,3,4), 5.0), 1.0)', true],
            ['equals(max(createArray(1,2,3,4), 5.0), 5)', true],
            ['equals(bag.index, 2)', false],
            ['equals(hello == \'world\', bool(\'true\'))', false],
            ['equals(hello == \'world\', bool(0))', false],
            ['if(!exists(one), \'r1\', \'r2\')', 'r2'],
            ['if(!!exists(one), \'r1\', \'r2\')', 'r1'],
            ['if(0, \'r1\', \'r2\')', 'r1'],
            ['if(bool(\'true\'), \'r1\', \'r2\')', 'r1'],
            ['if(istrue, \'r1\', \'r2\')', 'r1'], // true
            ['exists(one)', true],
            ['exists(xxx)', false],
            ['exists(one.xxx)', false],
            ['not(one != null)', false],
            ['not(not(one != null))', true],
            ['not(false)', true],
            ['not(one == 1.0)', false, ['one']],
            ['not(not(one == 1.0))', true, ['one']],
            ['not(false)', true],
            ['and(one > 0.5, two < 2.5)', true, oneTwo],
            ['and(float(5.5), float(0.0))', true],
            ['and(hello, "hello")', true],
            ['or(items, (2 + 2) <= (4 - 1))', true], // true || false
            ['or(0, false)', true], // true || false
            ['not(hello)', false], // false'not(10)', false],
            ['not(0)', false],
            ['if(hello, \'r1\', \'r2\')', 'r1'],
            ['if(null, \'r1\', \'r2\')', 'r2'],
            ['if(hello * 5, \'r1\', \'r2\')', 'r2'],
            ['emptyList == []', true],
            ['emptyList != []', false],
            ['emptyList == {}', false],
            ['emptyObject == {}', true],
            ['emptyObject != {}', false],
            ['emptyObject == []', false],
            ['emptyJObject == {}', true],
            ['emptyJObject != {}', false],
            ['emptyJObject == []', false],
            ['emptyList == [ ]', true],
            ['emptyList == {  }', false],
            ['emptyObject == {  }', true],
            ['emptyObject == [  ]', false],
            ['{} == undefined', false],
            ['{} != undefined', true],
            ['[] == undefined', false],
            ['{} != undefined', true],
            ['{} == null', false],
            ['{} != null', true],
            ['[] == null', false],
            ['{} != null', true],
            ['{} == {}', true],
            ['[] == []', true],
            ['{} != []', true],
            ['[] == {}', false],
            ['null < 1', false],
            ['null >= 1', false],
            ['undefined < 1', false],
            ['undefined >= 1', false],
        ]
    },
    {
        label: 'Conversion functions',
        testCases: [
            ['float(\'10.333\')', 10.333],
            ['float(\'10\')', 10.0],
            ['int(\'10\')', 10],
            ['string(\'str\')', 'str'],
            ['string(\'str"\')', 'str"'],
            ['string(one)', '1'], //ts-->1, C#-->1.0
            ['string(bool(1))', 'true'],
            ['string(bag.set)', '{"four":4}'], // ts-->"{\"four\":4}", C# --> "{\"four\":4.0}"
            ['bool(1)', true],
            ['bool(0)', true],
            ['bool(null)', false],
            ['bool(hello * 5)', false],
            ['bool(\'false\')', true], // we make it true, because it is not empty
            ['bool(\'hi\')', true],
            ['[1,2,3]', [1, 2, 3]],
            ['[1,2,3, [4,5]]', [1, 2, 3, [4, 5]]],
            ['\"[1,2,3]\"', '[1,2,3]'],
            ['[1, bool(0), string(bool(1)), float(\'10\')]', [1, true, 'true', 10.0]],
            ['[\'a\', \'b[]\', \'c[][][]\'][1]', 'b[]'],
            ['[\'a\', [\'b\', \'c\']][1][0]', 'b'],
            ['union(["a", "b", "c"], ["d", ["e", "f"], "g"][1])', ['a', 'b', 'c', 'e', 'f']],
            ['union(["a", "b", "c"], ["d", ["e", "f"], "g"][1])[1]', ['b']],
            ['createArray(\'h\', \'e\', \'l\', \'l\', \'o\')', ['h', 'e', 'l', 'l', 'o']],
            ['createArray()', []],
            ['[]', []],
            ['createArray(1, bool(0), string(bool(1)), float(\'10\'))', [1, true, 'true', 10.0]],
            ['binary(hello)', new Uint8Array([104, 101, 108, 108, 111])],
            ['dataUri(hello)', 'data:text/plain;charset=utf-8;base64,aGVsbG8='],
            ['count(binary(hello))', 5],
            ['dataUriToBinary(dataUri(hello))', new Uint8Array([100, 97, 116, 97, 58, 116, 101, 120, 116, 47, 112, 108, 97, 105, 110, 59, 99, 104, 97, 114, 115, 101, 116, 61, 117, 116, 102, 45, 56, 59, 98, 97, 115, 101, 54, 52, 44, 97, 71, 86, 115, 98, 71, 56, 61])],
            ['dataUriToString(dataUri(hello))', 'hello'],
            ['uriComponentToString(\'http%3A%2F%2Fcontoso.com\')', 'http://contoso.com'],
            ['base64(hello)', 'aGVsbG8='],
            ['base64(byteArr)', 'AwUBDA=='],
            ['base64ToBinary(base64(byteArr))', new Uint8Array([3, 5, 1, 12])],
            ['base64(base64ToBinary(\"AwUBDA==\"))', 'AwUBDA=='],
            ['base64ToString(base64(hello))', 'hello'],
            ['dataUriToBinary(base64(hello))', new Uint8Array([97, 71, 86, 115, 98, 71, 56, 61])],
            ['uriComponent(\'http://contoso.com\')', 'http%3A%2F%2Fcontoso.com'],
            ['{a: 1, b: newExpr}.b', 'new land'],
            ['formatNumber(20.0000, 2)', '20.00'],
            ['formatNumber(12.123, 2)', '12.12'],
            ['formatNumber(1.555, 2)', '1.56'],
            ['formatNumber(12.123, 4)', '12.1230'],
            ['jsonStringify(json(\'{\"a\":\"b\"}\'))', '{"a":"b"}'],
            ['jsonStringify(\'a\')', '"a"'],
            ['jsonStringify(null)', 'null'],
            ['jsonStringify(undefined)', undefined],
            ['jsonStringify({a:"b"})', '{"a":"b"}'],
        ]
    },
    // TODO: This should actually be the below, but toLocaleString does not work.
    // ['formatNumber(12000.3, 4, "fr-FR")', '12\u00a0000,3000'],
    //['formatNumber(12000.3, 4, "fr-FR")', '12,000.3000'],
    {
        label: 'Math functions',
        testCases: [
            ['add(1, 2, 3)', 6],
            ['add(1, 2)', 3],
            ['add(1.0, 2.0)', 3.0],
            ['add(mul(1, 2), 3)', 5],
            ['max(mul(1, 2), 5) ', 5],
            ['max(createArray(1,2,3,4), 5.0) ', 5.0],
            ['max(createArray(1,2,3,4)) ', 4],
            ['max(5)', 5],
            ['max(4, 5) ', 5],
            ['min(mul(1, 2), 5) ', 2],
            ['min(4, 5) ', 4],
            ['min(4)', 4],
            ['min(1.0, two) + max(one, 2.0)', 3.0, oneTwo],
            ['min(createArray(1,2,3,4)) ', 1],
            ['min(createArray(1,2,3,4), 5.0) ', 1],
            ['sub(2, 1)', 1],
            ['sub(2, 1, 1)', 0],
            ['sub(2.0, 0.5)', 1.5],
            ['mul(2, 5)', 10],
            ['mul(2, 5, 2)', 20],
            ['div(mul(2, 5), 2)', 5],
            ['div(5, 2)', 2],
            ['div(5, 2, 2)', 1],
            ['exp(2,2)', 4.0],
            ['mod(5,2)', 1],
            ['rand(1, 2)', 1],
            ['rand(2, 3)', 2],
            ['floor(3.51)', 3],
            ['floor(4.00)', 4],
            ['ceiling(3.51)', 4],
            ['ceiling(4.00)', 4],
            ['round(3.51)', 4],
            ['round(3.55, 1)', 3.6],
            ['round(3.12134, 3)', 3.121],
        ]
    },
    // All the timestamp strings passed in must be in ISO format of YYYY-MM-DDTHH:mm:ss.sssZ
    // Otherwise exceptions will be thrown out
    // All the output timestamp strings are in ISO format of YYYY-MM-DDTHH:mm:ss.sssZ
    // Init dateTime: 2018-03-15T13:00:00:111Z
    {
        label: 'Date and time functions',
        testCases: [
            ['isDefinite(\'helloworld\')', false],
            ['isDefinite(\'2012-12-21\')', true],
            ['isDefinite(\'xxxx-12-21\')', false],
            ['isDefinite(validFullDateTimex)', true],
            ['isDefinite(invalidFullDateTimex)', false],
            ['isTime(validHourTimex)', true],
            ['isTime(invalidHourTimex)', false],
            ['isDuration(\'PT30M\')', true],
            ['isDuration(\'2012-12-21T12:30\')', false],
            ['isDate(\'PT30M\')', false],
            ['isDate(\'2012-12-21T12:30\')', true],
            ['isTimeRange(\'PT30M\')', false],
            ['isTimeRange(validTimeRange)', true],
            ['isDateRange(\'PT30M\')', false],
            ['isDateRange(\'2012-02\')', true],
            ['isPresent(\'PT30M\')', false],
            ['isPresent(validNow)', true],
            ['addDays(timestamp, 1)', '2018-03-16T13:00:00.111Z'],
            ['addDays(timestamp, 1,\'MM-dd-yy\')', '03-16-18'],
            ['addHours(timestamp, 1)', '2018-03-15T14:00:00.111Z'],
            ['addHours(timestamp, 1,\'MM-dd-yy hh-mm\')', '03-15-18 02-00'],
            ['addMinutes(timestamp, 1)', '2018-03-15T13:01:00.111Z'],
            ['addMinutes(timestamp, 1, \'MM-dd-yy hh-mm\')', '03-15-18 01-01'],
            ['addSeconds(timestamp, 1)', '2018-03-15T13:00:01.111Z'],
            ['addSeconds(timestamp, 1, \'MM-dd-yy hh-mm-ss\')', '03-15-18 01-00-01'],
            ['dayOfMonth(timestamp)', 15],
            ['dayOfWeek(timestamp)', 4],//Thursday
            ['dayOfYear(timestamp)', 74],
            ['month(timestamp)', 3],
            ['date(timestamp)', '3/15/2018'],//Default. TODO
            ['year(timestamp)', 2018],
            ['length(utcNow())', 24],
            ['formatDateTime(notISOTimestamp)', '2018-03-15T13:00:00.000Z'],
            ['formatDateTime(notISOTimestamp, \'MM-dd-yy\')', '03-15-18'],
            ['formatDateTime(notISOTimestamp, \'ddd\')', 'Thu'],
            ['formatDateTime(notISOTimestamp, \'dddd\')', 'Thursday'],
            ['formatDateTime(\'2018-03-15T00:00:00.000Z\', \'yyyy\')', '2018'],
            //    ['formatDateTime(\'2018-03-15T00:00:00.000Z\', \'yyyy-MM-dd-\\\\d\')', '2018-03-15-4'],
            // - Fails in the US
            ['formatDateTime(\'2018-03-15T00:00:00.010Z\', \'FFFF\')', '0100'],
            ['formatDateTime(\'2018-03-15T00:00:00.010Z\', \'FFFFFF\')', '010000'],
            ['formatDateTime(\'2018-03-15T00:00:00.010Z\', \'FFF\')', '010'],
            ['formatDateTime(\'2018-03-15T09:00:00.010\', \'hh\')', '09'],
            ['formatDateTime(\'2018-03-15T09:00:00.010\', \'MMMM\')', 'March'],
            ['formatDateTime(\'2018-03-15T09:00:00.010\', \'MMM\')', 'Mar'],
            ['length(formatDateTime(\'2018-03-15T09:00:00.010\', \'z\'))', 5],
            ['length(formatDateTime(\'2018-03-15T09:00:00.010\', \'zzz\'))', 6],
            ['formatDateTime(formatDateTime(\'2018-03-15T00:00:00.000Z\', \'o\'), \'yyyy\')', '2018'],
            ['formatDateTime(\'2018-03-15T00:00:00.123Z\', \'fff\')', '123'],
            ['formatDateTime(\'2018-03-15T11:00:00.123\', \'t\')', 'AM'],
            ['formatDateTime(\'2018-03-15T11:00:00.123\', \'tt\')', 'AM'],
            ['formatDateTime(\'2018-03-15\')', '2018-03-15T00:00:00.000Z'],
            ['formatDateTime(timestampObj)', '2018-03-15T13:00:00.000Z'],
            ['formatEpoch(unixTimestamp)', '2018-03-15T13:00:00.000Z'],
            ['formatEpoch(unixTimestampFraction)', '2018-03-15T13:00:00.500Z'],
            ['formatTicks(ticks)', '2020-05-06T11:47:00.000Z'],
            ['subtractFromTime(timestamp, 1, \'Year\')', '2017-03-15T13:00:00.111Z'],
            ['subtractFromTime(timestamp, 1, \'Month\')', '2018-02-15T13:00:00.111Z'],
            ['subtractFromTime(timestamp, 1, \'Week\')', '2018-03-08T13:00:00.111Z'],
            ['subtractFromTime(timestamp, 1, \'Day\')', '2018-03-14T13:00:00.111Z'],
            ['subtractFromTime(timestamp, 1, \'Hour\')', '2018-03-15T12:00:00.111Z'],
            ['subtractFromTime(timestamp, 1, \'Minute\')', '2018-03-15T12:59:00.111Z'],
            ['subtractFromTime(timestamp, 1, \'Second\')', '2018-03-15T12:59:59.111Z'],
            //    ['dateReadBack(timestamp, addDays(timestamp, 1))', 'tomorrow'],
            //    ['dateReadBack(addDays(timestamp, 1),timestamp)', 'yesterday'],
            // - Fails in the US
            ['getTimeOfDay(\'2018-03-15T00:00:00.000Z\')', 'midnight'],
            ['getTimeOfDay(\'2018-03-15T08:00:00.000Z\')', 'morning'],
            ['getTimeOfDay(\'2018-03-15T12:00:00.000Z\')', 'noon'],
            ['getTimeOfDay(\'2018-03-15T13:00:00.000Z\')', 'afternoon'],
            ['getTimeOfDay(\'2018-03-15T18:00:00.000Z\')', 'evening'],
            ['getTimeOfDay(\'2018-03-15T22:00:00.000Z\')', 'evening'],
            ['getTimeOfDay(\'2018-03-15T23:00:00.000Z\')', 'night'],
            ['length(getPastTime(1, \'Year\'))', 24],
            ['length(getFutureTime(1, \'Year\'))', 24],
            ['addToTime(\'2018-01-01T08:00:00.000Z\', 1, \'Day\')', '2018-01-02T08:00:00.000Z'],
            ['addToTime(\'2018-01-01T08:00:00.000Z\', sub(3,1), \'Week\')', '2018-01-15T08:00:00.000Z'],
            ['addToTime(\'2018-01-01T08:00:00.000Z\', 1, \'Month\', \'MM-DD-YY\')', '02-01-18'],
            ['convertFromUTC(\'2018-02-02T02:00:00.000Z\', \'Pacific Standard Time\')', '2018-02-01T18:00:00.000-08:00'],
            ['convertFromUTC(\'2018-02-02T02:00:00.000Z\', \'Pacific Standard Time\', \'MM-DD-YY\')', '02-01-18'],
            ['convertToUTC(\'2018-01-01T18:00:00.000\', \'Pacific Standard Time\')', '2018-01-02T02:00:00.000Z'],
            ['convertToUTC(\'2018-01-01T18:00:00.000\', \'Pacific Standard Time\', \'MM-DD-YY\')', '01-02-18'],
            ['startOfDay(\'2018-03-15T13:30:30.000Z\')', '2018-03-15T00:00:00.000Z'],
            ['startOfHour(\'2018-03-15T13:30:30.000Z\')', '2018-03-15T13:00:00.000Z'],
            ['startOfMonth(\'2018-03-15T13:30:30.000Z\')', '2018-03-01T00:00:00.000Z'],
            ['ticks(\'2018-01-01T08:00:00.000Z\')', bigInt('636503904000000000')],
            ['dateTimeDiff("2019-01-01T08:00:00.000Z","2018-01-01T08:00:00.000Z")', 315360000000000],
            ['dateTimeDiff("2017-01-01T08:00:00.000Z","2018-01-01T08:00:00.000Z")', -315360000000000],
            ['ticksToDays(2193385800000000)', 2538.6409722222224],
            ['ticksToHours(2193385800000000)', 60927.383333333331],
            ['ticksToMinutes(2193385811100000)', 3655643.0185],
        ]
    },
    {
        label: 'URI parsing functions',
        testCases: [
            ['uriHost(\'https://www.localhost.com:8080\')', 'www.localhost.com'],
            ['uriPath(\'http://www.contoso.com/catalog/shownew.htm?date=today\')', '/catalog/shownew.htm'],
            ['uriPathAndQuery(\'http://www.contoso.com/catalog/shownew.htm?date=today\')', '/catalog/shownew.htm?date=today'],
            ['uriPort(\'http://www.localhost:8080\')', 8080],
            ['uriQuery(\'http://www.contoso.com/catalog/shownew.htm?date=today\')', '?date=today'],
            ['uriScheme(\'http://www.contoso.com/catalog/shownew.htm?date=today\')', 'http'],
        ]
    },
    {
        label: 'Collection functions',
        testCases: [
            ['createArray(hello)', ['hello']],
            ['sum(createArray(1, 2))', 3],
            ['sum(createArray(one, two, 3))', 6.0],
            ['average(createArray(1, 2))', 1.5],
            ['average(createArray(one, two, 3))', 2.0],
            ['contains(\'hello world\', \'hello\')', true],
            ['contains(\'hello world\', \'hellow\')', false],
            ['contains(items, \'zero\')', true],
            ['contains(items, \'hi\')', false],
            ['contains(bag, \'three\')', true],
            ['contains(bag, \'xxx\')', false],
            ['concat(null, [1, 2], null)', [1, 2]],
            ['concat(createArray(1, 2), createArray(3, 4))', [1, 2, 3, 4]],
            ['concat([\'a\', \'b\'], [\'b\', \'c\'], [\'c\', \'d\'])', ['a', 'b', 'b', 'c', 'c', 'd']],
            ['count(split(hello,\'e\'))', 2],
            ['count(createArray(\'h\', \'e\', \'l\', \'l\', \'o\'))', 5],
            ['empty(\'\')', true],
            ['empty(\'a\')', false],
            ['empty(bag)', false],
            ['empty(items)', false],
            ['first(items)', 'zero'],
            ['first(\'hello\')', 'h'],
            ['first(createArray(0, 1, 2))', 0],
            ['first(1)', undefined],
            ['first(nestedItems).x', 1, ['nestedItems']],
            ['first(where(indicesAndValues(items), elt, elt.index > 1)).value', 'two'],
            ['first(where(indicesAndValues(bag), elt, elt.index == "three")).value', 3.0],
            ['join(items,\',\')', 'zero,one,two'],
            ['join(createArray(\'a\', \'b\', \'c\'), \'.\')', 'a.b.c'],
            ['join(createArray(\'a\', \'b\', \'c\'), \',\', \' and \')', 'a,b and c'],
            ['join(foreach(items, item, item), \',\')', 'zero,one,two'],
            ['join(foreach(nestedItems, i, i.x + first(nestedItems).x), \',\')', '2,3,4', ['nestedItems']],
            ['join(foreach(items, item, concat(item, string(count(items)))), \',\')', 'zero3,one3,two3', ['items']],
            ['join(foreach(doubleNestedItems, items, join(foreach(items, item, item.x), ",")), ",")', '1,2,3'],
            ['join(foreach(doubleNestedItems, items, join(foreach(items, item, concat(y, string(item.x))), ",")), ",")', 'y1,y2,y3'],
            ['join(foreach(dialog, item, item.key), ",")', 'instance,options,title,subTitle'],
            ['join(foreach(dialog, item => item.key), ",")', 'instance,options,title,subTitle'],
            ['foreach(dialog, item, item.value)[1].xxx', 'options'],
            ['foreach(dialog, item=>item.value)[1].xxx', 'options'],
            ['join(foreach(indicesAndValues(items), item, item.value), ",")', 'zero,one,two'],
            ['join(foreach(indicesAndValues(items), item=>item.value), ",")', 'zero,one,two'],
            ['count(where(doubleNestedItems, items, count(where(items, item, item.x == 1)) == 1))', 1],
            ['count(where(doubleNestedItems, items, count(where(items, item, count(items) == 1)) == 1))', 1],
            ['join(select(items, item, item), \',\')', 'zero,one,two'],
            ['join(select(items, item=>item), \',\')', 'zero,one,two'],
            ['join(select(nestedItems, i, i.x + first(nestedItems).x), \',\')', '2,3,4', ['nestedItems']],
            ['join(select(items, item, concat(item, string(count(items)))), \',\')', 'zero3,one3,two3', ['items']],
            ['join(where(items, item, item == \'two\'), \',\')', 'two'],
            ['join(where(items, item => item == \'two\'), \',\')', 'two'],
            ['join(foreach(where(nestedItems, item, item.x > 1), result, result.x), \',\')', '2,3', ['nestedItems']],
            ['string(where(dialog, item, item.value=="Dialog Title"))', '{\"title\":\"Dialog Title\"}'],
            ['last(items)', 'two'],
            ['last(\'hello\')', 'o'],
            ['last(createArray(0, 1, 2))', 2],
            ['last(1)', undefined],
            ['count(union(createArray(\'a\', \'b\')))', 2],
            ['count(union(createArray(\'a\', \'b\'), createArray(\'b\', \'c\'), createArray(\'b\', \'d\')))', 4],
            ['count(intersection(createArray(\'a\', \'b\')))', 2],
            ['count(intersection(createArray(\'a\', \'b\'), createArray(\'b\', \'c\'), createArray(\'b\', \'d\')))', 1],
            ['skip(createArray(\'a\', \'b\', \'c\', \'d\'), 2)', ['c', 'd']],
            ['take(hello, two)', 'he'],
            ['take(createArray(\'a\', \'b\', \'c\', \'d\'), one)', ['a']],
            ['subArray(createArray(\'a\', \'b\', \'c\', \'d\'), 1, 3)', ['b', 'c']],
            ['subArray(createArray(\'a\', \'b\', \'c\', \'d\'), 1)', ['b', 'c', 'd']],
            ['range(1, 4)', [1, 2, 3, 4]],
            ['range(-1, 3)', [-1, 0, 1]],
            ['sortBy(items)', ['one', 'two', 'zero']],
            ['sortBy(nestedItems, \'x\')[0].x', 1],
            ['sortByDescending(items)', ['zero', 'two', 'one']],
            ['sortByDescending(nestedItems, \'x\')[0].x', 3],
            ['flatten(createArray(1,createArray(2),createArray(createArray(3, 4), createArray(5,6))))', [1, 2, 3, 4, 5, 6]],
            ['flatten(createArray(1,createArray(2),createArray(createArray(3, 4), createArray(5,6))), 1)', [1, 2, [3, 4], [5, 6]]],
            ['unique(createArray(1, 5, 1))', [1, 5]],
        ]
    },
    {
        label: 'Object manipulation and construction functions',
        testCases: [
            ['{text:"hello"}.text', 'hello'],
            ['{name: user.name}.name', undefined],
            ['{name: user.nickname}.name', 'John'],
            ['string(addProperty(json(\'{"key1":"value1"}\'), \'key2\',\'value2\'))', '{"key1":"value1","key2":"value2"}'],
            ['foreach(items, x, addProperty({}, "a", x))[0].a', 'zero'],
            ['foreach(items, x => addProperty({}, "a", x))[0].a', 'zero'],
            ['string(addProperty({"key1":"value1"}, \'key2\',\'value2\'))', '{"key1":"value1","key2":"value2"}'],
            ['string(setProperty(json(\'{"key1":"value1"}\'), \'key1\',\'value2\'))', '{"key1":"value2"}'],
            ['string(setProperty({"key1":"value1"}, \'key1\',\'value2\'))', '{"key1":"value2"}'],
            ['string(setProperty({}, \'key1\',\'value2\'))', '{"key1":"value2"}'],
            ['string(setProperty({}, \'key1\',\'value2{}\'))', '{"key1":"value2{}"}'],
            ['string([{a: 1}, {b: 2}, {c: 3}][0])', '{"a":1}'],
            ['string({obj: {"name": "adams"}})', '{"obj":{"name":"adams"}}'],
            ['string({obj: {"name": "adams"}, txt: {utter: "hello"}})', '{"obj":{"name":"adams"},"txt":{"utter":"hello"}}'],
            ['string(removeProperty(json(\'{"key1":"value1","key2":"value2"}\'), \'key2\'))', '{"key1":"value1"}'],
            ['coalesce(nullObj,\'hello\',nullObj)', 'hello'],
            ['coalesce(nullObj, false, \'hello\')', false],
            ['jPath(jsonStr, pathStr )', ['Jazz', 'Accord']],
            ['jPath(jsonStr, \'.automobiles[0].maker\' )', ['Nissan']],
            ['string(merge(json1, json2))', '{"FirstName":"John","LastName":"Smith","Enabled":true,"Roles":["Customer","Admin"]}'],
            ['string(merge(json1, json2, json3))', '{"FirstName":"John","LastName":"Smith","Enabled":true,"Roles":["Customer","Admin"],"age":36}'],
        ]
    },
    {
        label: 'Memory access',
        testCases: [
            ['getProperty(bag, concat(\'na\',\'me\'))', 'mybag'],
            ['getProperty(\'bag\').index', 3],
            ['getProperty(\'a:b\')', 'stringa:b'],
            ['getProperty(concat(\'he\', \'llo\'))', 'hello'],
            ['items[2]', 'two', ['items[2]']],
            ['bag.list[bag.index - 2]', 'blue', ['bag.list', 'bag.index']],
            ['items[nestedItems[1].x]', 'two', ['items', 'nestedItems[1].x']],
            ['bag[\'name\']', 'mybag'],
            ['bag[substring(concat(\'na\',\'me\',\'more\'), 0, length(\'name\'))]', 'mybag'],
            ['items[1+1]', 'two'],
            ['getProperty(undefined, \'p\')', undefined],
            ['(getProperty(undefined, \'p\'))[1]', undefined],
        ]
    },
    {
        label: 'regex',
        testCases: [
            ['isMatch(\'abc\', \'^[ab]+$\')', false], // simple character classes ([abc]), "+" (one or more)
            ['isMatch(\'abb\', \'^[ab]+$\')', true], // simple character classes ([abc])
            ['isMatch(\'123\', \'^[^abc]+$\')', true], // complemented character classes ([^abc])
            ['isMatch(\'12a\', \'^[^abc]+$\')', false], // complemented character classes ([^abc])
            ['isMatch(\'123\', \'^[^a-z]+$\')', true], // complemented character classes ([^a-z])
            ['isMatch(\'12a\', \'^[^a-z]+$\')', false], // complemented character classes ([^a-z])
            ['isMatch(\'a1\', \'^[a-z]?[0-9]$\')', true], // "?" (zero or one)
            ['isMatch(\'1\', \'^[a-z]?[0-9]$\')', true], // "?" (zero or one)
            ['isMatch(\'1\', \'^[a-z]*[0-9]$\')', true], // "*" (zero or more)
            ['isMatch(\'abc1\', \'^[a-z]*[0-9]$\')', true], // "*" (zero or more)
            ['isMatch(\'ab\', \'^[a-z]{1}$\')', false], // "{x}" (exactly x occurrences)
            ['isMatch(\'ab\', \'^[a-z]{1,2}$\')', true], // "{x,y}" (at least x, at most y, occurrences)
            ['isMatch(\'abc\', \'^[a-z]{1,}$\')', true], // "{x,}" (x occurrences or more)
            ['isMatch(\'Name\', \'^(?i)name$\')', true], // "(?i)x" (x ignore case)
            ['isMatch(\'FORTUNE\', \'(?i)fortune|future\')', true], // "x|y" (alternation)
            ['isMatch(\'FUTURE\', \'(?i)fortune|future\')', true], // "x|y" (alternation)
            ['isMatch(\'A\', \'(?i)fortune|future\')', false], // "x|y" (alternation)
            ['isMatch(\'abacaxc\', \'ab.+?c\')', true], // "+?" (lazy versions)
            ['isMatch(\'abacaxc\', \'ab.*?c\')', true], // "*?" (lazy versions)
            ['isMatch(\'abacaxc\', \'ab.??c\')', true], // "??" (lazy versions)
            ['isMatch(\'12abc34\', \'([0-9]+)([a-z]+)([0-9]+)\')', true], // "(...)" (simple group)
            ['isMatch(\'12abc\', \'([0-9]+)([a-z]+)([0-9]+)\')', false], // "(...)" (simple group)
            ['isMatch("a", "\\\\w{1}")', true], // "\w" (match [a-zA-Z0-9_])
            ['isMatch("1", "\\\\d{1}")', true], // "\d" (match [0-9])
            ['isMatch("12.5", "[0-9]+(\\\\.5)")', true], // "\." (match .)
            ['isMatch("12x5", "[0-9]+(\\\\.5)")', false], // "\." (match .)
        ]
    },
    {
        label: 'Type Checking',
        testCases: [
            ['isString(hello)', true],
            ['isString("Monday")', true],
            ['isString(one)', false],
            ['isInteger(one)', true],
            ['isInteger(1)', true],
            ['isInteger(1.23)', false],
            ['isFloat(one)', false],
            ['isFloat(1)', false],
            ['isFloat(1.23)', true],
            ['isArray(hello)', false],
            ['isArray(createArray(1,2,3))', true],
            ['isObject(hello)', false],
            ['isObject(dialog)', true],
            ['isBoolean(hello)', false],
            ['isBoolean(1 == one)', true],
            ['isDateTime(hello)', false],
            ['isDateTime(timestamp)', true],
        ]
    },
    {
        label: 'Empty expression',
        testCases: [
            ['', '']
        ]
    },
    {
        label: 'SetPathToValue',
        testCases: [
            ['setPathToValue(path.simple, 3) + path.simple', 6],
            ['setPathToValue(path.simple, 5) + path.simple', 10],
            ['setPathToValue(path.array[0], 7) + path.array[0]', 14],
            ['setPathToValue(path.array[1], 9) + path.array[1]', 18],
            ['setPathToValue(path.x, null)', null],
        ]
    }
];

const mockedTimeTestCases = [
    ['utcNow(\'MM-DD-YY HH\')', '08-01-20 00'],
    ['getPastTime(1, \'Year\', \'MM-dd-yy\')', '08-01-19'],
    ['getPastTime(1, \'Month\', \'MM-dd-yy\')', '07-01-20'],
    ['getPastTime(1, \'Week\', \'MM-dd-yy\')', '07-25-20'],
    ['getPastTime(1, \'Day\', \'MM-dd-yy\')', '07-31-20'],
    ['getFutureTime(1, \'Year\', \'MM-dd-yy\')', '08-01-21'],
    ['getFutureTime(1, \'Month\', \'MM-dd-yy\')', '09-01-20'],
    ['getFutureTime(1, \'Week\', \'MM-dd-yy\')', '08-08-20'],
    ['getFutureTime(1, \'Day\', \'MM-dd-yy\')', '08-02-20'],
    ['getPreviousViableDate(\'XXXX-07-10\')', '2020-07-10'],
    ['getPreviousViableDate(\'XXXX-08-10\')', '2019-08-10'],
    ['getPreviousViableDate(\'XXXX-07-10\', \'Asia/Shanghai\')', '2020-07-10'],
    ['getPreviousViableDate(\'XXXX-02-29\')', '2020-02-29'],
    ['getPreviousViableDate(\'XXXX-02-29\', \'Pacific Standard Time\')', '2020-02-29'],
    ['getNextViableDate(\'XXXX-07-10\')', '2021-07-10'],
    ['getNextViableDate(\'XXXX-08-10\')', '2020-08-10'],
    ['getNextViableDate(\'XXXX-07-10\', \'Europe/London\')', '2021-07-10'],
    ['getNextViableDate(\'XXXX-02-29\')', '2024-02-29'],
    ['getNextViableDate(\'XXXX-02-29\', \'America/Los_Angeles\')', '2024-02-29'],
    ['getNextViableTime(\'TXX:40:20\')', 'T00:40:20'],
    ['getNextViableTime(\'TXX:40:20\', \'Asia/Tokyo\')', 'T09:40:20'],
    ['getNextViableTime(\'TXX:05:10\')', 'T01:05:10'],
    ['getNextViableTime(\'TXX:05:10\', \'Europe/Paris\')', 'T03:05:10'],
    ['getPreviousViableTime(\'TXX:40:20\')', 'T23:40:20'],
    ['getPreviousViableTime(\'TXX:40:20\', \'Eastern Standard Time\')', 'T19:40:20'],
    ['getPreviousViableTime(\'TXX:05:10\')', 'T00:05:10'],
    ['getPreviousViableTime(\'TXX:05:10\', \'Central Standard Time\')', 'T19:05:10']
];

const scope = {
    '$index': 'index',
    'a:b': 'stringa:b',
    alist: [
        {
            Name: 'item1'
        },
        {
            Name: 'item2'
        }
    ],
    emptyList: [],
    emptyObject: new Map(),
    emptyJObject: {},

    path: {
        array: [1]
    },
    one: 1.0,
    two: 2.0,
    hello: 'hello',
    world: 'world',
    newExpr: 'new land',
    cit: 'cit',
    y: 'y',
    istrue: true,
    nullObj: undefined,
    jsonStr: '{"automobiles" : [{ "maker" : "Nissan", "model" : "Teana", "year" : 2011 },{ "maker" : "Honda", "model" : "Jazz", "year" : 2010 },{ "maker" : "Honda", "model" : "Civic", "year" : 2007 },{ "maker" : "Toyota", "model" : "Yaris", "year" : 2008 },{"maker" : "Honda", "model" : "Accord", "year" : 2011 }],"motorcycles" : [{ "maker" : "Honda", "model" : "ST1300", "year" : 2012 }]}',
    pathStr: `.automobiles{.maker === "Honda" && .year > 2009}.model`,
    byteArr: new Uint8Array([3, 5, 1, 12]),
    bag:
    {
        three: 3.0,
        set:
        {
            four: 4.0,
        },
        list: ['red', 'blue'],
        index: 3,
        name: 'mybag'
    },
    items: ['zero', 'one', 'two'],
    nestedItems:
        [
            { x: 1 },
            { x: 2 },
            { x: 3 },
        ],
    timestamp: '2018-03-15T13:00:00.111Z',
    notISOTimestamp: '2018-03-15T13:00:00Z',
    validFullDateTimex: new TimexProperty('2020-02-20'),
    invalidFullDateTimex: new TimexProperty('xxxx-02-20'),
    validHourTimex: new TimexProperty('2020-02-20T07:30'),
    validTimeRange: new TimexProperty({ partOfDay: 'morning' }),
    validNow: new TimexProperty({ now: true }),
    invalidHourTimex: new TimexProperty('2001-02-20'),
    timestampObj: new Date('2018-03-15T13:00:00.000Z'),
    unixTimestamp: 1521118800,
    unixTimestampFraction: 1521118800.5,
    ticks: bigInt('637243624200000000'),
    json1: {
        'FirstName': 'John',
        'LastName': 'Smith',
        'Enabled': false,
        'Roles': ['User']
    },
    json2: {
        'Enabled': true,
        'Roles': ['Customer', 'Admin']
    },
    json3: { 'age': 36 },
    user:
    {
        income: 110.0,
        outcome: 120.0,
        nickname: 'John',
        lists:
        {
            todo: ['todo1', 'todo2', 'todo3']
        },
        listType: 'todo'
    },
    turn:
    {
        recognized:
        {
            entities:
            {
                city: 'Seattle',
                ordinal: ['1', '2', '3'],
                CompositeList1: [['firstItem']],
                CompositeList2: [['firstItem', 'secondItem']]
            },
            intents:
            {
                BookFlight: 'BookFlight',
                BookHotel: [
                    {
                        Where: 'Bellevue',
                        Time: 'Tomorrow',
                        People: '2'
                    },
                    {
                        Where: 'Kirkland',
                        Time: 'Today',
                        People: '4'
                    }
                ]
            }
        }
    },
    dialog:
    {
        instance: { xxx: 'instance', yyy: { instanceY: 'instanceY' } },
        options: { xxx: 'options', yyy: ['optionY1', 'optionY2'] },
        title: 'Dialog Title',
        subTitle: 'Dialog Sub Title'
    },
    doubleNestedItems: [
        [{ x: 1 }, { x: 2 }],
        [{ x: 3 }],
    ],
};

const generateParseTest = (input, expectedOutput, expectedRefs) => () => {
    const parsed = Expression.parse(input.toString());
    assert(parsed != null);

    const { value: actualOutput, error } = parsed.tryEvaluate(scope);
    assert(error == null);

    assertObjectEquals(actualOutput, expectedOutput, input);

    if (expectedRefs) {
        const actualRefs = parsed.references();
        assertObjectEquals(actualRefs.sort(), expectedRefs.sort(), input);
    }

    const { value: newOutput } = Expression.parse(parsed.toString()).tryEvaluate(scope);
    assertObjectEquals(actualOutput, newOutput, input);
}

describe('expression parser functional test', () => {
    testCases.forEach(({ label, testCases }) => {
        describe(label, () => {
            testCases.forEach(([input, expectedOutput, expectedRefs]) => {
                it(input.toString() || '(empty)', generateParseTest(input, expectedOutput, expectedRefs));
            });
        });
    });

    // Any test getting the system time with something like `new Date()` is prone to failure because
    // actual and expected may differ just enough make the test fail.
    // To evaluate expressions like "getPastTime", we need to freeze the system clock so that every call to
    // `new Date()` done by both the test and by ExpressionEvaluator return the exact same time.
    describe('mocked time expressions', () => {
        let clock;

        beforeEach(() => {
            clock = useFakeTimers({
                now: new Date(Date.UTC(2020, 7, 1, 0, 12, 20)),
                shouldAdvanceTime: false,
            });
        });

        afterEach(() => {
            clock.restore();
        });

        mockedTimeTestCases.forEach(([input, expectedOutput, expectedRefs]) => {
            it(input || '(empty)', generateParseTest(input, expectedOutput, expectedRefs));
        });
    });

    it('Test AccumulatePath', () => {
        const scope = {
            f: 'food',
            b: 'beta',
            z: {
                z: 'zar'
            },
            n: 2
        };
        const memory = new SimpleObjectMemory(scope);

        // normal case, note, we doesn't append a " yet
        let exp = Expression.parse('a[f].b[n].z');
<<<<<<< HEAD
        let path = undefined;
        ({path} = FunctionUtils.tryAccumulatePath(exp, memory, undefined));
=======
        let path;
        ({ path } = FunctionUtils.tryAccumulatePath(exp, memory, undefined));
>>>>>>> 1237df77
        assert.strictEqual(path, 'a[\'food\'].b[2].z');

        // normal case
        exp = Expression.parse('a[z.z][z.z].y');
<<<<<<< HEAD
        ({path} = FunctionUtils.tryAccumulatePath(exp, memory, undefined));
=======
        ({ path } = FunctionUtils.tryAccumulatePath(exp, memory, undefined));
>>>>>>> 1237df77
        assert.strictEqual(path, 'a[\'zar\'][\'zar\'].y');

        // normal case
        exp = Expression.parse('a.b[z.z]');
<<<<<<< HEAD
        ({path} = FunctionUtils.tryAccumulatePath(exp, memory, undefined));
=======
        ({ path } = FunctionUtils.tryAccumulatePath(exp, memory, undefined));
>>>>>>> 1237df77
        assert.strictEqual(path, 'a.b[\'zar\']');

        // stop evaluate at middle
        exp = Expression.parse('json(x).b');
<<<<<<< HEAD
        ({path} = FunctionUtils.tryAccumulatePath(exp, memory, undefined));
=======
        ({ path } = FunctionUtils.tryAccumulatePath(exp, memory, undefined));
>>>>>>> 1237df77
        assert.strictEqual(path, 'b');

    });

    it('Test Evaluation Options', () => {
        const mockMemory = {};

        const options = new Options();
        options.nullSubstitution = (path) => `${path} is undefined`;

        let value;
        let error;

        // normal case null value is substituted
        var exp = Expression.parse('food');
        ({ value, error } = exp.tryEvaluate(mockMemory, options));
        assert.strictEqual(value, 'food is undefined');

        // in boolean context, substitution is not allowed, use raw value instead
        exp = Expression.parse('if(food, 1, 2)');
        ({ value, error } = exp.tryEvaluate(mockMemory, options));
        assert.strictEqual(value, 2);

        // in boolean context, substitution is not allowed, use raw value instead
        exp = Expression.parse('food && true');
        ({ value, error } = exp.tryEvaluate(mockMemory, options));
        assert.strictEqual(value, false);

        // in boolean context, substitution is not allowed, use raw value instead
        exp = Expression.parse('food || true');
        ({ value, error } = exp.tryEvaluate(mockMemory, options));
        assert.strictEqual(value, true);

        // in boolean context, substitution is not allowed, use raw value instead
        exp = Expression.parse('food == "food is undefined"');
        ({ value, error } = exp.tryEvaluate(mockMemory, options));
        assert.strictEqual(value, false);

        // in boolean context, substitution is not allowed, use raw value instead
        exp = Expression.parse('not(food)');
        ({ value, error } = exp.tryEvaluate(mockMemory, options));
        assert.strictEqual(value, true);

        // in boolean context, substitution is not allowed, use raw value instead
        exp = Expression.parse('bool(food)');
        ({ value, error } = exp.tryEvaluate(mockMemory, options));
        assert.strictEqual(value, false);

        // concat is evaluated in boolean context also, use raw value
        exp = Expression.parse('if(concat(food, "beta"), 1, 2)');
        ({ value, error } = exp.tryEvaluate(mockMemory, options));
        assert.strictEqual(value, 1);

        // index is not boolean context, but it also requires raw value
        exp = Expression.parse('a[b]');
        ({ value, error } = exp.tryEvaluate(mockMemory, options));
        assert.strictEqual(error !== undefined, true);
    });
});

const assertObjectEquals = (actual, expected, input) => {
    const debugMessage = `actual is: ${actual}, expected is ${expected}, with expression ${input}`;
    if (actual === undefined && expected === undefined) {
        return;
    } else if (actual === undefined || expected === undefined) {
        assert.fail(`actual or expected was undefined. ${debugMessage}`);
    } else if (typeof actual === 'number' && typeof expected === 'number') {
        assert.strictEqual(parseFloat(actual.toString()), parseFloat(expected.toString()), `Numbers don't match. ${debugMessage}`);
    } else if (Array.isArray(actual) && Array.isArray(expected)) {
        assert.strictEqual(actual.length, expected.length);
        for (let i = 0; i < actual.length; i++) {
            assertObjectEquals(actual[i], expected[i], `Array doesn't match. ${debugMessage}`);
        }
    } else if (actual instanceof Uint8Array && expected instanceof Uint8Array) {
        assert.strictEqual(actual.length, expected.length);
        for (let i = 0; i < actual.length; i++) {
            assertObjectEquals(actual[i], expected[i], `Uint8Array doesn't match. ${debugMessage}`);
        }
    } else if (bigInt.isInstance(actual) && bigInt.isInstance(expected)) {
        assert(actual.equals(expected), `bigInt is not equal. ${debugMessage}`);
    } else {
        assert.equal(actual, expected, `Acutal and expected don't match. ${debugMessage}`);
    }
};<|MERGE_RESOLUTION|>--- conflicted
+++ resolved
@@ -974,40 +974,23 @@
 
         // normal case, note, we doesn't append a " yet
         let exp = Expression.parse('a[f].b[n].z');
-<<<<<<< HEAD
-        let path = undefined;
-        ({path} = FunctionUtils.tryAccumulatePath(exp, memory, undefined));
-=======
         let path;
         ({ path } = FunctionUtils.tryAccumulatePath(exp, memory, undefined));
->>>>>>> 1237df77
         assert.strictEqual(path, 'a[\'food\'].b[2].z');
 
         // normal case
         exp = Expression.parse('a[z.z][z.z].y');
-<<<<<<< HEAD
-        ({path} = FunctionUtils.tryAccumulatePath(exp, memory, undefined));
-=======
         ({ path } = FunctionUtils.tryAccumulatePath(exp, memory, undefined));
->>>>>>> 1237df77
         assert.strictEqual(path, 'a[\'zar\'][\'zar\'].y');
 
         // normal case
         exp = Expression.parse('a.b[z.z]');
-<<<<<<< HEAD
-        ({path} = FunctionUtils.tryAccumulatePath(exp, memory, undefined));
-=======
         ({ path } = FunctionUtils.tryAccumulatePath(exp, memory, undefined));
->>>>>>> 1237df77
         assert.strictEqual(path, 'a.b[\'zar\']');
 
         // stop evaluate at middle
         exp = Expression.parse('json(x).b');
-<<<<<<< HEAD
-        ({path} = FunctionUtils.tryAccumulatePath(exp, memory, undefined));
-=======
         ({ path } = FunctionUtils.tryAccumulatePath(exp, memory, undefined));
->>>>>>> 1237df77
         assert.strictEqual(path, 'b');
 
     });
