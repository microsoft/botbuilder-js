--- conflicted
+++ resolved
@@ -16,7 +16,6 @@
     ['getPastTime(1, \'Week\', \'MM-dd-yy\')', moment(new Date().toISOString()).utc().subtract(7, 'days').format('MM-DD-YY')],
     ['getPastTime(1, \'Day\', \'MM-dd-yy\')', moment(new Date().toISOString()).utc().subtract(1, 'days').format('MM-DD-YY')],
     ['getFutureTime(1, \'Year\', \'MM-dd-yy\')', moment(new Date().toISOString()).utc().add(1, 'years').format('MM-DD-YY')],
-    ['utcNow(\'MM-DD-YY\')', moment(new Date().toISOString()).utc().format('MM-DD-YY')],
     
     // accessProperty and accessIndex
     ['$index', 'index'],
@@ -472,10 +471,7 @@
     ['date(timestamp)', '3/15/2018'],//Default. TODO
     ['year(timestamp)', 2018],
     ['length(utcNow())', 24],
-<<<<<<< HEAD
-=======
-    ['utcNow(\'MM-DD-YY HH\')', 'getNowTime'],
->>>>>>> 9b9ace8d
+    ['utcNow(\'MM-DD-YY HH\')', 'getNowTime'], // special case, will be dealt with later
     ['formatDateTime(notISOTimestamp)', '2018-03-15T13:00:00.000Z'],
     ['formatDateTime(notISOTimestamp, \'MM-dd-yy\')', '03-15-18'],
     ['formatDateTime(notISOTimestamp, \'ddd\')', 'Thu'],
