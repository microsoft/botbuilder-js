--- conflicted
+++ resolved
@@ -963,13 +963,8 @@
         // normal case, note, we doesn't append a " yet
         let exp = Expression.parse('a[f].b[n].z');
         let path = undefined;
-<<<<<<< HEAD
         ({path} = FunctionUtils.tryAccumulatePath(exp, memory, undefined));
         assert.strictEqual(path, 'a[\'foo\'].b[2].z');
-=======
-        ({path, left, error} = FunctionUtils.tryAccumulatePath(exp, memory, undefined));
-        assert.strictEqual(path, 'a[\'food\'].b[2].z');
->>>>>>> 80af1f82
 
         // normal case
         exp = Expression.parse('a[z.z][z.z].y');
