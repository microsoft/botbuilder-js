/* eslint-disable @typescript-eslint/no-use-before-define */
/* eslint-disable @typescript-eslint/no-var-requires */
const {Expression, SimpleObjectMemory, FunctionUtils, Options } = require('../lib');
var {TimexProperty} = require('@microsoft/recognizers-text-data-types-timex-expression');
const assert = require('assert');
const moment = require('moment');
const bigInt = require('big-integer');

const one = ['one'];
const oneTwo = ['one', 'two'];
const dataSource = [

    // Time sensitive test
    ['getPastTime(1, \'Year\', \'MM-dd-yy\')', moment(new Date().toISOString()).utc().subtract(1, 'years').format('MM-DD-YY')],
    ['getPastTime(1, \'Month\', \'MM-dd-yy\')', moment(new Date().toISOString()).utc().subtract(1, 'months').format('MM-DD-YY')],
    ['getPastTime(1, \'Week\', \'MM-dd-yy\')', moment(new Date().toISOString()).utc().subtract(7, 'days').format('MM-DD-YY')],
    ['getPastTime(1, \'Day\', \'MM-dd-yy\')', moment(new Date().toISOString()).utc().subtract(1, 'days').format('MM-DD-YY')],
    ['getFutureTime(1, \'Year\', \'MM-dd-yy\')', moment(new Date().toISOString()).utc().add(1, 'years').format('MM-DD-YY')],
    
    // accessProperty and accessIndex
    ['$index', 'index'],
    ['`hi\\``', 'hi`'], // `hi\`` -> hi`
    ['`hi\\y`', 'hi\\y'], // `hi\y` -> hi\y
    ['`\\${a}`', '${a}'], // `\${a}` -> ${a}
    ['"ab\\"cd"', 'ab"cd'], // "ab\"cd" -> ab"cd
    ['"ab`cd"', 'ab`cd'], // "ab`cd" -> ab`cd
    ['"ab\\ncd"', 'ab\ncd'], // "ab\ncd" -> ab [newline] cd
    ['"ab\\ycd"', 'ab\\ycd'], //"ab\ycd" -> ab\ycd
    ['\'ab\\\'cd\'', 'ab\'cd'], // 'ab\'cd' -> ab'cd
    ['alist[0].Name', 'item1'],

    // string interpolation test
    ['`hi`', 'hi'],
    ['`hi\\``', 'hi`'],
    ['`${world}`', 'world'],
    ['`hi ${string(\'jack`\')}`', 'hi jack`'],
    ['`\\${world}`', '${world}'],
    ['length(`hello ${world}`)', 'hello world'.length],
    ['json(`{"foo":"${hello}","item":"${world}"}`).foo', 'hello'],
    ['`{expr: hello all}`', '{expr: hello all}'],
    ['json(`{"foo":${{text:"hello"}},"item": "${world}"}`).foo.text', 'hello'],
    ['json(`{"foo":${{text:"hello", cool: "hot", obj:{new: 123}}},"item": "${world}"}`).foo.text', 'hello'],
    ['`hi\\`[1,2,3]`', 'hi`[1,2,3]'],
    ['`hi ${[\'jack`\', \'queen\', \'king\']}`', 'hi jack`,queen,king'],
    ['`abc ${concat("[", "]")}`', 'abc []'],
    ['`[] ${concat("[]")}`', '[] []'],
    ['`hi ${count(["a", "b", "c"])}`', `hi 3`],
    ['`hello ${world}` == \'hello world\'', true],
    ['`hello ${world}` != \'hello hello\'', true],
    ['`hello ${user.nickname}` == \'hello John\'', true],
    ['`hello ${user.nickname}` != \'hello Dong\'', true],
    ['`hello ${string({obj:  1})}`', 'hello {"obj":1}'],
    ['`hello ${string({obj:  "${not expr}"})}`', 'hello {"obj":"${not expr}"}'],
    ['`hello ${string({obj:  {a: 1}})}`', 'hello {"obj":{"a":1}}'],

    //Operators tests

    ['user.income-user.outcome', -10.0],
    ['user.income - user.outcome', -10.0],
    ['user.income!=user.outcome', true],
    ['user.income != user.outcome', true],
    ['user.income==user.outcome', false],
    ['user.income == user.outcome', false],
    ['1 + 2', 3],
    ['1 +\n 2', 3],
    ['1 \n+ 2', 3],
    ['1 +\r\n 2', 3],
    ['- 1 + 2', 1],
    ['-\r\n 1 + 2', 1],
    ['+ 1 + 2', 3],
    ['+\r\n 1 + 2', 3],
    ['1 - 2', -1],
    ['1 -\r\n 2', -1],
    ['1 - (-2)', 3],
    ['1 - (\r\n-2)', 3],
    ['1.0 + 2.0', 3.0],
    ['1 * 2 + 3', 5],
    ['1 *\r\n 2 + 3', 5],
    ['1 + 2 * 3', 7],
    ['4 / 2', 2],
    ['4 /\r\n 2', 2],
    ['1 + 3 / 2', 2],
    ['(1 + 3) / 2', 2],
    ['(1 +\r\n 3) / 2', 2],
    ['1 * (2 + 3)', 5],
    ['(1 + 2) * 3', 9],
    ['(one + two) * bag.three', 9.0, ['one', 'two', 'bag.three']],
    ['(one + two) * bag.set.four', 12.0, ['one', 'two', 'bag.set.four']],
    ['hello + nullObj', 'hello'],
    ['one + two + hello + world', '3helloworld'],
    ['one + two + hello + one + two', '3hello12'],

    ['2^2', 4.0],
    ['2^\r\n2', 4.0],

    ['3^2^2', 81.0],
    ['one >\r\n 0.5', true],
    ['one > 0.5 && two < 2.5', true],
    ['one > 0.5 || two < 1.5', true],
    ['5 % 2', 1],
    ['5 %\r\n 2', 1],
    ['!(one == 1.0)', false],
    ['!\r\n(one == 1.0)', false],
    ['!!(one == 1.0)', true],
    ['!exists(xione) || !!exists(two)', true],
    ['(1 + 2) == (4 - 1)', true],
    ['(1 + 2) ==\r\n (4 - 1)', true],
    ['!!exists(one) == !!exists(one)', true],
    ['!(one == 1.0)', false, ['one']],
    ['!!(one == 1.0)', true, ['one']],
    ['!(one == 1.0) || !!(two == 2.0)', true, oneTwo],
    ['!true', false],
    ['!!true', true],
    ['!(one == 1.0) || !!(two == 2.0)', true],
    ['hello == \'hello\'', true],
    ['hello == \'world\'', false],
    ['(1 + 2) != (4 - 1)', false],
    ['(1 + 2) !=\r\n (4 - 1)', false],
    ['!!exists(one) != !!exists(one)', false],
    ['hello != \'hello\'', false],
    ['hello != \'world\'', true],
    ['hello!= "hello"', false],
    ['hello!= "world"', true],
    ['(1 + 2) >= (4 - 1)', true],
    ['(2 + 2) >= (4 - 1)', true],
    ['(2 + 2) >=\r\n (4 - 1)', true],
    ['float(5.5) >= float(4 - 1)', true],
    ['(1 + 2) <= (4 - 1)', true],
    ['(2 + 2) <= (4 - 1)', false],
    ['(2 + 2) <=\r\n (4 - 1)', false],
    ['float(5.5) <= float(4 - 1)', false],
    ['\'string\'&\'builder\'', 'stringbuilder'],
    ['"string"&"builder"', 'stringbuilder'],
    ['"string"&\n"builder"', 'stringbuilder'],
    ['"string"&\r\n"builder"', 'stringbuilder'],
    ['one > 0.5 && two < 2.5', true, oneTwo],
    ['notThere > 4', false],
    ['float(5.5) && float(0.0)', true],
    ['hello && "hello"', true],
    ['hello &&\n "hello"', true],
    ['hello &&\r\n "hello"', true],
    ['items || ((2 + 2) <= (4 - 1))', true], // true || false
    ['0 || false', true], // true || false
    ['0 ||\n false', true], // true || false
    ['0 ||\r\n false', true], // true || false
    ['false ||\r\n false || \r\n true', true], // true || false
    ['!(hello)', false], // false
    ['!(10)', false],
    ['!(0)', false],
    ['one > 0.5 || two < 1.5', true, oneTwo],
    ['one / 0 || two', true],
    ['0/3', 0],

    // String functions tests
    ['concat(hello,world)', 'helloworld'],
    ['concat(hello,nullObj)', 'hello'],
    ['concat(\'hello\',\'world\')', 'helloworld'],
    ['concat(\'hello\'\r\n,\'world\')', 'helloworld'],
    ['concat("hello","world")', 'helloworld'],
    ['add(hello,world)', 'helloworld'],
    ['add(\'hello\',\'world\')', 'helloworld'],
    ['add(\'hello\',\r\n\'world\')', 'helloworld'],
    ['add(nullObj,\'world\')', 'world'],
    ['add(\'hello\',nullObj)', 'hello'],
    ['add("hello","world")', 'helloworld'],
    ['length(\'hello\')', 5],
    ['length(nullObj)', 0],
    ['length("hello")', 5],
    ['length(concat(hello,world))', 10],
    ['length(concat("[]", "abc"))', 5],
    ['length(hello + world)', 10],
    ['count(\'hello\')', 5],
    ['count("hello")', 5],
    ['count(concat(hello,\r\nworld))', 10],
    ['replace(\'hello\', \'l\', \'k\')', 'hekko'],
    ['replace(\'hello\', \'L\', \'k\')', 'hello'],
    ['replace(nullObj, \'L\', \'k\')', ''],
    ['replace(\'hello\', \'L\', nullObj)', 'hello'],
    ['replace("hello\'", "\'", \'"\')', 'hello"'],
    ['replace(\'hello"\', \'"\', "\'")', 'hello\''],
    ['replace(\'hello"\', \'"\', \'\n\')', 'hello\n'],
    ['replace(\'hello\n\', \'\n\', \'\\\\\')', 'hello\\'],
    ['replace(\'hello\\\\\', \'\\\\\', \'\\\\\\\\\')', 'hello\\\\'],
    ['replaceIgnoreCase(\'hello\', \'L\', \'k\')', 'hekko'],
    ['replaceIgnoreCase(nullObj, \'L\', \'k\')', ''],
    ['replaceIgnoreCase(\'hello\', \'L\', nullObj)', 'heo'],
    ['split(\'hello\',\'e\')', ['h', 'llo']],
    ['split(\'hello\')', ['h', 'e', 'l', 'l', 'o']],
    ['split(nullObj,\'e\')', ['']],
    ['split(\'hello\',nullObj)', ['h', 'e', 'l', 'l', 'o']],
    ['split(nullObj,nullObj)', []],
    ['substring(\'hello\', 0, 5)', 'hello'],
    ['substring(\'hello\', 0, 3)', 'hel'],
    ['substring(\'hello\', 3)', 'lo'],
    ['substring(nullObj, 3)', ''],
    ['substring(nullObj, 0, 3)', ''],
    ['substring(\'hello\', 0, bag.index)', 'hel'],
    ['toLower(\'UpCase\')', 'upcase'],
    ['toLower(nullObj)', ''],
    ['toUpper(\'lowercase\')', 'LOWERCASE'],
    ['toUpper(nullObj)', ''],
    ['toLower(toUpper(\'lowercase\'))', 'lowercase'],
    ['trim(\' hello \')', 'hello'],
    ['trim(nullObj)', ''],
    ['trim(\' hello\')', 'hello'],
    ['trim(\'hello\')', 'hello'],
    ['endsWith(\'hello\',\'o\')', true],
    ['endsWith(\'hello\',\'a\')', false],
    ['endsWith(nullObj,\'a\')', false],
    ['endsWith(nullObj, nullObj)', true],
    ['endsWith(\'hello\',nullObj)', true],
    ['endsWith(hello,\'o\')', true],
    ['endsWith(hello,\'a\')', false],
    ['startsWith(\'hello\',\'h\')', true],
    ['startsWith(\'hello\',\'a\')', false],
    ['startsWith(nullObj,\'a\')', false],
    ['startsWith(nullObj, nullObj)', true],
    ['startsWith(\'hello\',nullObj)', true],
    ['countWord(hello)', 1],
    ['countWord(concat(hello, \' \', world))', 2],
    ['addOrdinal(11)', '11th'],
    ['addOrdinal(11 + 1)', '12th'],
    ['addOrdinal(11 + 2)', '13th'],
    ['addOrdinal(11 + 10)', '21st'],
    ['addOrdinal(11 + 11)', '22nd'],
    ['addOrdinal(11 + 12)', '23rd'],
    ['addOrdinal(11 + 13)', '24th'],
    ['addOrdinal(-1)', '-1'],//original string value
    ['count(newGuid())', 36],
    ['indexOf(newGuid(), \'-\')', 8],
    ['indexOf(newGuid(), \'-\')', 8],
    ['indexOf(hello, \'-\')', -1],
    ['indexOf(nullObj, \'-\')', -1],
    ['indexOf(hello, nullObj)', 0],
    ['indexOf(json(\'["a", "b"]\'), "a")', 0],
    ['indexOf(json(\'["a", "b"]\'), \'c\')', -1],
    ['indexOf(createArray(\'abc\', \'def\', \'ghi\'), \'def\')', 1],
    ['indexOf([\'abc\', \'def\', \'ghi\'], \'def\')', 1],
    ['indexOf(createArray(\'abc\', \'def\', \'ghi\'), \'klm\')', -1],
    ['lastIndexOf(nullObj, \'-\')', -1],
    ['lastIndexOf(hello, nullObj)', 4],
    ['lastIndexOf(nullObj, nullObj)', 0],
    ['lastIndexOf(newGuid(), \'-\')', 23],
    ['lastIndexOf(newGuid(), \'-\')', 23],
    ['lastIndexOf(hello, \'-\')', -1],
    ['lastIndexOf(json(\'["a", "b", "a"]\'), "a")', 2],
    ['lastIndexOf(json(\'["a", "b"]\'), \'c\')', -1],
    ['lastIndexOf(createArray(\'abc\', \'def\', \'ghi\', \'def\'), \'def\')', 3],
    ['lastIndexOf(createArray(\'abc\', \'def\', \'ghi\'), \'klm\')', -1],
    ['sentenceCase(\'a\')', 'A'],
    ['sentenceCase(\'abc\')', 'Abc'],
    ['sentenceCase(\'aBC\')', 'Abc'],
    ['titleCase(\'a\')', 'A'],
    ['titleCase(\'abc dEF\')', 'Abc Def'],


    // Logical comparison functions tests
    ['and(1 == 1, 1 < 2, 1 > 2)', false],
    ['and(!true, !!true)', false],//false && true
    ['and(!!true, !!true)', true],//true && true
    ['and(hello != \'world\', bool(\'true\'))', true],//true && true
    ['and(hello == \'world\', bool(\'true\'))', false],//false && true
    ['or(!exists(one), !!exists(one))', true],//false && true
    ['or(!exists(one), !exists(one))', false],//false && false
    ['greater(one, two)', false, oneTwo],
    ['greater(one , 0.5) && less(two , 2.5)', true],// true && true
    ['greater(one , 0.5) || less(two , 1.5)', true],//true || false
    ['greater(5, 2)', true],
    ['greater(2, 2)', false],
    ['greater(one, two)', false],
    ['greaterOrEquals((1 + 2) , (4 - 1))', true],
    ['greaterOrEquals((2 + 2) , (4 - 1))', true],
    ['greaterOrEquals(float(5.5) , float(4 - 1))', true],
    ['greaterOrEquals(one, one)', true],
    ['greaterOrEquals(one, two)', false],
    ['greaterOrEquals(one, one)', true, one],
    ['greaterOrEquals(one, two)', false, oneTwo],
    ['less(5, 2)', false],
    ['less(2, 2)', false],
    ['less(one, two)', true],
    ['less(one, two)', true, oneTwo],
    ['lessOrEquals(one, one)', true, ['one']],
    ['lessOrEquals(one, two)', true, oneTwo],
    ['lessOrEquals(one, one)', true],
    ['lessOrEquals(one, two)', true],
    ['lessOrEquals((1 + 2) , (4 - 1))', true],
    ['lessOrEquals((2 + 2) , (4 - 1))', false],
    ['lessOrEquals(float(5.5) , float(4 - 1))', false],
    ['lessOrEquals(one, one)', true],
    ['lessOrEquals(one, two)', true],
    ['equals(hello, \'hello\')', true],
    ['equals(bag.index, 3)', true],
    ['equals(min(createArray(1,2,3,4), 5.0), 1.0)', true],
    ['equals(max(createArray(1,2,3,4), 5.0), 5)', true],
    ['equals(bag.index, 2)', false],
    ['equals(hello == \'world\', bool(\'true\'))', false],
    ['equals(hello == \'world\', bool(0))', false],
    ['if(!exists(one), \'r1\', \'r2\')', 'r2'],
    ['if(!!exists(one), \'r1\', \'r2\')', 'r1'],
    ['if(0, \'r1\', \'r2\')', 'r1'],
    ['if(bool(\'true\'), \'r1\', \'r2\')', 'r1'],
    ['if(istrue, \'r1\', \'r2\')', 'r1'], // true
    ['exists(one)', true],
    ['exists(xxx)', false],
    ['exists(one.xxx)', false],
    ['not(one != null)', false],
    ['not(not(one != null))', true],
    ['not(false)', true],
    ['not(one == 1.0)', false, ['one']],
    ['not(not(one == 1.0))', true, ['one']],
    ['not(false)', true],
    ['and(one > 0.5, two < 2.5)', true, oneTwo],
    ['and(float(5.5), float(0.0))', true],
    ['and(hello, "hello")', true],
    ['or(items, (2 + 2) <= (4 - 1))', true], // true || false
    ['or(0, false)', true], // true || false
    ['not(hello)', false], // false'not(10)', false],
    ['not(0)', false],
    ['if(hello, \'r1\', \'r2\')', 'r1'],
    ['if(null, \'r1\', \'r2\')', 'r2'],
    ['if(hello * 5, \'r1\', \'r2\')', 'r2'],
    ['emptyList == []', true],
    ['emptyList != []', false],
    ['emptyList == {}', false],
    ['emptyObject == {}', true],
    ['emptyObject != {}', false],
    ['emptyObject == []', false],
    ['emptyJObject == {}', true],
    ['emptyJObject != {}', false],
    ['emptyJObject == []', false],
    ['emptyList == [ ]', true],
    ['emptyList == {  }', false],
    ['emptyObject == {  }', true],
    ['emptyObject == [  ]', false],
    ['{} == undefined', false],
    ['{} != undefined', true],
    ['[] == undefined', false],
    ['{} != undefined', true],
    ['{} == null', false],
    ['{} != null', true],
    ['[] == null', false],
    ['{} != null', true],
    ['{} == {}', true],
    ['[] == []', true],
    ['{} != []', true],
    ['[] == {}', false],
    ['null < 1', false],
    ['null >= 1', false],
    ['undefined < 1', false],
    ['undefined >= 1', false],

    // Conversion functions tests
    ['float(\'10.333\')', 10.333],
    ['float(\'10\')', 10.0],
    ['int(\'10\')', 10],
    ['string(\'str\')', 'str'],
    ['string(one)', '1'], //ts-->1, C#-->1.0
    ['string(bool(1))', 'true'],
    ['string(bag.set)', '{"four":4}'], // ts-->"{\"four\":4}", C# --> "{\"four\":4.0}"
    ['bool(1)', true],
    ['bool(0)', true],
    ['bool(null)', false],
    ['bool(hello * 5)', false],
    ['bool(\'false\')', true], // we make it true, because it is not empty
    ['bool(\'hi\')', true],
    ['[1,2,3]', [1, 2, 3]],
    ['[1,2,3, [4,5]]', [1, 2, 3, [4, 5]]],
    ['\"[1,2,3]\"', '[1,2,3]'],
    ['[1, bool(0), string(bool(1)), float(\'10\')]', [1, true, 'true', 10.0]],
    ['[\'a\', \'b[]\', \'c[][][]\'][1]', 'b[]'],
    ['[\'a\', [\'b\', \'c\']][1][0]', 'b'],
    ['union(["a", "b", "c"], ["d", ["e", "f"], "g"][1])', ['a', 'b', 'c', 'e', 'f']],
    ['union(["a", "b", "c"], ["d", ["e", "f"], "g"][1])[1]', ['b']],
    ['createArray(\'h\', \'e\', \'l\', \'l\', \'o\')', ['h', 'e', 'l', 'l', 'o']],
    ['createArray()', []],
    ['[]', []],
    ['createArray(1, bool(0), string(bool(1)), float(\'10\'))', [1, true, 'true', 10.0]],
    ['binary(hello)', new Uint8Array([104, 101, 108, 108, 111])],
    ['dataUri(hello)', 'data:text/plain;charset=utf-8;base64,aGVsbG8='],
    ['count(binary(hello))', 5],
    ['dataUriToBinary(dataUri(hello))', new Uint8Array([100, 97, 116, 97, 58, 116, 101, 120, 116, 47, 112, 108, 97, 105, 110, 59, 99, 104, 97, 114, 115, 101, 116, 61, 117, 116, 102, 45, 56, 59, 98, 97, 115, 101, 54, 52, 44, 97, 71, 86, 115, 98, 71, 56, 61])],
    ['dataUriToString(dataUri(hello))', 'hello'],
    ['uriComponentToString(\'http%3A%2F%2Fcontoso.com\')', 'http://contoso.com'],
    ['base64(hello)', 'aGVsbG8='],
    ['base64(byteArr)', 'AwUBDA=='],
    ['base64ToBinary(base64(byteArr))', new Uint8Array([3, 5, 1, 12])],
    ['base64(base64ToBinary(\"AwUBDA==\"))', 'AwUBDA=='],
    ['base64ToString(base64(hello))', 'hello'],
    ['dataUriToBinary(base64(hello))', new Uint8Array([97, 71, 86, 115, 98, 71, 56, 61])],
    ['uriComponent(\'http://contoso.com\')', 'http%3A%2F%2Fcontoso.com'],
    ['{a: 1, b: newExpr}.b', 'new land'],
    ['formatNumber(20.0000, 2)', '20.00'],
    ['formatNumber(12.123, 2)', '12.12'],
    ['formatNumber(1.555, 2)', '1.56'],
    ['formatNumber(12.123, 4)', '12.1230'],

    // TODO: This should actually be the below, but toLocaleString does not work.
    // ['formatNumber(12000.3, 4, "fr-FR")', '12\u00a0000,3000'],
    //['formatNumber(12000.3, 4, "fr-FR")', '12,000.3000'],

    // Math functions tests
    ['add(1, 2, 3)', 6],
    ['add(1, 2)', 3],
    ['add(1.0, 2.0)', 3.0],
    ['add(mul(1, 2), 3)', 5],
    ['max(mul(1, 2), 5) ', 5],
    ['max(createArray(1,2,3,4), 5.0) ', 5.0],
    ['max(createArray(1,2,3,4)) ', 4],
    ['max(5)', 5],
    ['max(4, 5) ', 5],
    ['min(mul(1, 2), 5) ', 2],
    ['min(4, 5) ', 4],
    ['min(4)', 4],
    ['min(1.0, two) + max(one, 2.0)', 3.0, oneTwo],
    ['min(createArray(1,2,3,4)) ', 1],
    ['min(createArray(1,2,3,4), 5.0) ', 1],
    ['sub(2, 1)', 1],
    ['sub(2, 1, 1)', 0],
    ['sub(2.0, 0.5)', 1.5],
    ['mul(2, 5)', 10],
    ['mul(2, 5, 2)', 20],
    ['div(mul(2, 5), 2)', 5],
    ['div(5, 2)', 2],
    ['div(5, 2, 2)', 1],
    ['exp(2,2)', 4.0],
    ['mod(5,2)', 1],
    ['rand(1, 2)', 1],
    ['rand(2, 3)', 2],
    ['floor(3.51)', 3],
    ['floor(4.00)', 4],
    ['ceiling(3.51)', 4],
    ['ceiling(4.00)', 4],
    ['round(3.51)', 4],
    ['round(3.55, 1)', 3.6],
    ['round(3.12134, 3)', 3.121],

    // Date and time function tests
    // All the timestamp strings passed in must be in ISO format of YYYY-MM-DDTHH:mm:ss.sssZ
    // Otherwise exceptions will be thrown out
    // All the output timestamp strings are in ISO format of YYYY-MM-DDTHH:mm:ss.sssZ
    // Init dateTime: 2018-03-15T13:00:00:111Z
    ['isDefinite(\'helloworld\')', false],
    ['isDefinite(\'2012-12-21\')', true],
    ['isDefinite(\'xxxx-12-21\')', false],
    ['isDefinite(validFullDateTimex)', true],
    ['isDefinite(invalidFullDateTimex)', false],
    ['isTime(validHourTimex)', true],
    ['isTime(invalidHourTimex)', false],
    ['isDuration(\'PT30M\')', true],
    ['isDuration(\'2012-12-21T12:30\')', false],
    ['isDate(\'PT30M\')', false],
    ['isDate(\'2012-12-21T12:30\')', true],
    ['isTimeRange(\'PT30M\')', false],
    ['isTimeRange(validTimeRange)', true],
    ['isDateRange(\'PT30M\')', false],
    ['isDateRange(\'2012-02\')', true],
    ['isPresent(\'PT30M\')', false],
    ['isPresent(validNow)', true],
    ['addDays(timestamp, 1)', '2018-03-16T13:00:00.111Z'],
    ['addDays(timestamp, 1,\'MM-dd-yy\')', '03-16-18'],
    ['addHours(timestamp, 1)', '2018-03-15T14:00:00.111Z'],
    ['addHours(timestamp, 1,\'MM-dd-yy hh-mm\')', '03-15-18 02-00'],
    ['addMinutes(timestamp, 1)', '2018-03-15T13:01:00.111Z'],
    ['addMinutes(timestamp, 1, \'MM-dd-yy hh-mm\')', '03-15-18 01-01'],
    ['addSeconds(timestamp, 1)', '2018-03-15T13:00:01.111Z'],
    ['addSeconds(timestamp, 1, \'MM-dd-yy hh-mm-ss\')', '03-15-18 01-00-01'],
    ['dayOfMonth(timestamp)', 15],
    ['dayOfWeek(timestamp)', 4],//Thursday
    ['dayOfYear(timestamp)', 74],
    ['month(timestamp)', 3],
    ['date(timestamp)', '3/15/2018'],//Default. TODO
    ['year(timestamp)', 2018],
    ['length(utcNow())', 24],
<<<<<<< HEAD
=======
    ['utcNow(\'MM-DD-YY HH\')', 'getNowTime'], // special case, will be dealt with later
>>>>>>> 1908c683
    ['formatDateTime(notISOTimestamp)', '2018-03-15T13:00:00.000Z'],
    ['formatDateTime(notISOTimestamp, \'MM-dd-yy\')', '03-15-18'],
    ['formatDateTime(notISOTimestamp, \'ddd\')', 'Thu'],
    ['formatDateTime(notISOTimestamp, \'dddd\')', 'Thursday'],
    ['formatDateTime(\'2018-03-15T00:00:00.000Z\', \'yyyy\')', '2018'],
    //    ['formatDateTime(\'2018-03-15T00:00:00.000Z\', \'yyyy-MM-dd-\\\\d\')', '2018-03-15-4'],
    // - Fails in the US
    ['formatDateTime(\'2018-03-15T00:00:00.010Z\', \'FFFF\')', '0100'],
    ['formatDateTime(\'2018-03-15T00:00:00.010Z\', \'FFFFFF\')', '010000'],
    ['formatDateTime(\'2018-03-15T00:00:00.010Z\', \'FFF\')', '010'],
    ['formatDateTime(\'2018-03-15T09:00:00.010\', \'hh\')', '09'],
    ['formatDateTime(\'2018-03-15T09:00:00.010\', \'MMMM\')', 'March'],
    ['formatDateTime(\'2018-03-15T09:00:00.010\', \'MMM\')', 'Mar'],
    ['length(formatDateTime(\'2018-03-15T09:00:00.010\', \'z\'))', 5],
    ['length(formatDateTime(\'2018-03-15T09:00:00.010\', \'zzz\'))', 6],
    ['formatDateTime(formatDateTime(\'2018-03-15T00:00:00.000Z\', \'o\'), \'yyyy\')', '2018'],
    ['formatDateTime(\'2018-03-15T00:00:00.123Z\', \'fff\')', '123'],
    ['formatDateTime(\'2018-03-15T11:00:00.123\', \'t\')', 'AM'],
    ['formatDateTime(\'2018-03-15T11:00:00.123\', \'tt\')', 'AM'],
    ['formatDateTime(\'2018-03-15\')', '2018-03-15T00:00:00.000Z'],
    ['formatDateTime(timestampObj)', '2018-03-15T13:00:00.000Z'],
    ['formatEpoch(unixTimestamp)', '2018-03-15T13:00:00.000Z'],
    ['formatEpoch(unixTimestampFraction)', '2018-03-15T13:00:00.500Z'],
    ['formatTicks(ticks)', '2020-05-06T11:47:00.000Z'],
    ['subtractFromTime(timestamp, 1, \'Year\')', '2017-03-15T13:00:00.111Z'],
    ['subtractFromTime(timestamp, 1, \'Month\')', '2018-02-15T13:00:00.111Z'],
    ['subtractFromTime(timestamp, 1, \'Week\')', '2018-03-08T13:00:00.111Z'],
    ['subtractFromTime(timestamp, 1, \'Day\')', '2018-03-14T13:00:00.111Z'],
    ['subtractFromTime(timestamp, 1, \'Hour\')', '2018-03-15T12:00:00.111Z'],
    ['subtractFromTime(timestamp, 1, \'Minute\')', '2018-03-15T12:59:00.111Z'],
    ['subtractFromTime(timestamp, 1, \'Second\')', '2018-03-15T12:59:59.111Z'],
    //    ['dateReadBack(timestamp, addDays(timestamp, 1))', 'tomorrow'],
    //    ['dateReadBack(addDays(timestamp, 1),timestamp)', 'yesterday'],
    // - Fails in the US
    ['getTimeOfDay(\'2018-03-15T00:00:00.000Z\')', 'midnight'],
    ['getTimeOfDay(\'2018-03-15T08:00:00.000Z\')', 'morning'],
    ['getTimeOfDay(\'2018-03-15T12:00:00.000Z\')', 'noon'],
    ['getTimeOfDay(\'2018-03-15T13:00:00.000Z\')', 'afternoon'],
    ['getTimeOfDay(\'2018-03-15T18:00:00.000Z\')', 'evening'],
    ['getTimeOfDay(\'2018-03-15T22:00:00.000Z\')', 'evening'],
    ['getTimeOfDay(\'2018-03-15T23:00:00.000Z\')', 'night'],
    ['length(getPastTime(1, \'Year\'))', 24],
    ['length(getFutureTime(1, \'Year\'))', 24],
    ['addToTime(\'2018-01-01T08:00:00.000Z\', 1, \'Day\')', '2018-01-02T08:00:00.000Z'],
    ['addToTime(\'2018-01-01T08:00:00.000Z\', sub(3,1), \'Week\')', '2018-01-15T08:00:00.000Z'],
    ['addToTime(\'2018-01-01T08:00:00.000Z\', 1, \'Month\', \'MM-DD-YY\')', '02-01-18'],
    ['convertFromUTC(\'2018-02-02T02:00:00.000Z\', \'Pacific Standard Time\')', '2018-02-01T18:00:00.000-08:00'],
    ['convertFromUTC(\'2018-02-02T02:00:00.000Z\', \'Pacific Standard Time\', \'MM-DD-YY\')', '02-01-18'],
    ['convertToUTC(\'2018-01-01T18:00:00.000\', \'Pacific Standard Time\')', '2018-01-02T02:00:00.000Z'],
    ['convertToUTC(\'2018-01-01T18:00:00.000\', \'Pacific Standard Time\', \'MM-DD-YY\')', '01-02-18'],
    ['startOfDay(\'2018-03-15T13:30:30.000Z\')', '2018-03-15T00:00:00.000Z'],
    ['startOfHour(\'2018-03-15T13:30:30.000Z\')', '2018-03-15T13:00:00.000Z'],
    ['startOfMonth(\'2018-03-15T13:30:30.000Z\')', '2018-03-01T00:00:00.000Z'],
    ['ticks(\'2018-01-01T08:00:00.000Z\')', bigInt('636503904000000000')],
    ['dateTimeDiff("2019-01-01T08:00:00.000Z","2018-01-01T08:00:00.000Z")', 315360000000000],
    ['dateTimeDiff("2017-01-01T08:00:00.000Z","2018-01-01T08:00:00.000Z")', -315360000000000],
    ['ticksToDays(2193385800000000)', 2538.6409722222224],
    ['ticksToHours(2193385800000000)', 60927.383333333331],
    ['ticksToMinutes(2193385811100000)', 3655643.0185],
    //URI parsing functions tests
    ['uriHost(\'https://www.localhost.com:8080\')', 'www.localhost.com'],
    ['uriPath(\'http://www.contoso.com/catalog/shownew.htm?date=today\')', '/catalog/shownew.htm'],
    ['uriPathAndQuery(\'http://www.contoso.com/catalog/shownew.htm?date=today\')', '/catalog/shownew.htm?date=today'],
    ['uriPort(\'http://www.localhost:8080\')', 8080],
    ['uriQuery(\'http://www.contoso.com/catalog/shownew.htm?date=today\')', '?date=today'],
    ['uriScheme(\'http://www.contoso.com/catalog/shownew.htm?date=today\')', 'http'],

    // Collection functions tests
    ['createArray(hello)', ['hello']],
    ['sum(createArray(1, 2))', 3],
    ['sum(createArray(one, two, 3))', 6.0],
    ['average(createArray(1, 2))', 1.5],
    ['average(createArray(one, two, 3))', 2.0],
    ['contains(\'hello world\', \'hello\')', true],
    ['contains(\'hello world\', \'hellow\')', false],
    ['contains(items, \'zero\')', true],
    ['contains(items, \'hi\')', false],
    ['contains(bag, \'three\')', true],
    ['contains(bag, \'xxx\')', false],
    ['concat(null, [1, 2], null)', [1, 2]],
    ['concat(createArray(1, 2), createArray(3, 4))', [1, 2, 3, 4]],
    ['concat([\'a\', \'b\'], [\'b\', \'c\'], [\'c\', \'d\'])', ['a', 'b', 'b', 'c', 'c', 'd']],
    ['count(split(hello,\'e\'))', 2],
    ['count(createArray(\'h\', \'e\', \'l\', \'l\', \'o\'))', 5],
    ['empty(\'\')', true],
    ['empty(\'a\')', false],
    ['empty(bag)', false],
    ['empty(items)', false],
    ['first(items)', 'zero'],
    ['first(\'hello\')', 'h'],
    ['first(createArray(0, 1, 2))', 0],
    ['first(1)', undefined],
    ['first(nestedItems).x', 1, ['nestedItems']],
    ['first(where(indicesAndValues(items), elt, elt.index > 1)).value', 'two'],
    ['first(where(indicesAndValues(bag), elt, elt.index == "three")).value', 3.0],
    ['join(items,\',\')', 'zero,one,two'],
    ['join(createArray(\'a\', \'b\', \'c\'), \'.\')', 'a.b.c'],
    ['join(createArray(\'a\', \'b\', \'c\'), \',\', \' and \')', 'a,b and c'],
    ['join(foreach(items, item, item), \',\')', 'zero,one,two'],
    ['join(foreach(nestedItems, i, i.x + first(nestedItems).x), \',\')', '2,3,4', ['nestedItems']],
    ['join(foreach(items, item, concat(item, string(count(items)))), \',\')', 'zero3,one3,two3', ['items']],
    ['join(foreach(doubleNestedItems, items, join(foreach(items, item, item.x), ",")), ",")', '1,2,3'],
    ['join(foreach(doubleNestedItems, items, join(foreach(items, item, concat(y, string(item.x))), ",")), ",")', 'y1,y2,y3'],
    ['join(foreach(dialog, item, item.key), ",")', 'instance,options,title,subTitle'],
    ['join(foreach(dialog, item => item.key), ",")', 'instance,options,title,subTitle'],
    ['foreach(dialog, item, item.value)[1].xxx', 'options'],
    ['foreach(dialog, item=>item.value)[1].xxx', 'options'],
    ['join(foreach(indicesAndValues(items), item, item.value), ",")', 'zero,one,two'],
    ['join(foreach(indicesAndValues(items), item=>item.value), ",")', 'zero,one,two'],
    ['count(where(doubleNestedItems, items, count(where(items, item, item.x == 1)) == 1))', 1],
    ['count(where(doubleNestedItems, items, count(where(items, item, count(items) == 1)) == 1))', 1],
    ['join(select(items, item, item), \',\')', 'zero,one,two'],
    ['join(select(items, item=>item), \',\')', 'zero,one,two'],
    ['join(select(nestedItems, i, i.x + first(nestedItems).x), \',\')', '2,3,4', ['nestedItems']],
    ['join(select(items, item, concat(item, string(count(items)))), \',\')', 'zero3,one3,two3', ['items']],
    ['join(where(items, item, item == \'two\'), \',\')', 'two'],
    ['join(where(items, item => item == \'two\'), \',\')', 'two'],
    ['join(foreach(where(nestedItems, item, item.x > 1), result, result.x), \',\')', '2,3', ['nestedItems']],
    ['string(where(dialog, item, item.value=="Dialog Title"))', '{\"title\":\"Dialog Title\"}'],
    ['last(items)', 'two'],
    ['last(\'hello\')', 'o'],
    ['last(createArray(0, 1, 2))', 2],
    ['last(1)', undefined],
    ['count(union(createArray(\'a\', \'b\')))', 2],
    ['count(union(createArray(\'a\', \'b\'), createArray(\'b\', \'c\'), createArray(\'b\', \'d\')))', 4],
    ['count(intersection(createArray(\'a\', \'b\')))', 2],
    ['count(intersection(createArray(\'a\', \'b\'), createArray(\'b\', \'c\'), createArray(\'b\', \'d\')))', 1],
    ['skip(createArray(\'a\', \'b\', \'c\', \'d\'), 2)', ['c', 'd']],
    ['take(hello, two)', 'he'],
    ['take(createArray(\'a\', \'b\', \'c\', \'d\'), one)', ['a']],
    ['subArray(createArray(\'a\', \'b\', \'c\', \'d\'), 1, 3)', ['b', 'c']],
    ['subArray(createArray(\'a\', \'b\', \'c\', \'d\'), 1)', ['b', 'c', 'd']],
    ['range(1, 4)', [1, 2, 3, 4]],
    ['range(-1, 3)', [-1, 0, 1]],
    ['sortBy(items)', ['one', 'two', 'zero']],
    ['sortBy(nestedItems, \'x\')[0].x', 1],
    ['sortByDescending(items)', ['zero', 'two', 'one']],
    ['sortByDescending(nestedItems, \'x\')[0].x', 3],
    ['flatten(createArray(1,createArray(2),createArray(createArray(3, 4), createArray(5,6))))', [1, 2, 3, 4, 5, 6]],
    ['flatten(createArray(1,createArray(2),createArray(createArray(3, 4), createArray(5,6))), 1)', [1, 2, [3, 4], [5, 6]]],
    ['unique(createArray(1, 5, 1))', [1, 5]],

    //Object manipulation and construction functions tests
    ['{text:"hello"}.text', 'hello'],
    ['{name: user.name}.name', undefined],
    ['{name: user.nickname}.name', 'John'],
    ['string(addProperty(json(\'{"key1":"value1"}\'), \'key2\',\'value2\'))', '{"key1":"value1","key2":"value2"}'],
    ['foreach(items, x, addProperty({}, "a", x))[0].a', 'zero'],
    ['foreach(items, x => addProperty({}, "a", x))[0].a', 'zero'],
    ['string(addProperty({"key1":"value1"}, \'key2\',\'value2\'))', '{"key1":"value1","key2":"value2"}'],
    ['string(setProperty(json(\'{"key1":"value1"}\'), \'key1\',\'value2\'))', '{"key1":"value2"}'],
    ['string(setProperty({"key1":"value1"}, \'key1\',\'value2\'))', '{"key1":"value2"}'],
    ['string(setProperty({}, \'key1\',\'value2\'))', '{"key1":"value2"}'],
    ['string(setProperty({}, \'key1\',\'value2{}\'))', '{"key1":"value2{}"}'],
    ['string([{a: 1}, {b: 2}, {c: 3}][0])', '{"a":1}'],
    ['string({obj: {"name": "adams"}})', '{"obj":{"name":"adams"}}'],
    ['string({obj: {"name": "adams"}, txt: {utter: "hello"}})', '{"obj":{"name":"adams"},"txt":{"utter":"hello"}}'],
    ['string(removeProperty(json(\'{"key1":"value1","key2":"value2"}\'), \'key2\'))', '{"key1":"value1"}'],
    ['coalesce(nullObj,\'hello\',nullObj)', 'hello'],
    ['coalesce(nullObj, false, \'hello\')', false],
    ['jPath(jsonStr, pathStr )', ['Jazz', 'Accord']],
    ['jPath(jsonStr, \'.automobiles[0].maker\' )', ['Nissan']],
    ['string(merge(json1, json2))', '{"FirstName":"John","LastName":"Smith","Enabled":true,"Roles":["Customer","Admin"]}'],
    ['string(merge(json1, json2, json3))', '{"FirstName":"John","LastName":"Smith","Enabled":true,"Roles":["Customer","Admin"],"age":36}'],

    // Memory access tests
    ['getProperty(bag, concat(\'na\',\'me\'))', 'mybag'],
    ['getProperty(\'bag\').index', 3],
    ['getProperty(\'a:b\')', 'stringa:b'],
    ['getProperty(concat(\'he\', \'llo\'))', 'hello'],
    ['items[2]', 'two', ['items[2]']],
    ['bag.list[bag.index - 2]', 'blue', ['bag.list', 'bag.index']],
    ['items[nestedItems[1].x]', 'two', ['items', 'nestedItems[1].x']],
    ['bag[\'name\']', 'mybag'],
    ['bag[substring(concat(\'na\',\'me\',\'more\'), 0, length(\'name\'))]', 'mybag'],
    ['items[1+1]', 'two'],
    ['getProperty(undefined, \'p\')', undefined],
    ['(getProperty(undefined, \'p\'))[1]', undefined],

    // regex test
    ['isMatch(\'abc\', \'^[ab]+$\')', false], // simple character classes ([abc]), "+" (one or more)
    ['isMatch(\'abb\', \'^[ab]+$\')', true], // simple character classes ([abc])
    ['isMatch(\'123\', \'^[^abc]+$\')', true], // complemented character classes ([^abc])
    ['isMatch(\'12a\', \'^[^abc]+$\')', false], // complemented character classes ([^abc])
    ['isMatch(\'123\', \'^[^a-z]+$\')', true], // complemented character classes ([^a-z])
    ['isMatch(\'12a\', \'^[^a-z]+$\')', false], // complemented character classes ([^a-z])
    ['isMatch(\'a1\', \'^[a-z]?[0-9]$\')', true], // "?" (zero or one)
    ['isMatch(\'1\', \'^[a-z]?[0-9]$\')', true], // "?" (zero or one)
    ['isMatch(\'1\', \'^[a-z]*[0-9]$\')', true], // "*" (zero or more)
    ['isMatch(\'abc1\', \'^[a-z]*[0-9]$\')', true], // "*" (zero or more)
    ['isMatch(\'ab\', \'^[a-z]{1}$\')', false], // "{x}" (exactly x occurrences)
    ['isMatch(\'ab\', \'^[a-z]{1,2}$\')', true], // "{x,y}" (at least x, at most y, occurrences)
    ['isMatch(\'abc\', \'^[a-z]{1,}$\')', true], // "{x,}" (x occurrences or more)
    ['isMatch(\'Name\', \'^(?i)name$\')', true], // "(?i)x" (x ignore case)
    ['isMatch(\'FORTUNE\', \'(?i)fortune|future\')', true], // "x|y" (alternation)
    ['isMatch(\'FUTURE\', \'(?i)fortune|future\')', true], // "x|y" (alternation)
    ['isMatch(\'A\', \'(?i)fortune|future\')', false], // "x|y" (alternation)
    ['isMatch(\'abacaxc\', \'ab.+?c\')', true], // "+?" (lazy versions)
    ['isMatch(\'abacaxc\', \'ab.*?c\')', true], // "*?" (lazy versions)
    ['isMatch(\'abacaxc\', \'ab.??c\')', true], // "??" (lazy versions)
    ['isMatch(\'12abc34\', \'([0-9]+)([a-z]+)([0-9]+)\')', true], // "(...)" (simple group)
    ['isMatch(\'12abc\', \'([0-9]+)([a-z]+)([0-9]+)\')', false], // "(...)" (simple group)
    ['isMatch("a", "\\\\w{1}")', true], // "\w" (match [a-zA-Z0-9_])
    ['isMatch("1", "\\\\d{1}")', true], // "\d" (match [0-9])
    ['isMatch("12.5", "[0-9]+(\\\\.5)")', true], // "\." (match .)
    ['isMatch("12x5", "[0-9]+(\\\\.5)")', false], // "\." (match .)

    //Type Checking Tests
    ['isString(hello)', true],
    ['isString("Monday")', true],
    ['isString(one)', false],
    ['isInteger(one)', true],
    ['isInteger(1)', true],
    ['isInteger(1.23)', false],
    ['isFloat(one)', false],
    ['isFloat(1)', false],
    ['isFloat(1.23)', true],
    ['isArray(hello)', false],
    ['isArray(createArray(1,2,3))', true],
    ['isObject(hello)', false],
    ['isObject(dialog)', true],
    ['isBoolean(hello)', false],
    ['isBoolean(1 == one)', true],
    ['isDateTime(hello)', false],
    ['isDateTime(timestamp)', true],
    // Empty expression
    ['', ''],

    // SetPathToValue tests
    ['setPathToValue(path.simple, 3) + path.simple', 6],
    ['setPathToValue(path.simple, 5) + path.simple', 10],
    ['setPathToValue(path.array[0], 7) + path.array[0]', 14],
    ['setPathToValue(path.array[1], 9) + path.array[1]', 18],
    ['setPathToValue(path.x, null)', undefined],
];

const scope = {
    '$index': 'index',
    'a:b' : 'stringa:b',
    alist: [
        {
            Name: 'item1'
        },
        {
            Name: 'item2'
        }
    ],
    emptyList: [],
    emptyObject: new Map(),
    emptyJObject: {},

    path: {
        array: [1]
    },
    one: 1.0,
    two: 2.0,
    hello: 'hello',
    world: 'world',
    newExpr: 'new land',
    cit: 'cit',
    y: 'y',
    istrue: true,
    nullObj: undefined,
    jsonStr: '{"automobiles" : [{ "maker" : "Nissan", "model" : "Teana", "year" : 2011 },{ "maker" : "Honda", "model" : "Jazz", "year" : 2010 },{ "maker" : "Honda", "model" : "Civic", "year" : 2007 },{ "maker" : "Toyota", "model" : "Yaris", "year" : 2008 },{"maker" : "Honda", "model" : "Accord", "year" : 2011 }],"motorcycles" : [{ "maker" : "Honda", "model" : "ST1300", "year" : 2012 }]}',
    pathStr: `.automobiles{.maker === "Honda" && .year > 2009}.model`,
    byteArr: new Uint8Array([3, 5, 1, 12]),
    bag:
    {
        three: 3.0,
        set:
        {
            four: 4.0,
        },
        list: ['red', 'blue'],
        index: 3,
        name: 'mybag'
    },
    items: ['zero', 'one', 'two'],
    nestedItems:
        [
            {x: 1},
            {x: 2},
            {x: 3},
        ],
    timestamp: '2018-03-15T13:00:00.111Z',
    notISOTimestamp: '2018-03-15T13:00:00Z',
    validFullDateTimex: new TimexProperty('2020-02-20'),
    invalidFullDateTimex: new TimexProperty('xxxx-02-20'),
    validHourTimex: new TimexProperty('2020-02-20T07:30'),
    validTimeRange: new TimexProperty({partOfDay: 'morning'}),
    validNow: new TimexProperty({now: true}),
    invalidHourTimex: new TimexProperty('2001-02-20'),
    timestampObj: new Date('2018-03-15T13:00:00.000Z'),
    unixTimestamp: 1521118800,
    unixTimestampFraction: 1521118800.5,
    ticks: bigInt('637243624200000000'),
    json1: {
        'FirstName': 'John',
        'LastName': 'Smith',
        'Enabled': false,
        'Roles': [ 'User' ]
    },
    json2: {
        'Enabled': true,
        'Roles': [ 'Customer', 'Admin' ]
    },
    json3: {'age': 36},
    user:
    {
        income: 110.0,
        outcome: 120.0,
        nickname: 'John',
        lists:
        {
            todo: ['todo1', 'todo2', 'todo3']
        },
        listType: 'todo'
    },
    turn:
    {
        recognized:
        {
            entities:
            {
                city: 'Seattle',
                ordinal: ['1', '2', '3'],
                CompositeList1: [['firstItem']],
                CompositeList2: [['firstItem', 'secondItem']]
            },
            intents:
            {
                BookFlight: 'BookFlight',
                BookHotel: [
                    {
                        Where: 'Bellevue',
                        Time: 'Tomorrow',
                        People: '2'
                    },
                    {
                        Where: 'Kirkland',
                        Time: 'Today',
                        People: '4'
                    }
                ]
            }
        }
    },
    dialog:
    {
        instance: {xxx: 'instance', yyy: {instanceY: 'instanceY'}},
        options: {xxx: 'options', yyy: ['optionY1', 'optionY2']},
        title: 'Dialog Title',
        subTitle: 'Dialog Sub Title'
    },
    doubleNestedItems: [
        [{x: 1}, {x: 2}],
        [{x: 3}],
    ],
};

describe('expression parser functional test', () => {
    it('should get right evaluate result', () => {
        function iterateAndCheckData(source) {
            for (const data of source) {
                const input = data[0].toString();
                console.log(input);
                var parsed = Expression.parse(input);
                assert(parsed !== undefined);
                var {value: actual, error} = parsed.tryEvaluate(scope);
                assert(error === undefined, `input: ${input}, Has error: ${error}`);
    
                let expected = data[1];
    
                assertObjectEquals(actual, expected);
    
                //Assert ExpectedRefs
                if (data.length === 3) {
                    const actualRefs = parsed.references();
                    assertObjectEquals(actualRefs.sort(), data[2].sort());
                }
    
                //ToString re-parse
                const newExpr = Expression.parse(parsed.toString());
                const newActual = newExpr.tryEvaluate(scope).value;
                assertObjectEquals(actual, newActual);
            }
        }

        // Any tests related to getting the current time should be instantiated in the actual test.
        // If `new Date()` is called near the end of a time change (end of an hour or end of a day),
        // this can intermittently result in failures because the test may run at the start of an hour or day.
        iterateAndCheckData(dataSource);
        const timeSensitiveData = [
            ['utcNow(\'MM-DD-YY HH\')', moment(new Date().toISOString()).utc().format('MM-DD-YY HH')],
            ['getPastTime(1, \'Year\', \'MM-dd-yy\')', moment(new Date().toISOString()).utc().subtract(1, 'years').format('MM-DD-YY')],
            ['getPastTime(1, \'Month\', \'MM-dd-yy\')', moment(new Date().toISOString()).utc().subtract(1, 'months').format('MM-DD-YY')],
            ['getPastTime(1, \'Week\', \'MM-dd-yy\')', moment(new Date().toISOString()).utc().subtract(7, 'days').format('MM-DD-YY')],
            ['getPastTime(1, \'Day\', \'MM-dd-yy\')', moment(new Date().toISOString()).utc().subtract(1, 'days').format('MM-DD-YY')],
            ['getFutureTime(1, \'Year\', \'MM-dd-yy\')', moment(new Date().toISOString()).utc().add(1, 'years').format('MM-DD-YY')],
            ['getFutureTime(1, \'Month\', \'MM-dd-yy\')', moment(new Date().toISOString()).utc().add(1, 'months').format('MM-DD-YY')],
            ['getFutureTime(1, \'Week\', \'MM-dd-yy\')', moment(new Date().toISOString()).utc().add(7, 'days').format('MM-DD-YY')],
            ['getFutureTime(1, \'Day\', \'MM-dd-yy\')', moment(new Date().toISOString()).utc().add(1, 'days').format('MM-DD-YY')],
        ];
        iterateAndCheckData(timeSensitiveData);
        
    }).timeout(5000);

    it('Test AccumulatePath', () => {
        const scope = {
            f: 'foo',
            b: 'bar',
            z: {
                z: 'zar'
            },
            n: 2
        };
        const memory = new SimpleObjectMemory(scope);

        // normal case, note, we doesn't append a " yet
        let exp = Expression.parse('a[f].b[n].z');
        let path = undefined;
        ({path, left, error} = FunctionUtils.tryAccumulatePath(exp, memory, undefined));
        assert.strictEqual(path, 'a[\'foo\'].b[2].z');

        // normal case
        exp = Expression.parse('a[z.z][z.z].y');
        ({path, left, error} = FunctionUtils.tryAccumulatePath(exp, memory, undefined));
        assert.strictEqual(path, 'a[\'zar\'][\'zar\'].y');

        // normal case
        exp = Expression.parse('a.b[z.z]');
        ({path, left, error} = FunctionUtils.tryAccumulatePath(exp, memory, undefined));
        assert.strictEqual(path, 'a.b[\'zar\']');

        // stop evaluate at middle
        exp = Expression.parse('json(x).b');
        ({path, left, error} = FunctionUtils.tryAccumulatePath(exp, memory, undefined));
        assert.strictEqual(path, 'b');

    });

    it('Test Evaluation Options', () => {
        var mockMemory = {};

        var options = new Options();
        options.nullSubstitution = (path) => `${path} is undefined`;
        let value = undefined;
        let error = undefined;

        // normal case null value is substituted
        var exp = Expression.parse('foo');
        ({value, error} = exp.tryEvaluate(mockMemory, options));
        assert.strictEqual(value, 'foo is undefined');

        // in boolean context, substitution is not allowed, use raw value instead
        exp = Expression.parse('if(foo, 1, 2)');
        ({value, error} = exp.tryEvaluate(mockMemory, options));
        assert.strictEqual(value, 2);

        // in boolean context, substitution is not allowed, use raw value instead
        exp = Expression.parse('foo && true');
        ({value, error} = exp.tryEvaluate(mockMemory, options));
        assert.strictEqual(value, false);

        // in boolean context, substitution is not allowed, use raw value instead
        exp = Expression.parse('foo || true');
        ({value, error} = exp.tryEvaluate(mockMemory, options));
        assert.strictEqual(value, true);

        // in boolean context, substitution is not allowed, use raw value instead
        exp = Expression.parse('foo == "foo is undefined"');
        ({value, error} = exp.tryEvaluate(mockMemory, options));
        assert.strictEqual(value, false);

        // in boolean context, substitution is not allowed, use raw value instead
        exp = Expression.parse('not(foo)');
        ({value, error} = exp.tryEvaluate(mockMemory, options));
        assert.strictEqual(value, true);

        // in boolean context, substitution is not allowed, use raw value instead
        exp = Expression.parse('bool(foo)');
        ({value, error} = exp.tryEvaluate(mockMemory, options));
        assert.strictEqual(value, false);

        // concat is evaluated in boolean context also, use raw value
        exp = Expression.parse('if(concat(foo, "bar"), 1, 2)');
        ({value, error} = exp.tryEvaluate(mockMemory, options));
        assert.strictEqual(value, 1);

        // index is not boolean context, but it also requires raw value
        exp = Expression.parse('a[b]');
        ({value, error} = exp.tryEvaluate(mockMemory, options));
        assert.strictEqual(error !== undefined, true);
    });
});

var assertObjectEquals = (actual, expected) => {
    if (actual === undefined && expected === undefined) {
        return;
    } else if (actual === undefined || expected === undefined) {
        assert.fail();
    } else if (typeof actual === 'number' && typeof expected === 'number') {
        assert.equal(parseFloat(actual), parseFloat(expected), `actual is: ${actual}, expected is ${expected}`);
    } else if (Array.isArray(actual) && Array.isArray(expected)) {
        assert.equal(actual.length, expected.length);
        for (let i = 0; i < actual.length; i++) {
            assertObjectEquals(actual[i], expected[i], `actual is: ${actual[i]}, expected is ${expected[i]}`);
        }
    } else if (actual instanceof Uint8Array && expected instanceof Uint8Array) {
        assert.equal(actual.length, expected.length);
        for (let i = 0; i < actual.length; i++) {
            assertObjectEquals(actual[i], expected[i], `actual is: ${actual[i]}, expected is ${expected[i]}`);
        }
    } else if (bigInt.isInstance(actual) && bigInt.isInstance(expected)) {
        assert(actual.equals(expected), `actual is: ${actual}, expected is ${expected}`);
    }
    else {
        assert.equal(actual, expected, `actual is: ${actual}, expected is ${expected}`);
    }
};<|MERGE_RESOLUTION|>--- conflicted
+++ resolved
@@ -471,10 +471,6 @@
     ['date(timestamp)', '3/15/2018'],//Default. TODO
     ['year(timestamp)', 2018],
     ['length(utcNow())', 24],
-<<<<<<< HEAD
-=======
-    ['utcNow(\'MM-DD-YY HH\')', 'getNowTime'], // special case, will be dealt with later
->>>>>>> 1908c683
     ['formatDateTime(notISOTimestamp)', '2018-03-15T13:00:00.000Z'],
     ['formatDateTime(notISOTimestamp, \'MM-dd-yy\')', '03-15-18'],
     ['formatDateTime(notISOTimestamp, \'ddd\')', 'Thu'],
