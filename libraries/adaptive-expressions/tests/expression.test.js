--- conflicted
+++ resolved
@@ -386,12 +386,9 @@
     ['join(foreach(items, item, concat(item, string(count(items)))), \',\')', 'zero3,one3,two3', ['items']],
     ['join(foreach(doubleNestedItems, items, join(foreach(items, item, item.x), ",")), ",")', '1,2,3'],
     ['join(foreach(doubleNestedItems, items, join(foreach(items, item, concat(y, string(item.x))), ",")), ",")', 'y1,y2,y3'],
-<<<<<<< HEAD
     ['join(foreach(dialog, item, item.key), ",")', 'instance,options,title,subTitle'],
     ['foreach(dialog, item, item.value)[1].xxx', 'options'],
-=======
     ['join(foreach(indicesAndValues(items), item, item.value), ",")', 'zero,one,two'],
->>>>>>> f7b45c59
     ['count(where(doubleNestedItems, items, count(where(items, item, item.x == 1)) == 1))', 1],
     ['count(where(doubleNestedItems, items, count(where(items, item, count(items) == 1)) == 1))', 1],
     ['join(select(items, item, item), \',\')', 'zero,one,two'],
