--- conflicted
+++ resolved
@@ -31,17 +31,10 @@
     "@types/uuid": "^3.4.3",
     "mocha": "^5.0.0"
   },
-<<<<<<< HEAD
   "scripts": {
     "set-version": "npm version --allow-same-version ${Version}"
-=======
-  "dependencies": {
-    "uuid": "^3.2.1"
-  },
-  "scripts": {
     "test": "tsc && nyc mocha tests/",
     "build": "tsc",
     "clean": "erase /q /s .\\lib"
->>>>>>> 21129786
   }
 }