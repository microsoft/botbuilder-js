/**
 * Copyright(c) Microsoft Corporation.All rights reserved.
 * Licensed under the MIT License.
 */
import * as fsx from 'fs-extra';
import * as path from 'path';
import * as process from 'process';
import * as txtfile from 'read-text-file';
import * as util from 'util';
import * as uuid from 'uuid';
import { BotConfigurationBase } from './botConfigurationBase';
import { BotRecipe, IBlobResource, ICosmosDBResource, IDispatchResource, IFileResource, IGenericResource, IUrlResource } from './botRecipe';
import * as encrypt from './encrypt';
import { ConnectedService } from './models';
import { IBlobStorageService, IBotConfiguration, IConnectedService, ICosmosDBService, IDispatchService, IEndpointService, IFileService, IGenericService, ILuisService, IQnAService, ServiceTypes } from './schema';
let exec = util.promisify(require('child_process').exec);

interface InternalBotConfig {
    location?: string;
}

// This class adds loading and saving from disk and encryption/decryption semantics on top of BotConfigurationBase
export class BotConfiguration extends BotConfigurationBase {

    private internal: InternalBotConfig = {};

    public static fromJSON(source: Partial<IBotConfiguration> = {}): BotConfiguration {
        // tslint:disable-next-line:prefer-const
        let { name = '', description = '', version = '2.0', secretKey = '', services = [] } = source;
        services = <IConnectedService[]>services.slice().map(BotConfigurationBase.serviceFromJSON);
        const botConfig: BotConfiguration = new BotConfiguration();
        Object.assign(botConfig, { services, description, name, version, secretKey });

        return botConfig;
    }

    // load first bot in a folder
    public static async loadBotFromFolder(folder?: string, secret?: string): Promise<BotConfiguration> {
        folder = folder || process.cwd();
        let files: string[] = await fsx.readdir(folder);
        files = files.sort();
        for (const file of files) {
            if (path.extname(<string>file) === '.bot') {
                return await BotConfiguration.load(`${folder}/${<string>file}`, secret);
            }
        }
        throw new Error(`Error: no bot file found in ${folder}. Choose a different location or use msbot init to create a .bot file."`);
    }

    // load first bot in a folder (blocking)
    public static loadBotFromFolderSync(folder?: string, secret?: string): BotConfiguration {
        folder = folder || process.cwd();
        let files: string[] = fsx.readdirSync(folder);
        files = files.sort();
        for (const file of files) {
            if (path.extname(<string>file) === '.bot') {
                return BotConfiguration.loadSync(`${folder}/${<string>file}`, secret);
            }
        }
        throw new Error(`Error: no bot file found in ${folder}. Choose a different location or use msbot init to create a .bot file."`);
    }

    // load the config from a file
    public static async load(botpath: string, secret?: string): Promise<BotConfiguration> {
        const json: string = await txtfile.read(botpath);
        const bot: BotConfiguration = BotConfiguration._load(json, secret);
        bot.internal.location = botpath;

        return bot;
    }

    // load the config from a file (blocking)
    public static loadSync(botpath: string, secret?: string): BotConfiguration {
        const json: string = txtfile.readSync(botpath);
        const bot: BotConfiguration = BotConfiguration._load(json, secret);
        bot.internal.location = botpath;
<<<<<<< HEAD
        return bot;
    }

    // save the config file to specificed botpath
    public async saveAs(botpath: string, secret?: string): Promise<void> {
        if (!botpath) {
            throw new Error(`missing path`);
        }
        this.internal.location = botpath;

        this._savePrep(secret);

        let hasSecret = !!this.secretKey;
        if (hasSecret)
            this.encrypt(secret);

        await fsx.writeJson(botpath, this.toJSON(), { spaces: 4 });

        if (hasSecret)
            this.decrypt(secret);
    }

    // save the config file to specificed botpath
    public saveAsSync(botpath: string, secret?: string): void {
        this._savePrep(secret);

        let hasSecret = !!this.secretKey;

        if (hasSecret)
            this.encrypt(secret);

        fsx.writeJsonSync(botpath, this.toJSON(), { spaces: 4 });

        if (hasSecret)
            this.decrypt(secret);
    }

    // save the config file back over original
    public async save(secret?: string): Promise<void> {
        return this.saveAs(this.internal.location, secret);
    }
=======
>>>>>>> d18e7d76

        return bot;
    }

    // Generate a key for encryption
    public static generateKey(): string {
        return encrypt.generateKey();
    }

    private static _load(json: string, secret?: string): BotConfiguration {
        const bot: BotConfiguration = BotConfiguration.fromJSON(JSON.parse(json));

        const hasSecret: boolean = !!bot.secretKey;
        if (hasSecret) {
            bot.decrypt(secret);
        }

        return bot;
    }

    public clearSecret(): void {
        this.secretKey = '';
    }

    // encrypt all values in the config
    public encrypt(secret: string): void {
        this.validateSecretKey(secret);

        for (const service of this.services) {
            (<ConnectedService>service).encrypt(secret, encrypt.encryptString);
        }
    }

    // decrypt all values in the config
    public decrypt(secret?: string): void {
        try {
            this.validateSecretKey(secret);

            for (const connected_service of this.services) {
                (<ConnectedService>connected_service).decrypt(secret, encrypt.decryptString);
            }
        } catch (err) {
            try {

                // legacy decryption
                this.secretKey = encrypt.legacyDecrypt(this.secretKey, secret);
                this.clearSecret();
                this.version = '2.0';

                const encryptedProperties: { [key: string]: string[] } = {
                    abs: [],
                    endpoint: ['appPassword'],
                    luis: ['authoringKey', 'subscriptionKey'],
                    dispatch: ['authoringKey', 'subscriptionKey'],
                    file: [],
                    qna: ['subscriptionKey']
                };

                for (const service of this.services) {
                    for (const prop of encryptedProperties[service.type]) {
                        const val: string = <string>(<any>service)[prop];
                        (<any>service)[prop] = encrypt.legacyDecrypt(val, secret);
                    }
                }

                // assign new ids

                // map old ids -> new Ids
                const map: any = {};

                const oldServices: IConnectedService[] = this.services;
                this.services = [];
                for (const oldService of oldServices) {
                    // connecting causes new ids to be created
                    const newServiceId: string = this.connectService(oldService);
                    map[oldService.id] = newServiceId;
                }

                // fix up dispatch serviceIds to new ids
                for (const service of this.services) {
                    if (service.type === ServiceTypes.Dispatch) {
                        const dispatch: IDispatchService = (<IDispatchService>service);
                        for (let i: number = 0; i < dispatch.serviceIds.length; i++) {
                            dispatch.serviceIds[i] = map[dispatch.serviceIds[i]];
                        }
                    }
                }

            } catch (err2) {
                throw err;
            }
        }
    }

    // return the path that this config was loaded from.  .save() will save to this path
    public getPath(): string {
        return this.internal.location;
    }

    // make sure secret is correct by decrypting the secretKey with it
    public validateSecretKey(secret: string): void {
        if (!secret) {
            throw new Error('You are attempting to perform an operation which needs access to the secret and --secret is missing');
        }

        try {
            if (!this.secretKey || this.secretKey.length === 0) {
                // if no key, create a guid and enrypt that to use as secret validator
                this.secretKey = encrypt.encryptString(uuid(), secret);
            } else {
                // validate we can decrypt the secretKey, this tells us we have the correct secret for the rest of the file.
                encrypt.decryptString(this.secretKey, secret);
            }
        } catch (ex) {
            throw new Error('You are attempting to perform an operation which needs access to the secret and --secret is incorrect.');
        }
    }

    // export the services from the bot file as resource files and recipe file
    public async export(folder: string, progress?: (service: IConnectedService, command: string, index: number, total: number) => void): Promise<BotRecipe> {
        let recipe = new BotRecipe();

        await fsx.ensureDir(folder);

        let index = 0;
        for (let service of this.services) {
            index++;

            switch (service.type) {
                case ServiceTypes.Dispatch:
                    {
                        let luisService = <ILuisService>service;
                        let command = `luis export version --appId ${luisService.appId} --authoringKey ${luisService.authoringKey} --versionId "${luisService.version}"`;
                        if (progress) {
                            progress(service, command, index, this.services.length);
                        }
                        let p = await exec(command);
                        var json = p.stdout;
                        // make sure it's json
                        JSON.parse(json);
                        await fsx.writeFile(folder + `/${luisService.id}.luis`, json, { encoding: 'utf8' });
                        recipe.resources.push(<IDispatchResource>{
                            type: service.type,
                            id: service.id,
                            name: service.name,
                            serviceIds: (<IDispatchService>service).serviceIds
                        });
                    }
                    break;
                case ServiceTypes.Luis:
                    {
                        let luisService = <ILuisService>service;
                        let command = `luis export version --appId ${luisService.appId} --authoringKey ${luisService.authoringKey} --versionId "${luisService.version}"`;
                        if (progress) {
                            progress(service, command, index, this.services.length);
                        }
                        let p = await exec(command);
                        var json = p.stdout;
                        // make sure it's json
                        JSON.parse(json);
                        await fsx.writeFile(folder + `/${luisService.id}.luis`, json, { encoding: 'utf8' });
                        recipe.resources.push({
                            type: service.type,
                            id: service.id,
                            name: service.name
                        });
                    }
                    break;

                case ServiceTypes.QnA:
                    {
                        let qnaService = <IQnAService>service;
                        let command = `qnamaker export kb --kbId ${qnaService.kbId} --environment prod --subscriptionKey ${qnaService.subscriptionKey} --hostname ${qnaService.hostname} --endpointKey ${qnaService.endpointKey}`;
                        if (progress) {
                            progress(service, command, index, this.services.length);
                        }
                        let p = await exec(command);
                        var json = p.stdout;
                        // make sure it's json
                        JSON.parse(json);
                        await fsx.writeFile(folder + `/${qnaService.id}.qna`, json, { encoding: 'utf8' });
                        recipe.resources.push({
                            type: service.type,
                            id: service.id,
                            name: service.name
                        });
                    }
                    break;

                case ServiceTypes.Endpoint:
                    if (progress) {
                        progress(service, '', index, this.services.length);
                    }
                    recipe.resources.push(<IUrlResource>{
                        type: ServiceTypes.Endpoint,
                        id: service.id,
                        name: service.name,
                        url: (<IEndpointService>service).endpoint
                    });
                    break;

                case ServiceTypes.BlobStorage:
                    if (progress) {
                        progress(service, '', index, this.services.length);
                    }
                    recipe.resources.push(<IBlobResource>{
                        type: ServiceTypes.BlobStorage,
                        id: service.id,
                        name: service.name,
                        container: (<IBlobStorageService>service).container
                    });
                    break;

                case ServiceTypes.CosmosDB:
                    if (progress) {
                        progress(service, '', index, this.services.length);
                    }
                    recipe.resources.push(<ICosmosDBResource>{
                        type: ServiceTypes.CosmosDB,
                        id: service.id,
                        name: service.name,
                        database: (<ICosmosDBService>service).database,
                        collection: (<ICosmosDBService>service).collection,
                    });
                    break;

                case ServiceTypes.File:
                    if (progress) {
                        progress(service, '', index, this.services.length);
                    }
                    recipe.resources.push(<IFileResource>{
                        type: ServiceTypes.File,
                        id: service.id,
                        name: service.name,
                        path: (<IFileService>service).path,
                    });
                    break;

                case ServiceTypes.Generic:
                    if (progress) {
                        progress(service, '', index, this.services.length);
                    }
                    console.warn(`WARNING: Generic services cannot be cloned and all configuration data will be passed unchanged and unencrypted `);
                    recipe.resources.push(<IGenericResource>{
                        type: ServiceTypes.File,
                        id: service.id,
                        name: service.name,
                        url: (<IGenericService>service).url,
                        configuration: (<IGenericService>service).configuration,
                    });
                    break;

                case ServiceTypes.Bot:
                    if (progress) {
                        progress(service, '', index, this.services.length);
                    }
                    recipe.resources.push({
                        type: ServiceTypes.Bot,
                        id: service.id,
                        name: service.name,
                    });
                    break;

                case ServiceTypes.AppInsights:
                    if (progress) {
                        progress(service, '', index, this.services.length);
                    }
                    recipe.resources.push({
                        type: ServiceTypes.AppInsights,
                        id: service.id,
                        name: service.name,
                    });
                    break;

                default:
                    throw new Error(`Unknown service type for export ${service.type}`);
            }
        }
        await fsx.writeFile(folder + `/bot.recipe`, JSON.stringify(recipe, null, 2), { encoding: 'utf8' });
        return recipe;
    }
}

    // save the config file to specificed botpath
    public async saveAs(botpath: string, secret?: string): Promise<void> {
        if (!botpath) {
            throw new Error(`missing path`);
        }

        this._savePrep(secret);

        const hasSecret: boolean = !!this.secretKey;

        if (hasSecret) {
            this.encrypt(secret);
        }
        await fsx.writeJson(botpath, this.toJSON(), { spaces: 4 });

        if (hasSecret) {
            this.decrypt(secret);
        }
    }

    // save the config file to specificed botpath
    public saveAsSync(botpath: string, secret?: string): void {
        this._savePrep(secret);

        const hasSecret: boolean = !!this.secretKey;

        if (hasSecret) {
            this.encrypt(secret);
        }

        fsx.writeJsonSync(botpath, this.toJSON(), { spaces: 4 });

        if (hasSecret) {
            this.decrypt(secret);
        }
    }

    // save the config file back over original
    public async save(secret?: string): Promise<void> {
        return this.saveAs(this.internal.location, secret);
    }

    // save the config file back over original (blocking)
    public saveSync(secret?: string): void {
        return this.saveAsSync(this.internal.location, secret);
    }

    private _savePrep(secret?: string): void {
        if (!!secret) {
            this.validateSecretKey(secret);
        }

        // make sure that all dispatch serviceIds still match services that are in the bot
        for (const service of this.services) {
            if (service.type === ServiceTypes.Dispatch) {
                const dispatchService: IDispatchService = <IDispatchService>service;
                const validServices: string[] = [];
                for (const dispatchServiceId of dispatchService.serviceIds) {
                    for (const this_service of this.services) {
                        if (this_service.id === dispatchServiceId) {
                            validServices.push(dispatchServiceId);
                        }
                    }
                }
                dispatchService.serviceIds = validServices;
            }
        }
    }

}<|MERGE_RESOLUTION|>--- conflicted
+++ resolved
@@ -74,7 +74,7 @@
         const json: string = txtfile.readSync(botpath);
         const bot: BotConfiguration = BotConfiguration._load(json, secret);
         bot.internal.location = botpath;
-<<<<<<< HEAD
+
         return bot;
     }
 
@@ -116,15 +116,32 @@
     public async save(secret?: string): Promise<void> {
         return this.saveAs(this.internal.location, secret);
     }
-=======
->>>>>>> d18e7d76
-
-        return bot;
-    }
-
-    // Generate a key for encryption
-    public static generateKey(): string {
-        return encrypt.generateKey();
+
+    // save the config file back over original (blocking)
+    public saveSync(secret?: string): void {
+        return this.saveAsSync(this.internal.location, secret);
+    }
+
+    private _savePrep(secret?: string) {
+        if (!!secret) {
+            this.validateSecretKey(secret);
+        }
+
+        // make sure that all dispatch serviceIds still match services that are in the bot
+        for (let service of this.services) {
+            if (service.type == ServiceTypes.Dispatch) {
+                let dispatchService = <IDispatchService>service;
+                let validServices = [];
+                for (let dispatchServiceId of dispatchService.serviceIds) {
+                    for (let service of this.services) {
+                        if (service.id == dispatchServiceId) {
+                            validServices.push(dispatchServiceId);
+                        }
+                    }
+                }
+                dispatchService.serviceIds = validServices;
+            }
+        }
     }
 
     private static _load(json: string, secret?: string): BotConfiguration {
