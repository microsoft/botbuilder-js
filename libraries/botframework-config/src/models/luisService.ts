--- conflicted
+++ resolved
@@ -25,13 +25,8 @@
     }
 
     // encrypt keys in service
-<<<<<<< HEAD
-    public encrypt(secret: string): void {
+    public encrypt(secret: string, encryptString: (value: string, secret: string) => string): void {
         if (this.authoringKey && this.authoringKey.length > 0) {
-=======
-    public encrypt(secret: string, encryptString: (value: string, secret:string) => string): void {
-        if (this.authoringKey && this.authoringKey.length > 0)
->>>>>>> 89358af9
             this.authoringKey = encryptString(this.authoringKey, secret);
         }
         if (this.subscriptionKey && this.subscriptionKey.length > 0) {
@@ -40,13 +35,8 @@
     }
 
     // decrypt keys in service
-<<<<<<< HEAD
-    public decrypt(secret: string): void {
+    public decrypt(secret: string, decryptString: (value: string, secret: string) => string): void {
         if (this.authoringKey && this.authoringKey.length > 0) {
-=======
-    public decrypt(secret: string, decryptString: (value: string, secret:string) => string): void {
-        if (this.authoringKey && this.authoringKey.length > 0)
->>>>>>> 89358af9
             this.authoringKey = decryptString(this.authoringKey, secret);
         }
         if (this.subscriptionKey && this.subscriptionKey.length > 0) {
