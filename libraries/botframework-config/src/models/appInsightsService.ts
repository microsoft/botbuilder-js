/**
 * @module botframework-config
 *
 * Copyright(c) Microsoft Corporation.All rights reserved.
 * Licensed under the MIT License.
 */
import { IAppInsightsService, ServiceTypes } from '../schema';
import { AzureService } from './azureService';

/**
 * Defines an App Insights service connection.
 *
 * @deprecated See https://aka.ms/bot-file-basics for more information.
 */
export class AppInsightsService extends AzureService implements IAppInsightsService {
    /**
     * Instrumentation key for logging data to appInsights.
     */
    instrumentationKey: string;

    /**
     * (Optional) application ID used for programmatic access to AppInsights.
     */
    applicationId: string;

    /**
     * (Optional) named api keys for programmatic access to AppInsights.
     */
    apiKeys: { [key: string]: string };

    /**
     * Creates a new AppInsightService instance.
     *
     * @param source (Optional) JSON based service definition.
     */
    constructor(source: IAppInsightsService = {} as IAppInsightsService) {
        super(source, ServiceTypes.AppInsights);
        this.apiKeys = this.apiKeys || {};
    }

    /**
     * Encrypt properties on this service.
     *
     * @param secret Secret to use to encrypt.
     * @param encryptString Function called to encrypt an individual value.
     */
<<<<<<< HEAD
    public encrypt(secret: string, encryptString: (value: string, secret: string) => string): void {
=======
    encrypt(secret: string, encryptString: (value: string, secret: string) => string): void {
        const that: AppInsightsService = this;
>>>>>>> f4425c47
        if (this.instrumentationKey && this.instrumentationKey.length > 0) {
            this.instrumentationKey = encryptString(this.instrumentationKey, secret);
        }
        if (this.apiKeys) {
            Object.keys(this.apiKeys).forEach((prop: string) => {
                this.apiKeys[prop] = encryptString(this.apiKeys[prop], secret);
            });
        }
    }

    /**
     * Decrypt properties on this service.
     *
     * @param secret Secret to use to decrypt.
     * @param decryptString Function called to decrypt an individual value.
     */
<<<<<<< HEAD
    public decrypt(secret: string, decryptString: (value: string, secret: string) => string): void {
=======
    decrypt(secret: string, decryptString: (value: string, secret: string) => string): void {
        const that: AppInsightsService = this;
>>>>>>> f4425c47
        if (this.instrumentationKey && this.instrumentationKey.length > 0) {
            this.instrumentationKey = decryptString(this.instrumentationKey, secret);
        }
        if (this.apiKeys) {
            Object.keys(this.apiKeys).forEach((prop: string) => {
                this.apiKeys[prop] = decryptString(this.apiKeys[prop], secret);
            });
        }
    }
}<|MERGE_RESOLUTION|>--- conflicted
+++ resolved
@@ -44,12 +44,7 @@
      * @param secret Secret to use to encrypt.
      * @param encryptString Function called to encrypt an individual value.
      */
-<<<<<<< HEAD
-    public encrypt(secret: string, encryptString: (value: string, secret: string) => string): void {
-=======
     encrypt(secret: string, encryptString: (value: string, secret: string) => string): void {
-        const that: AppInsightsService = this;
->>>>>>> f4425c47
         if (this.instrumentationKey && this.instrumentationKey.length > 0) {
             this.instrumentationKey = encryptString(this.instrumentationKey, secret);
         }
@@ -66,12 +61,7 @@
      * @param secret Secret to use to decrypt.
      * @param decryptString Function called to decrypt an individual value.
      */
-<<<<<<< HEAD
-    public decrypt(secret: string, decryptString: (value: string, secret: string) => string): void {
-=======
     decrypt(secret: string, decryptString: (value: string, secret: string) => string): void {
-        const that: AppInsightsService = this;
->>>>>>> f4425c47
         if (this.instrumentationKey && this.instrumentationKey.length > 0) {
             this.instrumentationKey = decryptString(this.instrumentationKey, secret);
         }
