--- conflicted
+++ resolved
@@ -33,11 +33,7 @@
      * @param _secret Secret to use to encrypt.
      * @param _encryptString Function called to encrypt an individual value.
      */
-<<<<<<< HEAD
-    public encrypt(_secret: string, _encryptString: (value: string, secret: string) => string): void {
-=======
-    encrypt(secret: string, encryptString: (value: string, secret: string) => string): void {
->>>>>>> f4425c47
+    encrypt(_secret: string, _encryptString: (value: string, secret: string) => string): void {
         return;
     }
 
@@ -47,11 +43,7 @@
      * @param _secret Secret to use to decrypt.
      * @param _decryptString Function called to decrypt an individual value.
      */
-<<<<<<< HEAD
-    public decrypt(_secret: string, _decryptString: (value: string, secret: string) => string): void {
-=======
-    decrypt(secret: string, decryptString: (value: string, secret: string) => string): void {
->>>>>>> f4425c47
+    decrypt(_secret: string, _decryptString: (value: string, secret: string) => string): void {
         return;
     }
 }