--- conflicted
+++ resolved
@@ -38,12 +38,7 @@
      * @param secret Secret to use to encrypt.
      * @param encryptString Function called to encrypt an individual value.
      */
-<<<<<<< HEAD
-    public encrypt(secret: string, encryptString: (value: string, secret: string) => string): void {
-=======
     encrypt(secret: string, encryptString: (value: string, secret: string) => string): void {
-        const that: GenericService = this;
->>>>>>> f4425c47
         if (this.configuration) {
             Object.keys(this.configuration).forEach((prop: string) => {
                 this.configuration[prop] = encryptString(this.configuration[prop], secret);
@@ -57,12 +52,7 @@
      * @param secret Secret to use to decrypt.
      * @param decryptString Function called to decrypt an individual value.
      */
-<<<<<<< HEAD
-    public decrypt(secret: string, decryptString: (value: string, secret: string) => string): void {
-=======
     decrypt(secret: string, decryptString: (value: string, secret: string) => string): void {
-        const that: GenericService = this;
->>>>>>> f4425c47
         if (this.configuration) {
             Object.keys(this.configuration).forEach((prop: string) => {
                 this.configuration[prop] = decryptString(this.configuration[prop], secret);
