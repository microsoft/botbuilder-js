/**
 * Copyright(c) Microsoft Corporation.All rights reserved.
 * Licensed under the MIT License.
 */
import { IFileService, ServiceTypes } from '../schema';
import { ConnectedService } from './connectedService';

export class FileService extends ConnectedService implements IFileService {
    public path: string = '';

    constructor(source: IFileService = {} as IFileService) {
        super(source, ServiceTypes.File);
        const { path = '' } = source;
        this.path = path;
    }

    public toJSON(): IFileService {
        const { type, id, name = '', path = '' } = this;

        return { type, id, name, path };
    }

    // encrypt keys in service
<<<<<<< HEAD
    public encrypt(secret: string): void {
        return;
    }

    // decrypt keys in service
    public decrypt(secret: string): void {
        return;
=======
    public encrypt(secret: string, encryptString: (value: string, secret:string) => string): void {
    }

    // decrypt keys in service
    public decrypt(secret: string, decryptString: (value: string, secret:string) => string): void {
>>>>>>> 89358af9
    }
}<|MERGE_RESOLUTION|>--- conflicted
+++ resolved
@@ -21,20 +21,12 @@
     }
 
     // encrypt keys in service
-<<<<<<< HEAD
-    public encrypt(secret: string): void {
+    public encrypt(secret: string, encryptString: (value: string, secret: string) => string): void {
         return;
     }
 
     // decrypt keys in service
-    public decrypt(secret: string): void {
+    public decrypt(secret: string, decryptString: (value: string, secret: string) => string): void {
         return;
-=======
-    public encrypt(secret: string, encryptString: (value: string, secret:string) => string): void {
-    }
-
-    // decrypt keys in service
-    public decrypt(secret: string, decryptString: (value: string, secret:string) => string): void {
->>>>>>> 89358af9
     }
 }