const assert = require ('assert');
const path = require('path');
const { TestRunner } = require('../lib');
const assert = require('assert');

describe('TestScriptTests', function () {
    this.timeout(5000);
    const testRunner = new TestRunner(path.join(__dirname, 'resources/TestScriptTests'));

    it('AssertReply_Assertions', async () => {
        await testRunner.runTestScript('TestScriptTests_AssertReply_Assertions');
    });

<<<<<<< HEAD
    it('AssertReply_AssertCondition', async () => {
        await testRunner.runTestScript('TestScriptTests_AssertCondition');
=======
    it('AssertReply_Assertions_Failed', async () => {
        try {
            await testRunner.runTestScript('TestScriptTests_AssertReply_Assertions_Failed');
        } 
        catch (error) {
            assert(error.message.includes('\"text\":\"hi User1\"'), `assertion should have failed.`);
        }
>>>>>>> 7b7484b1
    });

    it('AssertReply_Exact', async () => {
        await testRunner.runTestScript('TestScriptTests_AssertReply_Exact');
    });

    it('AssertReply_ExactInvalid', async () => {
        assert.rejects(async () => {
            await testRunner.runTestScript('TestScriptTests_AssertReply_ExactInvalid');
        });
    });

    it('AssertReply_Invalid', async () => {
        assert.rejects(async () => {
            await testRunner.runTestScript('TestScriptTests_AssertReply_Invalid');
        });
    });

    it('AssertReply_User', async () => {
        await testRunner.runTestScript('TestScriptTests_AssertReply_User');
    });

    it('AssertReplyOneOf_Assertions', async () => {
        await testRunner.runTestScript('TestScriptTests_AssertReplyOneOf_Assertions');
    });

    it('AssertReplyOneOf_Exact', async () => {
        await testRunner.runTestScript('TestScriptTests_AssertReplyOneOf_Exact');
    });

    it('AssertReplyOneOf_User', async () => {
        await testRunner.runTestScript('TestScriptTests_AssertReplyOneOf_User');
    });

    it('AssertReplyOneOf', async () => {
        await testRunner.runTestScript('TestScriptTests_AssertReplyOneOf');
    });

    it('UserConversationUpdate', async () => {
        await testRunner.runTestScript('TestScriptTests_UserConversationUpdate');
    });

    it('UserTokenMock', async () => {
        await testRunner.runTestScript('TestScriptTests_UserTokenMock');
    });

    it('UserTyping', async () => {
        await testRunner.runTestScript('TestScriptTests_UserTyping');
    });
});<|MERGE_RESOLUTION|>--- conflicted
+++ resolved
@@ -11,10 +11,10 @@
         await testRunner.runTestScript('TestScriptTests_AssertReply_Assertions');
     });
 
-<<<<<<< HEAD
     it('AssertReply_AssertCondition', async () => {
         await testRunner.runTestScript('TestScriptTests_AssertCondition');
-=======
+    });
+
     it('AssertReply_Assertions_Failed', async () => {
         try {
             await testRunner.runTestScript('TestScriptTests_AssertReply_Assertions_Failed');
@@ -22,7 +22,6 @@
         catch (error) {
             assert(error.message.includes('\"text\":\"hi User1\"'), `assertion should have failed.`);
         }
->>>>>>> 7b7484b1
     });
 
     it('AssertReply_Exact', async () => {
