--- conflicted
+++ resolved
@@ -27,16 +27,9 @@
 
     it('AssertReply_Assertions_Failed', async () => {
         try {
-<<<<<<< HEAD
-            await testRunner.runTestScript('TestScriptTests_AssertReply_Assertions_Failed');
-        }
-        catch (error) {
-            assert(error.message.includes('\"text\":\"hi User1\"'), `assertion should have failed.`);
-=======
             await TestUtils.runTestScript(resourceExplorer, 'TestScriptTests_AssertReply_Assertions_Failed');
         } catch (error) {
             assert(error.message.includes('"text":"hi User1"'), `assertion should have failed.`);
->>>>>>> 59062567
         }
     });
 
@@ -89,6 +82,6 @@
     });
 
     it('CustomEvent', async () => {
-        await testRunner.runTestScript('TestScriptTests_CustomEvent');
+        await TestUtils.runTestScript(resourceExplorer, 'TestScriptTests_CustomEvent');
     });
 });