{
    "$schema": "../../../../schemas/sdk.schema",
    "$kind": "Microsoft.Test.Script",
    "dialog": {
        "$kind": "Microsoft.AdaptiveDialog",
        "id": "No Language Generator",
        "generator": "inject.lg",
        "triggers": [
    {
      "$kind": "Microsoft.OnBeginDialog",
      "actions": [
        {
          "$kind": "Microsoft.SetProperty",
          "property": "user.obj",
          "value": "=json('{\"SR\":{\"Q1\":\"\",\"Q2\":\"2\"}}')"
        },
        {
          "$kind": "Microsoft.SetProperty",
          "property": "user.message",
          "value": "=foo.GetMessage()"
        },
        {
          "$kind": "Microsoft.SetProperty",
          "property": "user.name",
          "value": "jonathan"
        },
        {
          "$kind": "Microsoft.SetProperty",
          "property": "user.date",
          "value": "2003-03-20"
        },
        {
          "$kind": "Microsoft.SetProperty",
          "property": "user.tasks",
          "value": [ "car", "washing", "food", "laundry" ]
        },
        {
          "$kind": "Microsoft.SetProperty",
          "property": "user.flatTasks",
          "value": "=string(select(foo.GetList(user.tasks),iter,foo.Convert(iter.index,iter.value)))"
        },
        {
          "$kind": "Microsoft.SendActivity",
          "activity": "${user.flatTasks}"
        },
        {
          "$kind": "Microsoft.SendActivity",
          "activity": "${user.message}"
        },
        {
          "$kind": "Microsoft.SendActivity",
<<<<<<< HEAD
          "activity": "${foo.WelcomeUser()}"
        },
        {
          "$kind": "Microsoft.SendActivity",
          "activity": "${foo.UserDataConcat(user.date)}"
        },
        {
          "$kind": "Microsoft.SendActivity",
          "activity": "${foo.ShowTasks(foo.GetList(user.tasks))}"
=======
          "activity": "${user.obj.SR.Q2}"
>>>>>>> e3ae8d8a
        }
      ]
    }
  ],
    "defaultResultProperty": "dialog.result"
    },
    "script": [
        {
            "$kind": "Microsoft.Test.UserConversationUpdate"
        },
        {
            "$kind": "Microsoft.Test.AssertReply",
            "text": "[{\"Id\":0,\"Topic\":\"car\"},{\"Id\":1,\"Topic\":\"washing\"},{\"Id\":2,\"Topic\":\"food\"},{\"Id\":3,\"Topic\":\"laundry\"}]"
        },
        {
            "$kind": "Microsoft.Test.AssertReply",
            "text": "This is an injected message"
        },
        {
          "$kind": "Microsoft.Test.AssertReply",
<<<<<<< HEAD
            "text": "Hi Jonathan"
        },
        {
          "$kind": "Microsoft.Test.AssertReply",
            "text": "Jonathan : 2003-03-20"
        },
        {
          "$kind": "Microsoft.Test.AssertReply",
            "text": "Jonathan, your tasks: car, washing, food and laundry"
=======
          "text": "2"
>>>>>>> e3ae8d8a
        }
    ]
}<|MERGE_RESOLUTION|>--- conflicted
+++ resolved
@@ -49,7 +49,6 @@
         },
         {
           "$kind": "Microsoft.SendActivity",
-<<<<<<< HEAD
           "activity": "${foo.WelcomeUser()}"
         },
         {
@@ -59,9 +58,10 @@
         {
           "$kind": "Microsoft.SendActivity",
           "activity": "${foo.ShowTasks(foo.GetList(user.tasks))}"
-=======
+        },
+        {
+          "$kind": "Microsoft.SendActivity",
           "activity": "${user.obj.SR.Q2}"
->>>>>>> e3ae8d8a
         }
       ]
     }
@@ -82,7 +82,6 @@
         },
         {
           "$kind": "Microsoft.Test.AssertReply",
-<<<<<<< HEAD
             "text": "Hi Jonathan"
         },
         {
@@ -91,10 +90,11 @@
         },
         {
           "$kind": "Microsoft.Test.AssertReply",
-            "text": "Jonathan, your tasks: car, washing, food and laundry"
-=======
+          "text": "Jonathan, your tasks: car, washing, food and laundry"
+        },
+                {
+          "$kind": "Microsoft.Test.AssertReply",
           "text": "2"
->>>>>>> e3ae8d8a
         }
     ]
 }