const path = require('path');
const { ComponentRegistration } = require('botbuilder-core');
const {
    AdaptiveComponentRegistration,
    MultiLanguageRecognizer,
    RegexRecognizer,
    IntentPattern,
} = require('botbuilder-dialogs-adaptive');
const { ResourceExplorer } = require('botbuilder-dialogs-declarative');
const { AdaptiveTestComponentRegistration, TestUtils } = require('../lib');
const {
    greetingIntentTextEnUs,
    recognizeIntentAndValidateTelemetry,
    spyOnTelemetryClientTrackEvent,
} = require('./recognizerTelemetryUtils');

const createRecognizer = () =>
    new MultiLanguageRecognizer().configure({
        recognizers: {
            'en-us': new RegexRecognizer().configure({
                intents: [new IntentPattern('greeting', '(?i)howdy'), new IntentPattern('goodbye', '(?i)bye')],
            }),
            'en-gb': new RegexRecognizer().configure({
                intents: [new IntentPattern('greeting', '(?i)hiya'), new IntentPattern('goodbye', '(?i)cheerio')],
            }),
            en: new RegexRecognizer().configure({
                intents: [new IntentPattern('greeting', '(?i)hello'), new IntentPattern('goodbye', '(?i)goodbye')],
            }),
        },
    });

describe('MultiLanguageRecognizerTests', function () {
    this.timeout(5000);

    ComponentRegistration.add(new AdaptiveComponentRegistration());
    ComponentRegistration.add(new AdaptiveTestComponentRegistration());

    const resourceExplorer = new ResourceExplorer().addFolder(
        path.join(__dirname, 'resources/MultiLanguageRecognizerTests'),
        true,
        false
    );

    it('DefaultFallback', async () => {
        await TestUtils.runTestScript(resourceExplorer, 'MultiLanguageRecognizerTest_DefaultFallback');
    });

    it('EnFallback', async () => {
        await TestUtils.runTestScript(resourceExplorer, 'MultiLanguageRecognizerTest_EnFallback');
    });

    it('EnGbFallback', async () => {
        await TestUtils.runTestScript(resourceExplorer, 'MultiLanguageRecognizerTest_EnGbFallback');
    });

    it('EnUsFallback', async () => {
        await TestUtils.runTestScript(resourceExplorer, 'MultiLanguageRecognizerTest_EnUsFallback');
    });

    it('EnUsFallback_AcitivtyLocaleCasing', async () => {
        await TestUtils.runTestScript(
            resourceExplorer,
            'MultiLanguageRecognizerTest_EnUsFallback_ActivityLocaleCasing'
        );
    });

    it('LanguagePolicy', async () => {
        await TestUtils.runTestScript(resourceExplorer, 'MultiLanguageRecognizerTest_LanguagePolicy');
    });

<<<<<<< HEAD
    describe('Telemetry', () => {
        const recognizer = createRecognizer();
        let spy;

        beforeEach(() => {
            spy = spyOnTelemetryClientTrackEvent(recognizer);
        });

        afterEach(() => {
            spy.restore();
        });

        it('Merge - should log PII when logPersonalInformation is true', async () => {
            recognizer.logPersonalInformation = true;

            await recognizeIntentAndValidateTelemetry({
                text: greetingIntentTextEnUs,
                callCount: 1,
                recognizer,
                spy,
            });
        });

        it('Merge - should not log PII when logPersonalInformation is false', async () => {
            recognizer.logPersonalInformation = false;

            await recognizeIntentAndValidateTelemetry({
                text: greetingIntentTextEnUs,
                callCount: 1,
                recognizer,
                spy,
            });
        });

        it('should refrain from logging PII by default', async () => {
            const recognizerWithDefaultLogPii = createRecognizer();
            const trackEventSpy = spyOnTelemetryClientTrackEvent(recognizerWithDefaultLogPii);

            await recognizeIntentAndValidateTelemetry({
                text: greetingIntentTextEnUs,
                callCount: 1,
                recognizer: recognizerWithDefaultLogPii,
                spy: trackEventSpy,
            });
        });
=======
    it('Locale case insensitivity', async () => {
        await TestUtils.runTestScript(resourceExplorer, 'MultiLanguageRecognizerTest_LocaleCaseInsensitivity');
>>>>>>> c91bf148
    });
});<|MERGE_RESOLUTION|>--- conflicted
+++ resolved
@@ -68,7 +68,10 @@
         await TestUtils.runTestScript(resourceExplorer, 'MultiLanguageRecognizerTest_LanguagePolicy');
     });
 
-<<<<<<< HEAD
+    it('Locale case insensitivity', async () => {
+        await TestUtils.runTestScript(resourceExplorer, 'MultiLanguageRecognizerTest_LocaleCaseInsensitivity');
+    });
+
     describe('Telemetry', () => {
         const recognizer = createRecognizer();
         let spy;
@@ -114,9 +117,5 @@
                 spy: trackEventSpy,
             });
         });
-=======
-    it('Locale case insensitivity', async () => {
-        await TestUtils.runTestScript(resourceExplorer, 'MultiLanguageRecognizerTest_LocaleCaseInsensitivity');
->>>>>>> c91bf148
     });
 });