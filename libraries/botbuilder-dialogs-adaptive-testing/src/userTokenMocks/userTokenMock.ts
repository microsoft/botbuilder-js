/**
 * @module botbuilder-dialogs-adaptive-testing
 */
/**
 * Copyright (c) Microsoft Corporation. All rights reserved.
 * Licensed under the MIT License.
 */

import { TestAdapter } from 'botbuilder-core';
import { Configurable, Converter } from 'botbuilder-dialogs';
import { ResourceExplorer } from 'botbuilder-dialogs-declarative';

/**
 * Interface for mocking user token flows.
 */
export abstract class UserTokenMock extends Configurable {
    /**
     * Method to setup this mock for an adapter.
     */
    abstract setup(adapter: TestAdapter): void;
}

/**
 * The type converters for UserTokenMock.
 */
export class UserTokenMocksConverter implements Converter<string[], UserTokenMock[]> {
<<<<<<< HEAD
    /**
     * @param _resourceExplorer Parameter to access content resources.
     */
    public constructor(private readonly _resourceExplorer: ResourceExplorer) {}

    /**
     * @param value Array of strings and Setting Mock elements.
     * @returns Array of Setting Mocks.
     */
    public convert(value: (string | UserTokenMock)[]): UserTokenMock[] {
=======
    constructor(private readonly _resourceExplorer: ResourceExplorer) {}

    convert(value: (string | UserTokenMock)[]): UserTokenMock[] {
>>>>>>> f4425c47
        return value.map((item: string | UserTokenMock) => {
            if (typeof item === 'string') {
                const userTokenMock = this._resourceExplorer.loadType<UserTokenMock>(`${item}.dialog`);
                if (userTokenMock) {
                    return userTokenMock;
                } else {
                    return this._resourceExplorer.loadType<UserTokenMock>(item);
                }
            } else {
                const kind = item['$kind'];
                return this._resourceExplorer.buildType<UserTokenMock, UserTokenMock>(kind, item);
            }
        });
    }
}<|MERGE_RESOLUTION|>--- conflicted
+++ resolved
@@ -24,22 +24,16 @@
  * The type converters for UserTokenMock.
  */
 export class UserTokenMocksConverter implements Converter<string[], UserTokenMock[]> {
-<<<<<<< HEAD
     /**
      * @param _resourceExplorer Parameter to access content resources.
      */
-    public constructor(private readonly _resourceExplorer: ResourceExplorer) {}
+    constructor(private readonly _resourceExplorer: ResourceExplorer) {}
 
     /**
      * @param value Array of strings and Setting Mock elements.
      * @returns Array of Setting Mocks.
      */
-    public convert(value: (string | UserTokenMock)[]): UserTokenMock[] {
-=======
-    constructor(private readonly _resourceExplorer: ResourceExplorer) {}
-
     convert(value: (string | UserTokenMock)[]): UserTokenMock[] {
->>>>>>> f4425c47
         return value.map((item: string | UserTokenMock) => {
             if (typeof item === 'string') {
                 const userTokenMock = this._resourceExplorer.loadType<UserTokenMock>(`${item}.dialog`);
