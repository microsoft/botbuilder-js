/**
 * @module botbuilder-dialogs-adaptive-testing
 */
/**
 * Copyright (c) Microsoft Corporation. All rights reserved.
 * Licensed under the MIT License.
 */

import { TestAdapter } from 'botbuilder-core';
import { Converter } from 'botbuilder-dialogs';
import { ResourceExplorer } from 'botbuilder-dialogs-declarative';

/**
 * Interface for mocking user token flows.
 */
export interface UserTokenMock {
    /**
     * Method to setup this mock for an adapter.
     */
    setup(adapter: TestAdapter): void;
}

/**
 * The type converters for UserTokenMock.
 */
export class UserTokenMocksConverter implements Converter {
    private _resourceExplorer: ResourceExplorer;

    public constructor(resourceExplorer: ResourceExplorer) {
        this._resourceExplorer = resourceExplorer;
    }

<<<<<<< HEAD
    public convert(value: string[] | UserTokenMock[]): UserTokenMock[] {
        const userTokenMocks: UserTokenMock[] = [];
        value.forEach((item: string | UserTokenMock) => {
            if (typeof item === 'string') {
                const userTokenMock = this._resourceExplorer.loadType(`${item}.dialog`) as UserTokenMock;
                if (userTokenMock) {
                    userTokenMocks.push(userTokenMock);
                } else {
                    userTokenMocks.push(this._resourceExplorer.loadType(item) as UserTokenMock);
                }
            } else {
                const kind = item['$kind'];
                userTokenMocks.push(this._resourceExplorer.buildType(kind, item) as UserTokenMock);
=======
    public convert(value: string | UserTokenMock): UserTokenMock {
        if (typeof value === 'string') {
            const userTokenMock = this._resourceExplorer.loadType(`${value}.dialog`) as UserTokenMock;
            if (userTokenMock) {
                return userTokenMock;
>>>>>>> 786b157c
            }
        });
        return userTokenMocks;
    }
}<|MERGE_RESOLUTION|>--- conflicted
+++ resolved
@@ -24,13 +24,8 @@
  * The type converters for UserTokenMock.
  */
 export class UserTokenMocksConverter implements Converter {
-    private _resourceExplorer: ResourceExplorer;
+    public constructor(private readonly _resourceExplorer: ResourceExplorer) {}
 
-    public constructor(resourceExplorer: ResourceExplorer) {
-        this._resourceExplorer = resourceExplorer;
-    }
-
-<<<<<<< HEAD
     public convert(value: string[] | UserTokenMock[]): UserTokenMock[] {
         const userTokenMocks: UserTokenMock[] = [];
         value.forEach((item: string | UserTokenMock) => {
@@ -44,13 +39,6 @@
             } else {
                 const kind = item['$kind'];
                 userTokenMocks.push(this._resourceExplorer.buildType(kind, item) as UserTokenMock);
-=======
-    public convert(value: string | UserTokenMock): UserTokenMock {
-        if (typeof value === 'string') {
-            const userTokenMock = this._resourceExplorer.loadType(`${value}.dialog`) as UserTokenMock;
-            if (userTokenMock) {
-                return userTokenMock;
->>>>>>> 786b157c
             }
         });
         return userTokenMocks;
