--- conflicted
+++ resolved
@@ -6,15 +6,9 @@
  * Licensed under the MIT License.
  */
 
-<<<<<<< HEAD
-import { MemoryStorage, UserState, ConversationState, TestAdapter } from 'botbuilder-core';
-import { DialogManager } from 'botbuilder-dialogs';
-import { DialogExpression, LanguageGeneratorExtensions, LanguagePolicy, ResourceExtensions } from 'botbuilder-dialogs-adaptive';
-=======
 import { ConversationState, MemoryStorage, UserState, useBotState, TestAdapter } from 'botbuilder-core';
 import { Configurable, Converter, ConverterFactory, Dialog, DialogManager } from 'botbuilder-dialogs';
-import { LanguageGeneratorExtensions, ResourceExtensions } from 'botbuilder-dialogs-adaptive';
->>>>>>> ac086921
+import { LanguageGeneratorExtensions, LanguagePolicy, LanguagePolicyConverter, ResourceExtensions } from 'botbuilder-dialogs-adaptive';
 import { ResourceExplorer } from 'botbuilder-dialogs-declarative';
 import { TestAction } from './testAction';
 import { UserTokenMock, UserTokenMocksConverter } from './userTokenMocks';
@@ -47,6 +41,7 @@
     userTokenMocks?: string[] | UserTokenMock[];
     script?: TestAction[];
     enableTrace?: boolean;
+    languagePolicy?: Record<string, string[]> | LanguagePolicy;
 }
 
 /**
@@ -96,6 +91,8 @@
                 return DialogConverter;
             case 'userTokenMocks':
                 return UserTokenMocksConverter;
+            case 'languagePolicy':
+                return new LanguagePolicyConverter();
             default:
                 return super.getConverter(property);
         }
