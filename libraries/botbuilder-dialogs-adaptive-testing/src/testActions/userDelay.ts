--- conflicted
+++ resolved
@@ -22,17 +22,13 @@
      */
     public timespan: number;
 
-<<<<<<< HEAD
-    public async execute(_testAdapter: TestAdapter, _callback: (context: TurnContext) => Promise<any>): Promise<any> {
-=======
     /**
      * Execute the test.
      * @param _testAdapter Adapter to execute against.
      * @param _callback Logic for the bot to use.
      * @returns A Promise that represents the work queued to execute.
      */
-    public async execute(_testAdapter: AdaptiveTestAdapter, _callback: (context: TurnContext) => Promise<any>): Promise<any> {
->>>>>>> 6ef9fd5e
+    public async execute(_testAdapter: TestAdapter, _callback: (context: TurnContext) => Promise<any>): Promise<any> {
         await Promise.resolve(resolve => setTimeout(resolve, this.timespan));
     }
 }