--- conflicted
+++ resolved
@@ -6,12 +6,8 @@
  * Licensed under the MIT License.
  */
 
-<<<<<<< HEAD
-import { TurnContext } from 'botbuilder-core';
+import { TurnContext, TestAdapter } from 'botbuilder-core';
 import { Converters } from 'botbuilder-dialogs';
-=======
-import { TurnContext, TestAdapter } from 'botbuilder-core';
->>>>>>> 876100df
 import { TestAction } from '../testAction';
 
 export interface UserDelayConfiguration {
