--- conflicted
+++ resolved
@@ -6,12 +6,8 @@
  * Licensed under the MIT License.
  */
 
-<<<<<<< HEAD
-import { TurnContext } from 'botbuilder-core';
+import { TurnContext, TestAdapter } from 'botbuilder-core';
 import { Converters } from 'botbuilder-dialogs';
-=======
-import { TurnContext, TestAdapter } from 'botbuilder-core';
->>>>>>> 876100df
 import { TestAction } from '../testAction';
 
 /**
@@ -30,11 +26,8 @@
      */
     public user: string;
 
-<<<<<<< HEAD
     public converters: Converters<UserSays> = {};
 
-    public async execute(testAdapter: AdaptiveTestAdapter, callback: (context: TurnContext) => Promise<any>): Promise<any> {
-=======
     /**
      * Execute the test.
      * @param testAdapter Adapter to execute against.
@@ -42,7 +35,6 @@
      * @returns A Promise that represents the work queued to execute.
      */
     public async execute(testAdapter: TestAdapter, callback: (context: TurnContext) => Promise<any>): Promise<any> {
->>>>>>> 876100df
         if (!this.text) {
             throw new Error('You must define the text property');
         }
