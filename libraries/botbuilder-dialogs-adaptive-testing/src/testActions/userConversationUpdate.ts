--- conflicted
+++ resolved
@@ -6,12 +6,8 @@
  * Licensed under the MIT License.
  */
 
-<<<<<<< HEAD
-import { ActivityTypes, ChannelAccount, RoleTypes, TurnContext } from 'botbuilder-core';
+import { TurnContext, ActivityTypes, ChannelAccount, RoleTypes, TestAdapter } from 'botbuilder-core';
 import { Converters } from 'botbuilder-dialogs';
-=======
-import { TurnContext, ActivityTypes, ChannelAccount, RoleTypes, TestAdapter } from 'botbuilder-core';
->>>>>>> 876100df
 import { TestAction } from '../testAction';
 
 /**
