/**
 * @module botbuilder-dialogs-adaptive-testing
 */
/**
 * Copyright (c) Microsoft Corporation. All rights reserved.
 * Licensed under the MIT License.
 */

<<<<<<< HEAD
import { ActivityTypes, TurnContext } from 'botbuilder-core';
import { Converters } from 'botbuilder-dialogs';
=======
import { TurnContext, ActivityTypes, TestAdapter } from 'botbuilder-core';
>>>>>>> 876100df
import { TestAction } from '../testAction';

/**
 * Action to script sending typing activity to the bot.
 */
export class UserTyping implements TestAction {
    public static $kind = 'Microsoft.Test.UserTyping';

    /**
     * If user is set then the channalAccount.id and channelAccount.name will be from user.
     */
    public user: string;

<<<<<<< HEAD
    public converters: Converters<UserTyping> = {};

    public async execute(testAdapter: AdaptiveTestAdapter, callback: (context: TurnContext) => Promise<any>): Promise<any> {
=======
    /**
     * Execute the test.
     * @param testAdapter Adapter to execute against.
     * @param callback Logic for the bot to use.
     * @returns A Promise that represents the work queued to execute.
     */
    public async execute(testAdapter: TestAdapter, callback: (context: TurnContext) => Promise<any>): Promise<any> {
>>>>>>> 876100df
        const typing = testAdapter.makeActivity();
        typing.type = ActivityTypes.Typing;

        if (this.user) {
            typing.from = Object.assign({}, typing.from);
            typing.from.id = this.user;
            typing.from.name = this.user;
        }

        await testAdapter.processActivity(typing, callback);
    }
}<|MERGE_RESOLUTION|>--- conflicted
+++ resolved
@@ -6,12 +6,8 @@
  * Licensed under the MIT License.
  */
 
-<<<<<<< HEAD
-import { ActivityTypes, TurnContext } from 'botbuilder-core';
+import { TurnContext, ActivityTypes, TestAdapter } from 'botbuilder-core';
 import { Converters } from 'botbuilder-dialogs';
-=======
-import { TurnContext, ActivityTypes, TestAdapter } from 'botbuilder-core';
->>>>>>> 876100df
 import { TestAction } from '../testAction';
 
 /**
@@ -25,11 +21,8 @@
      */
     public user: string;
 
-<<<<<<< HEAD
     public converters: Converters<UserTyping> = {};
 
-    public async execute(testAdapter: AdaptiveTestAdapter, callback: (context: TurnContext) => Promise<any>): Promise<any> {
-=======
     /**
      * Execute the test.
      * @param testAdapter Adapter to execute against.
@@ -37,7 +30,6 @@
      * @returns A Promise that represents the work queued to execute.
      */
     public async execute(testAdapter: TestAdapter, callback: (context: TurnContext) => Promise<any>): Promise<any> {
->>>>>>> 876100df
         const typing = testAdapter.makeActivity();
         typing.type = ActivityTypes.Typing;
 
