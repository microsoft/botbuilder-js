--- conflicted
+++ resolved
@@ -26,16 +26,12 @@
      */
     constructor(private _resourceExplorer: ResourceExplorer, private _configuration?: Record<string, string>) {}
 
-<<<<<<< HEAD
     /**
      * @param config Config to recognize intents and entities in a users utterance.
      * @param type Cached LUIS responses for testing.
      * @returns The new object created from the object parameter.
      */
-    public load(config: LuisAdaptiveRecognizerConfiguration, type: Newable<MockLuisRecognizer>): MockLuisRecognizer {
-=======
     load(config: LuisAdaptiveRecognizerConfiguration, type: Newable<MockLuisRecognizer>): MockLuisRecognizer {
->>>>>>> f4425c47
         const recognizer = new LuisAdaptiveRecognizer().configure(config as Record<string, unknown>);
         const externalEntityRecognizer = config.externalEntityRecognizer;
         if (typeof externalEntityRecognizer === 'string') {
