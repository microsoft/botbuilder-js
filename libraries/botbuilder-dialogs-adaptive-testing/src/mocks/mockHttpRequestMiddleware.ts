/**
 * @module botbuilder-dialogs-adaptive-testing
 */
/**
 * Copyright (c) Microsoft Corporation. All rights reserved.
 * Licensed under the MIT License.
 */

import { Middleware, TurnContext } from 'botbuilder-core';
import { HttpMethod } from 'botbuilder-dialogs-adaptive';
import { ClientRequest } from 'http';
import * as nock from 'nock';
import * as parse from 'url-parse';
import { HttpRequestMock } from '../httpRequestMocks/httpRequestMock';
import { HttpRequestSequenceMock } from '../httpRequestMocks/httpRequestSequenceMock';
import { HttpResponseMessage } from '../httpRequestMocks/httpResponseMock';

/**
 * Turn state key for MockHttpRequestMiddleware.
 */
export const MockHttpRequestMiddlewareKey = Symbol('MockHttpRequestMiddleware');

/**
 * Http request message.
 */
export type HttpRequestMessage = ClientRequest & {
    headers: Record<string, string>;
};

/**
 * Fallback function.
 */
export type FallbackFunc = (request: HttpRequestMessage) => HttpResponseMessage | Promise<HttpResponseMessage>;

/**
 * Middleware to mock http requests with an adapter.
 */
export class MockHttpRequestMiddleware implements Middleware {
    /**
     * Initializes a new instance of the [MockHttpRequestMiddleware](xref:botbuilder-dialogs-adaptive-testing.MockHttpRequestMiddleware) class.
     *
     * @param {HttpRequestMock[]} httpRequestMocks Mocks to use.
     */
    constructor(httpRequestMocks: HttpRequestMock[] = []) {
        httpRequestMocks.forEach((mock) => mock.setup());
        this._httpRequestMocks = httpRequestMocks;
    }

<<<<<<< HEAD
    /**
     * @param context The context object for this turn.
     * @param next The delegate to call to continue the bot middleware pipeline.
     */
    public async onTurn(context: TurnContext, next: () => Promise<void>): Promise<void> {
=======
    async onTurn(context: TurnContext, next: () => Promise<void>): Promise<void> {
>>>>>>> f4425c47
        context.turnState.set(MockHttpRequestMiddlewareKey, this);
        await next();
    }

    /**
     * Set fallback.
     *
     * @param {FallbackFunc} fallback New fallback or undefined.
     */
    setFallback(fallback?: FallbackFunc): void {
        nock.cleanAll();
        this._httpRequestMocks.forEach((mock) => mock.setup());

        if (!fallback) {
            return;
        }

        const origins = new Set<string>(
            this._httpRequestMocks
                .filter((mock) => mock instanceof HttpRequestSequenceMock)
                .map((mock: HttpRequestSequenceMock) => parse(mock.url).origin)
        );

        // call fallback functions if mocks not catched
        origins.forEach((origin) => {
            this._httpMethods.forEach((method) => {
                nock(origin)
                    .intercept(/.*/, method)
                    .reply(async function (_uri: string, _body: nock.Body) {
                        if (fallback) {
                            const message = await fallback(this.req);
                            return [message.statusCode, message.content];
                        }
                        return [404, ''];
                    })
                    .persist();
            });
        });

        // final fallbacks
        this._httpMethods.forEach((method) => {
            nock(/.*/)
                .intercept(/.*/, method)
                .reply(async function (_uri: string, _body: nock.Body) {
                    if (fallback) {
                        const message = await fallback(this.req);
                        return [message.statusCode, message.content];
                    }
                    return [404, ''];
                })
                .persist();
        });
    }

    private _httpRequestMocks: HttpRequestMock[];

    private _httpMethods = [HttpMethod.GET, HttpMethod.PATCH, HttpMethod.DELETE, HttpMethod.POST, HttpMethod.PUT];
}<|MERGE_RESOLUTION|>--- conflicted
+++ resolved
@@ -46,15 +46,11 @@
         this._httpRequestMocks = httpRequestMocks;
     }
 
-<<<<<<< HEAD
     /**
      * @param context The context object for this turn.
      * @param next The delegate to call to continue the bot middleware pipeline.
      */
-    public async onTurn(context: TurnContext, next: () => Promise<void>): Promise<void> {
-=======
     async onTurn(context: TurnContext, next: () => Promise<void>): Promise<void> {
->>>>>>> f4425c47
         context.turnState.set(MockHttpRequestMiddlewareKey, this);
         await next();
     }
