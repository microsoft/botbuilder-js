{
  "name": "botbuilder-stdlib",
  "author": "Microsoft Corp.",
  "description": "BotBuilder shared libraries, internal only",
  "version": "4.1.6",
  "internal": true,
  "license": "MIT",
  "keywords": [],
  "bugs": {
    "url": "https://github.com/Microsoft/botbuilder-js/issues"
  },
<<<<<<< HEAD
  "dependencies": {
    "@azure/core-auth": "^1.9.0",
    "@azure/core-http-compat": "^2.1.2",
    "@azure/core-rest-pipeline": "^1.18.1",
    "@azure/core-client": "^1.9.2",
    "@azure/core-tracing": "^1.2.0",
    "@azure/abort-controller": "^2.1.2",
    "eslint-plugin-only-warn": "^1.1.0"
  },
=======
>>>>>>> 4c055b7f
  "repository": {
    "type": "git",
    "url": "https://github.com/Microsoft/botbuilder-js.git"
  },
  "scripts": {
    "build": "tsc -b",
    "clean": "rimraf _ts3.4 lib tsconfig.tsbuildinfo",
    "depcheck": "depcheck --config ../../.depcheckrc",
    "lint": "eslint . --config ../../eslint.config.cjs",
    "postbuild": "downlevel-dts lib _ts3.4/lib",
    "test": "yarn build && nyc mocha --check-leaks tests"
  },
  "main": "lib/index.js",
  "types": "lib/index.d.ts",
  "typesVersions": {
    "<3.9": {
      "*": [
        "_ts3.4/*"
      ]
    }
  },
  "files": [
    "_ts3.4",
    "lib",
    "src"
  ]
}<|MERGE_RESOLUTION|>--- conflicted
+++ resolved
@@ -9,7 +9,6 @@
   "bugs": {
     "url": "https://github.com/Microsoft/botbuilder-js/issues"
   },
-<<<<<<< HEAD
   "dependencies": {
     "@azure/core-auth": "^1.9.0",
     "@azure/core-http-compat": "^2.1.2",
@@ -19,8 +18,6 @@
     "@azure/abort-controller": "^2.1.2",
     "eslint-plugin-only-warn": "^1.1.0"
   },
-=======
->>>>>>> 4c055b7f
   "repository": {
     "type": "git",
     "url": "https://github.com/Microsoft/botbuilder-js.git"
