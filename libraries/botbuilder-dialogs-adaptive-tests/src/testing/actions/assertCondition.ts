--- conflicted
+++ resolved
@@ -6,12 +6,8 @@
  * Licensed under the MIT License.
  */
 import { Dialog, DialogContext, DialogTurnResult, DialogConfiguration } from 'botbuilder-dialogs';
-<<<<<<< HEAD
-import { ExpressionEngine, Expression } from 'botframework-expressions';
 import { StringExpression } from 'botbuilder-dialogs-adaptive';
-=======
-import { ExpressionEngine } from 'adaptive-expressions';
->>>>>>> 370d3666
+import { ExpressionEngine, Expression } from 'adaptive-expressions';
 
 export interface AssertConditionConfiguration extends DialogConfiguration {
     condition?: string | Expression;
