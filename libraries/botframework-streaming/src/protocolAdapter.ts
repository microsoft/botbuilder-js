--- conflicted
+++ resolved
@@ -1,119 +1,108 @@
-/**
- * @module botframework-streaming
- */
-/**
- * Copyright (c) Microsoft Corporation. All rights reserved.
- * Licensed under the MIT License.
- */
-import { PayloadAssembler } from './assemblers/payloadAssembler';
-import { PayloadAssemblerManager } from './payloads/payloadAssemblerManager';
-import { RequestManager } from './payloads/requestManager';
-import { SendOperations } from './payloads/sendOperations';
-import { StreamManager } from './payloads/streamManager';
-import { PayloadReceiver } from './payloadTransport/payloadReceiver';
-import { PayloadSender } from './payloadTransport/payloadSender';
-import { RequestHandler } from './requestHandler';
-import { SubscribableStream } from './subscribableStream';
-import { StreamingRequest } from './streamingRequest';
-import { generateGuid } from './utilities/protocol-base';
-import { IReceiveResponse, IReceiveRequest } from './interfaces';
-import { IHeader } from './interfaces/IHeader';
-
-/**
- * Creates a protocol adapter for Streaming.
- */
-export class ProtocolAdapter {
-    private readonly requestHandler: RequestHandler;
-    private readonly payloadSender: PayloadSender;
-    private readonly payloadReceiver: PayloadReceiver;
-    private readonly requestManager: RequestManager;
-    private readonly sendOperations: SendOperations;
-    private readonly streamManager: StreamManager;
-    private readonly assemblerManager: PayloadAssemblerManager;
-
-<<<<<<< HEAD
-    /**
-     * Creates a new instance of the protocol adapter class.
-     * @param requestHandler The handler that will process incoming requests.
-     * @param requestManager The manager that will process outgoing requests.
-     * @param sender The sender for use with outgoing requests.
-     * @param receiver The receiver for use with incoming requests.
-     */
-    public constructor(requestHandler: RequestHandler, requestManager: RequestManager, sender: PayloadSender, receiver: PayloadReceiver) {
-=======
-    /// <summary>
-    /// Creates a new instance of the protocol adapter class.
-    /// </summary>
-    /// <param name="requestHandler">The handler that will process incoming requests.</param>
-    /// <param name="requestManager">The manager that will process outgoing requests.</param>
-    /// <param name="sender">The sender for use with outgoing requests.</param>
-    /// <param name="receiver">The receiver for use with incoming requests.</param>
-    public constructor(
-        requestHandler: RequestHandler,
-        requestManager: RequestManager,
-        sender: PayloadSender,
-        receiver: PayloadReceiver
-    ) {
->>>>>>> 7bf0399a
-        this.requestHandler = requestHandler;
-        this.requestManager = requestManager;
-        this.payloadSender = sender;
-        this.payloadReceiver = receiver;
-        this.sendOperations = new SendOperations(this.payloadSender);
-        this.streamManager = new StreamManager(this.onCancelStream);
-        this.assemblerManager = new PayloadAssemblerManager(
-            this.streamManager,
-            (id: string, response: IReceiveResponse): Promise<void> => this.onReceiveResponse(id, response),
-            (id: string, request: IReceiveRequest): Promise<void> => this.onReceiveRequest(id, request)
-        );
-        this.payloadReceiver.subscribe(
-            (header: IHeader): SubscribableStream => this.assemblerManager.getPayloadStream(header),
-            (header: IHeader, contentStream: SubscribableStream, contentLength: number): void =>
-                this.assemblerManager.onReceive(header, contentStream, contentLength)
-        );
-    }
-
-    /**
-     * Sends a request over the attached request manager.
-     * @param request The outgoing request to send.
-     * @returns The response to the specified request.
-     */
-    public async sendRequest(request: StreamingRequest): Promise<IReceiveResponse> {
-        const requestId: string = generateGuid();
-        await this.sendOperations.sendRequest(requestId, request);
-
-        return this.requestManager.getResponse(requestId);
-    }
-
-    /**
-     * Executes the receive pipeline when a request comes in.
-     * @param id The id the resources created for the response will be assigned.
-     * @param request The incoming request to process.
-     */
-    public async onReceiveRequest(id: string, request: IReceiveRequest): Promise<void> {
-        if (this.requestHandler) {
-            const response = await this.requestHandler.processRequest(request);
-
-            if (response) {
-                await this.sendOperations.sendResponse(id, response);
-            }
-        }
-    }
-
-    /**
-     * Executes the receive pipeline when a response comes in.
-     * @param id The id the resources created for the response will be assigned.
-     * @param response The incoming response to process.
-     */
-    public async onReceiveResponse(id: string, response: IReceiveResponse): Promise<void> {
-        await this.requestManager.signalResponse(id, response);
-    }
-
-    /**
-     * Executes the receive pipeline when a cancellation comes in.
-     * @param contentStreamAssembler The payload assembler processing the incoming data that this cancellation request targets.
-     */
-    public onCancelStream(contentStreamAssembler: PayloadAssembler): void {
-        this.sendOperations.sendCancelStream(contentStreamAssembler.id).catch();
-    }
-}
+/**
+ * @module botframework-streaming
+ */
+/**
+ * Copyright (c) Microsoft Corporation. All rights reserved.
+ * Licensed under the MIT License.
+ */
+import { PayloadAssembler } from './assemblers/payloadAssembler';
+import { PayloadAssemblerManager } from './payloads/payloadAssemblerManager';
+import { RequestManager } from './payloads/requestManager';
+import { SendOperations } from './payloads/sendOperations';
+import { StreamManager } from './payloads/streamManager';
+import { PayloadReceiver } from './payloadTransport/payloadReceiver';
+import { PayloadSender } from './payloadTransport/payloadSender';
+import { RequestHandler } from './requestHandler';
+import { SubscribableStream } from './subscribableStream';
+import { StreamingRequest } from './streamingRequest';
+import { generateGuid } from './utilities/protocol-base';
+import { IReceiveResponse, IReceiveRequest } from './interfaces';
+import { IHeader } from './interfaces/IHeader';
+
+/**
+ * Creates a protocol adapter for Streaming.
+ */
+export class ProtocolAdapter {
+    private readonly requestHandler: RequestHandler;
+    private readonly payloadSender: PayloadSender;
+    private readonly payloadReceiver: PayloadReceiver;
+    private readonly requestManager: RequestManager;
+    private readonly sendOperations: SendOperations;
+    private readonly streamManager: StreamManager;
+    private readonly assemblerManager: PayloadAssemblerManager;
+
+    /// <summary>
+    /// Creates a new instance of the protocol adapter class.
+    /// </summary>
+    /// <param name="requestHandler">The handler that will process incoming requests.</param>
+    /// <param name="requestManager">The manager that will process outgoing requests.</param>
+    /// <param name="sender">The sender for use with outgoing requests.</param>
+    /// <param name="receiver">The receiver for use with incoming requests.</param>
+    public constructor(
+        requestHandler: RequestHandler,
+        requestManager: RequestManager,
+        sender: PayloadSender,
+        receiver: PayloadReceiver
+    ) {
+        this.requestHandler = requestHandler;
+        this.requestManager = requestManager;
+        this.payloadSender = sender;
+        this.payloadReceiver = receiver;
+        this.sendOperations = new SendOperations(this.payloadSender);
+        this.streamManager = new StreamManager(this.onCancelStream);
+        this.assemblerManager = new PayloadAssemblerManager(
+            this.streamManager,
+            (id: string, response: IReceiveResponse): Promise<void> => this.onReceiveResponse(id, response),
+            (id: string, request: IReceiveRequest): Promise<void> => this.onReceiveRequest(id, request)
+        );
+        this.payloadReceiver.subscribe(
+            (header: IHeader): SubscribableStream => this.assemblerManager.getPayloadStream(header),
+            (header: IHeader, contentStream: SubscribableStream, contentLength: number): void =>
+                this.assemblerManager.onReceive(header, contentStream, contentLength)
+        );
+    }
+
+    /**
+     * Sends a request over the attached request manager.
+     * @param request The outgoing request to send.
+     * @returns The response to the specified request.
+     */
+    public async sendRequest(request: StreamingRequest): Promise<IReceiveResponse> {
+        const requestId: string = generateGuid();
+        await this.sendOperations.sendRequest(requestId, request);
+
+        return this.requestManager.getResponse(requestId);
+    }
+
+    /**
+     * Executes the receive pipeline when a request comes in.
+     * @param id The id the resources created for the response will be assigned.
+     * @param request The incoming request to process.
+     */
+    public async onReceiveRequest(id: string, request: IReceiveRequest): Promise<void> {
+        if (this.requestHandler) {
+            const response = await this.requestHandler.processRequest(request);
+
+            if (response) {
+                await this.sendOperations.sendResponse(id, response);
+            }
+        }
+    }
+
+    /**
+     * Executes the receive pipeline when a response comes in.
+     * @param id The id the resources created for the response will be assigned.
+     * @param response The incoming response to process.
+     */
+    public async onReceiveResponse(id: string, response: IReceiveResponse): Promise<void> {
+        await this.requestManager.signalResponse(id, response);
+    }
+
+    /**
+     * Executes the receive pipeline when a cancellation comes in.
+     * @param contentStreamAssembler The payload assembler processing the incoming data that this cancellation request targets.
+     */
+    public onCancelStream(contentStreamAssembler: PayloadAssembler): void {
+        this.sendOperations.sendCancelStream(contentStreamAssembler.id).catch();
+    }
+}