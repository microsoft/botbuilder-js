import * as crypto from 'crypto';
import * as fsx from 'fs-extra';
<<<<<<< HEAD
import { Enumerable, List } from 'linq-collections';
import * as path from 'path';
import * as process from 'process';
import * as uuid from 'uuid';
import { BotConfigModel } from './models';
import { IBotConfig, IConnectedService, ServiceType } from './schema';
=======
import { Enumerable, List, Dictionary } from 'linq-collections';
import { encode } from 'punycode';
import { IBotConfig, IConnectedService, IDispatchService } from './schema';

export enum ServiceType {
    Endpoint = "endpoint",
    AzureBotService = "abs",
    Luis = "luis",
    QnA = "qna",
    Dispatch = 'dispatch',
    File = "file"
}
>>>>>>> e96873eb

interface internalBotConfig {
    location?: string;
    secret?: string;
    secretValidated: boolean;
}

export class BotConfig extends BotConfigModel {
    public secretKey: string = '';
    // internal is not serialized
    private internal: internalBotConfig = {
        secretValidated: false
    };

    protected encryptedProperties: { [key: string]: string[]; } = {
        endpoint: ['appPassword'],
        abs: ['appPassword'],
        luis: ['authoringKey', 'subscriptionKey'],
        qna: ['subscriptionKey'],
        dispatch: ['authoringKey', 'subscriptionKey']
    };

    constructor(secret?: string) {
        super();
        this.internal.secret = secret;
    }

    public static async LoadBotFromFolder(folder?: string, secret?: string): Promise<BotConfig> {
        let files = Enumerable.fromSource(await fsx.readdir(folder || process.cwd()))
            .where(file => path.extname(<string>file) == '.bot');

        if (files.any()) {
            return await BotConfig.Load(<string>files.first(), secret);
        }
        throw new Error(`no bot file found in ${folder}`);
    }

    // load the config file
    public static async Load(botpath: string, secret?: string): Promise<BotConfig> {
        let bot = new BotConfig(secret);
        Object.assign(bot, await fsx.readJson(botpath));
        bot.internal.location = botpath;

        let hasSecret = ( secret && bot.secretKey && bot.secretKey.length > 0 );
        if (hasSecret)
            bot.decryptAll();

        return bot;
    }

    // save the config file
    public async Save(botpath?: string): Promise<void> {
        let hasSecret = ( this.secretKey && this.secretKey.length > 0 );

        // make sure that all dispatch serviceIds still match services that are in the bot
        for (let service of this.services) {
            if (service.type == ServiceType.Dispatch) {
                let dispatchService = <IDispatchService>service;
                dispatchService.serviceIds = Enumerable.fromSource(dispatchService.serviceIds)
                    .where(serviceId => Enumerable.fromSource(this.services).any(s => s.id == serviceId))
                    .toArray();
            }
        }
        
        if (hasSecret)
            this.encryptAll();

        await fsx.writeJson(botpath || <string>this.internal.location, <IBotConfig>{
            name: this.name,
            description: this.description,
            secretKey: this.secretKey,
            services: this.services
        }, { spaces: 4 });

        if (hasSecret)
            this.decryptAll();
    }

    public clearSecret() {
        this.validateSecretKey();
        this.secretKey = '';
    }

    // connect to a service
    public connectService(newService: IConnectedService): void {
        if (Enumerable.fromSource(this.services)
            .where(s => s.type == newService.type)
            .where(s => s.id == newService.id)
            .any()) {
            throw Error(`service with ${newService.id} already connected`);
        } else {
            // give unique name
            let nameCount = 1;
            let name = newService.name;

            while (true) {
                if (nameCount > 1) {
                    name = `${newService.name} (${nameCount})`;
                }

                if (!Enumerable.fromSource(this.services).where(s => s.name == name).any())
                    break;
                nameCount++;
            }
            newService.name = name;

            this.services.push(newService);
        }
    }

    // encrypt all values in the config
    public encryptAll() {
        for (let service of this.services) {
            this.encryptService(service);
        }
    }

    // decrypt all values in the config
    public decryptAll() {
        for (let service of this.services) {
            this.decryptService(service);
        }
    }

    // encrypt just a service
    private encryptService(service: IConnectedService): IConnectedService {
        let encryptedProperties = this.getEncryptedProperties(<ServiceType>service.type);
        for (let i = 0; i < encryptedProperties.length; i++) {
            let prop = encryptedProperties[i];
            let val = <string>( <any>service )[prop];
            ( <any>service )[prop] = this.encryptValue(val);
        }
        return service;
    }

    // decrypt just a service
    private decryptService(service: IConnectedService): IConnectedService {
        let encryptedProperties = this.getEncryptedProperties(<ServiceType>service.type);
        for (let i = 0; i < encryptedProperties.length; i++) {
            let prop = encryptedProperties[i];
            let val = <string>( <any>service )[prop];
            ( <any>service )[prop] = this.decryptValue(val);
        }
        return service;
    }

    // remove service by name or id
    public disconnectServiceByNameOrId(nameOrId: string): IConnectedService {
        let svs = new List<IConnectedService>(this.services);

        for (let i = 0; i < svs.count(); i++) {
            let service = svs.elementAt(i);
            if (service.id == nameOrId || service.name == nameOrId) {
                svs.removeAt(i);
                this.services = svs.toArray();
                return service;
            }
        }
        throw new Error(`a service with id or name of [${nameOrId}] was not found`);
    }

    // remove a service
    public disconnectService(type: string, id: string): void {
        let svs = new List<IConnectedService>(this.services);

        for (let i = 0; i < svs.count(); i++) {
            let service = svs.elementAt(i);
            if (service.type == type && service.id == id) {
                svs.removeAt(i);
                this.services = svs.toArray();
                return;
            }
        }
    }

    public encryptValue(value: string): string {
        if (!value || value.length == 0)
            return value;

        if (this.secretKey.length > 0) {
            this.validateSecretKey();

            return this.internalEncrypt(value);
        }
        return value;
    }

    public decryptValue(encryptedValue: string): string {
        if (!encryptedValue || encryptedValue.length == 0)
            return encryptedValue;

        if (this.secretKey.length > 0) {
            this.validateSecretKey();

            return this.internalDecrypt(encryptedValue);
        }
        return encryptedValue;
    }


    // make sure secret is correct by decrypting the secretKey with it
    public validateSecretKey(): void {
        if (this.internal.secretValidated) {
            return;
        }

        if (!this.internal.secret || this.internal.secret.length == 0) {
            throw new Error('You are attempting to perform an operation which needs access to the secret and --secret is missing');
        }

        try {
            if (!this.secretKey || this.secretKey.length == 0) {
                // if no key, create a guid and enrypt that to use as secret validator
                this.secretKey = this.internalEncrypt(uuid());
            } else {
                const decipher = crypto.createDecipher('aes192', this.internal.secret);
                let value = decipher.update(this.secretKey, 'hex', 'utf8');
                value += decipher.final('utf8');
            }

            this.internal.secretValidated = true;
        } catch {
            throw new Error('You are attempting to perform an operation which needs access to the secret and --secret is incorrect.');
        }
    }

    private internalEncrypt(value: string): string {
        var cipher = crypto.createCipher('aes192', this.internal.secret);
        var encryptedValue = cipher.update(value, 'utf8', 'hex');
        encryptedValue += cipher.final('hex');
        return encryptedValue;
    }

    private internalDecrypt(encryptedValue: string): string {
        const decipher = crypto.createDecipher('aes192', this.internal.secret);
        let value = decipher.update(encryptedValue, 'hex', 'utf8');
        value += decipher.final('utf8');
        return value;
    }

    public getEncryptedProperties(type: ServiceType): string[] {
        return this.encryptedProperties[<string>type];
    }
}
<|MERGE_RESOLUTION|>--- conflicted
+++ resolved
@@ -1,26 +1,11 @@
 import * as crypto from 'crypto';
 import * as fsx from 'fs-extra';
-<<<<<<< HEAD
 import { Enumerable, List } from 'linq-collections';
 import * as path from 'path';
 import * as process from 'process';
 import * as uuid from 'uuid';
 import { BotConfigModel } from './models';
-import { IBotConfig, IConnectedService, ServiceType } from './schema';
-=======
-import { Enumerable, List, Dictionary } from 'linq-collections';
-import { encode } from 'punycode';
-import { IBotConfig, IConnectedService, IDispatchService } from './schema';
-
-export enum ServiceType {
-    Endpoint = "endpoint",
-    AzureBotService = "abs",
-    Luis = "luis",
-    QnA = "qna",
-    Dispatch = 'dispatch',
-    File = "file"
-}
->>>>>>> e96873eb
+import { IBotConfig, IConnectedService, IDispatchService, ServiceType } from './schema';
 
 interface internalBotConfig {
     location?: string;
@@ -73,7 +58,7 @@
 
     // save the config file
     public async Save(botpath?: string): Promise<void> {
-        let hasSecret = ( this.secretKey && this.secretKey.length > 0 );
+        let hasSecret = (this.secretKey && this.secretKey.length > 0);
 
         // make sure that all dispatch serviceIds still match services that are in the bot
         for (let service of this.services) {
@@ -84,7 +69,7 @@
                     .toArray();
             }
         }
-        
+
         if (hasSecret)
             this.encryptAll();
 
@@ -161,8 +146,8 @@
         let encryptedProperties = this.getEncryptedProperties(<ServiceType>service.type);
         for (let i = 0; i < encryptedProperties.length; i++) {
             let prop = encryptedProperties[i];
-            let val = <string>( <any>service )[prop];
-            ( <any>service )[prop] = this.decryptValue(val);
+            let val = <string>(<any>service)[prop];
+            (<any>service)[prop] = this.decryptValue(val);
         }
         return service;
     }
