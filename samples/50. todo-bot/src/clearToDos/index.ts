// Copyright (c) Microsoft Corporation. All rights reserved.
// Licensed under the MIT License.

import { AdaptiveDialog, EditArray, ArrayChangeType, SendActivity, IfCondition, LogAction, OnBeginDialog } from "botbuilder-dialogs-adaptive";
import { getRecognizer } from "../recognizer";

export class ClearToDos extends AdaptiveDialog {
    constructor() {
<<<<<<< HEAD
        super('ClearToDos');

        this.triggers.push(new OnBeginDialog([
            new LogAction(`ClearToDos: todos = {user.todos}`),
=======
        super('ClearToDos', [
            new LogAction(`ClearToDos: todos = @{user.todos}`),
>>>>>>> 95aeb56d
            new IfCondition(`user.todos != null`, [
                new EditArray(ArrayChangeType.clear, 'user.todos'),
                new SendActivity(`All todos removed.`)
            ]).else([
                new SendActivity(`No todos to clear.`)
            ])
        ]));

        // Use parents recognizer
        this.recognizer = getRecognizer();
    }
}
<|MERGE_RESOLUTION|>--- conflicted
+++ resolved
@@ -6,15 +6,10 @@
 
 export class ClearToDos extends AdaptiveDialog {
     constructor() {
-<<<<<<< HEAD
         super('ClearToDos');
 
         this.triggers.push(new OnBeginDialog([
-            new LogAction(`ClearToDos: todos = {user.todos}`),
-=======
-        super('ClearToDos', [
             new LogAction(`ClearToDos: todos = @{user.todos}`),
->>>>>>> 95aeb56d
             new IfCondition(`user.todos != null`, [
                 new EditArray(ArrayChangeType.clear, 'user.todos'),
                 new SendActivity(`All todos removed.`)
